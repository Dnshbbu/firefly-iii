--- conflicted
+++ resolved
@@ -20,11 +20,7 @@
  */
 
 Route::group(
-<<<<<<< HEAD
-    ['namespace' => 'FireflyIII\Api\V1\Controllers', 'prefix' => 'bill', 'as' => 'api.v1.bills.'], function () {
-=======
     ['middleware' => ['auth:api','bindings'], 'namespace' => 'FireflyIII\Api\V1\Controllers', 'prefix' => 'bill', 'as' => 'api.v1.bills.'], function () {
->>>>>>> d393c693
 
     // Bills API routes:
     Route::get('', ['uses' => 'BillController@index', 'as' => 'index']);
