--- conflicted
+++ resolved
@@ -1078,12 +1078,7 @@
 // See reference nr. 6
         Route::post('store/{tj}', ['uses' => 'LinkController@store', 'as' => 'store']);
         Route::get('delete/{journalLink}', ['uses' => 'LinkController@delete', 'as' => 'delete']);
-<<<<<<< HEAD
-        Route::get('switch/{journalLink}', ['uses' => 'LinkController@switchLink', 'as' => 'switch']);
-
-=======
         Route::post('switch', ['uses' => 'LinkController@switchLink', 'as' => 'switch']);
->>>>>>> 89fbf086
         Route::post('destroy/{journalLink}', ['uses' => 'LinkController@destroy', 'as' => 'destroy']);
     }
 );
