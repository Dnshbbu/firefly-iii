--- conflicted
+++ resolved
@@ -242,23 +242,6 @@
         env:
           FIREFLY_III_ROOT: /github/workspace
           GH_TOKEN: ""
-<<<<<<< HEAD
-      - name: Generate release description
-        id: release-description
-        uses: JC5/firefly-iii-dev@main
-        with:
-          action: "ff3:generate-release-notes firefly-iii ${{ github.event.inputs.version }}"
-          output: 'output'
-        env:
-          FIREFLY_III_ROOT: /github/workspace
-          GH_TOKEN: ""
-      - name: Describe new release
-        run: |
-          echo "Should have nothing to do here, but just in case."
-        env:
-          version: ${{ github.event_name == 'schedule' && 'develop' || github.event.inputs.version }}
-=======
->>>>>>> 2b76c480
       - name: Merge all into working branch
         run: |
           MERGE_INTO=develop
