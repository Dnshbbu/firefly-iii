<?php


/**
 * firefly.php
 * Copyright (c) 2019 thegrumpydictator@gmail.com
 *
 * This file is part of Firefly III (https://github.com/firefly-iii).
 *
 * This program is free software: you can redistribute it and/or modify
 * it under the terms of the GNU Affero General Public License as
 * published by the Free Software Foundation, either version 3 of the
 * License, or (at your option) any later version.
 *
 * This program is distributed in the hope that it will be useful,
 * but WITHOUT ANY WARRANTY; without even the implied warranty of
 * MERCHANTABILITY or FITNESS FOR A PARTICULAR PURPOSE.  See the
 * GNU Affero General Public License for more details.
 *
 * You should have received a copy of the GNU Affero General Public License
 * along with this program.  If not, see <https://www.gnu.org/licenses/>.
 */

declare(strict_types=1);

use FireflyIII\Models\Account;
use FireflyIII\Models\AccountType;
use FireflyIII\Models\Attachment;
use FireflyIII\Models\AvailableBudget;
use FireflyIII\Models\Bill;
use FireflyIII\Models\Budget;
use FireflyIII\Models\BudgetLimit;
use FireflyIII\Models\Category;
use FireflyIII\Models\ImportJob;
use FireflyIII\Models\LinkType;
use FireflyIII\Models\PiggyBank;
use FireflyIII\Models\Preference;
use FireflyIII\Models\Recurrence;
use FireflyIII\Models\Rule;
use FireflyIII\Models\RuleGroup;
use FireflyIII\Models\Tag;
use FireflyIII\Models\TransactionCurrency;
use FireflyIII\Models\TransactionGroup;
use FireflyIII\Models\TransactionJournal;
use FireflyIII\Models\TransactionJournalLink;
use FireflyIII\Models\TransactionType as TransactionTypeModel;
use FireflyIII\Services\Currency\FixerIOv2;
use FireflyIII\Services\Currency\RatesApiIOv1;
use FireflyIII\Support\Binder\AccountList;
use FireflyIII\Support\Binder\BudgetList;
use FireflyIII\Support\Binder\CategoryList;
use FireflyIII\Support\Binder\CLIToken;
use FireflyIII\Support\Binder\ConfigurationName;
use FireflyIII\Support\Binder\CurrencyCode;
use FireflyIII\Support\Binder\Date;
use FireflyIII\Support\Binder\ImportProvider;
use FireflyIII\Support\Binder\JournalList;
use FireflyIII\Support\Binder\TagList;
use FireflyIII\Support\Binder\TagOrId;
use FireflyIII\TransactionRules\Actions\AddTag;
use FireflyIII\TransactionRules\Actions\AppendDescription;
use FireflyIII\TransactionRules\Actions\AppendNotes;
use FireflyIII\TransactionRules\Actions\ClearBudget;
use FireflyIII\TransactionRules\Actions\ClearCategory;
use FireflyIII\TransactionRules\Actions\ClearNotes;
use FireflyIII\TransactionRules\Actions\ConvertToDeposit;
use FireflyIII\TransactionRules\Actions\ConvertToTransfer;
use FireflyIII\TransactionRules\Actions\ConvertToWithdrawal;
use FireflyIII\TransactionRules\Actions\LinkToBill;
use FireflyIII\TransactionRules\Actions\PrependDescription;
use FireflyIII\TransactionRules\Actions\PrependNotes;
use FireflyIII\TransactionRules\Actions\RemoveAllTags;
use FireflyIII\TransactionRules\Actions\RemoveTag;
use FireflyIII\TransactionRules\Actions\SetBudget;
use FireflyIII\TransactionRules\Actions\SetCategory;
use FireflyIII\TransactionRules\Actions\SetDescription;
use FireflyIII\TransactionRules\Actions\SetDestinationAccount;
use FireflyIII\TransactionRules\Actions\SetNotes;
use FireflyIII\TransactionRules\Actions\SetSourceAccount;
use FireflyIII\TransactionRules\Triggers\AmountExactly;
use FireflyIII\TransactionRules\Triggers\AmountLess;
use FireflyIII\TransactionRules\Triggers\AmountMore;
use FireflyIII\TransactionRules\Triggers\BudgetIs;
use FireflyIII\TransactionRules\Triggers\CategoryIs;
use FireflyIII\TransactionRules\Triggers\CurrencyIs;
use FireflyIII\TransactionRules\Triggers\DescriptionContains;
use FireflyIII\TransactionRules\Triggers\DescriptionEnds;
use FireflyIII\TransactionRules\Triggers\DescriptionIs;
use FireflyIII\TransactionRules\Triggers\DescriptionStarts;
use FireflyIII\TransactionRules\Triggers\FromAccountContains;
use FireflyIII\TransactionRules\Triggers\FromAccountEnds;
use FireflyIII\TransactionRules\Triggers\FromAccountIs;
use FireflyIII\TransactionRules\Triggers\FromAccountNumberContains;
use FireflyIII\TransactionRules\Triggers\FromAccountNumberEnds;
use FireflyIII\TransactionRules\Triggers\FromAccountNumberIs;
use FireflyIII\TransactionRules\Triggers\FromAccountNumberStarts;
use FireflyIII\TransactionRules\Triggers\FromAccountStarts;
use FireflyIII\TransactionRules\Triggers\HasAnyBudget;
use FireflyIII\TransactionRules\Triggers\HasAnyCategory;
use FireflyIII\TransactionRules\Triggers\HasAnyTag;
use FireflyIII\TransactionRules\Triggers\HasAttachment;
use FireflyIII\TransactionRules\Triggers\HasNoBudget;
use FireflyIII\TransactionRules\Triggers\HasNoCategory;
use FireflyIII\TransactionRules\Triggers\HasNoTag;
use FireflyIII\TransactionRules\Triggers\NotesAny;
use FireflyIII\TransactionRules\Triggers\NotesAre;
use FireflyIII\TransactionRules\Triggers\NotesContain;
use FireflyIII\TransactionRules\Triggers\NotesEmpty;
use FireflyIII\TransactionRules\Triggers\NotesEnd;
use FireflyIII\TransactionRules\Triggers\NotesStart;
use FireflyIII\TransactionRules\Triggers\TagIs;
use FireflyIII\TransactionRules\Triggers\ToAccountContains;
use FireflyIII\TransactionRules\Triggers\ToAccountEnds;
use FireflyIII\TransactionRules\Triggers\ToAccountIs;
use FireflyIII\TransactionRules\Triggers\ToAccountNumberContains;
use FireflyIII\TransactionRules\Triggers\ToAccountNumberEnds;
use FireflyIII\TransactionRules\Triggers\ToAccountNumberIs;
use FireflyIII\TransactionRules\Triggers\ToAccountNumberStarts;
use FireflyIII\TransactionRules\Triggers\ToAccountStarts;
use FireflyIII\TransactionRules\Triggers\TransactionType;
use FireflyIII\TransactionRules\Triggers\UserAction;
use FireflyIII\User;

/*
 * DO NOT EDIT THIS FILE. IT IS AUTO GENERATED.
 *
 * ANY OPTIONS IN THIS FILE YOU CAN SAFELY EDIT CAN BE FOUND IN THE USER INTERFACE OF FIREFLY III.
 */

return [
    'configuration'                => [
        'single_user_mode' => true,
        'is_demo_site'     => false,
    ],
    'feature_flags'                => [
        'export' => true,
    ],
<<<<<<< HEAD
    'encryption'                   => null === env('USE_ENCRYPTION') || true === env('USE_ENCRYPTION'),
    'version'                      => '5.0.3',
    'api_version'                  => '1.0.0',
    'db_version'                   => 12,
    'maxUploadSize'                => 15242880,
    'send_error_message'           => env('SEND_ERROR_MESSAGE', true),
    'site_owner'                   => env('SITE_OWNER', ''),
    'send_registration_mail'       => env('SEND_REGISTRATION_MAIL', true),
    'demo_username'                => env('DEMO_USERNAME', ''),
    'demo_password'                => env('DEMO_PASSWORD', ''),
    'is_sandstorm'                 => env('IS_SANDSTORM', 'unknown'),
    'bunq_use_sandbox'             => env('BUNQ_USE_SANDBOX', false),
    'fixer_api_key'                => env('FIXER_API_KEY', ''),
    'mapbox_api_key'               => env('MAPBOX_API_KEY', ''),
    'trusted_proxies'              => env('TRUSTED_PROXIES', ''),
    'search_result_limit'          => env('SEARCH_RESULT_LIMIT', 50),
    'send_report_journals'         => envNonEmpty('SEND_REPORT_JOURNALS', true),
    'tracker_site_id'              => env('TRACKER_SITE_ID', ''),
    'tracker_url'                  => env('TRACKER_URL', ''),
    'disable_frame_header'         => env('DISABLE_FRAME_HEADER', false),
    'disable_csp_header'           => env('DISABLE_CSP_HEADER', false),
    'login_provider'               => envNonEmpty('LOGIN_PROVIDER', 'eloquent'),
    'cer_provider'                 => envNonEmpty('CER_PROVIDER', 'fixer'),
    'update_endpoint'              => 'https://version.firefly-iii.org/index.json',
    'default_location'             => [
=======
    'encryption'             => null === env('USE_ENCRYPTION') || true === env('USE_ENCRYPTION'),
    'version'                => '5.0.4',
    'api_version'            => '1.0.0',
    'db_version'             => 12,
    'maxUploadSize'          => 15242880,
    'send_error_message'     => env('SEND_ERROR_MESSAGE', true),
    'site_owner'             => env('SITE_OWNER', ''),
    'send_registration_mail' => env('SEND_REGISTRATION_MAIL', true),
    'demo_username'          => env('DEMO_USERNAME', ''),
    'demo_password'          => env('DEMO_PASSWORD', ''),
    'is_sandstorm'           => env('IS_SANDSTORM', 'unknown'),
    'bunq_use_sandbox'       => env('BUNQ_USE_SANDBOX', false),
    'fixer_api_key'          => env('FIXER_API_KEY', ''),
    'mapbox_api_key'         => env('MAPBOX_API_KEY', ''),
    'trusted_proxies'        => env('TRUSTED_PROXIES', ''),
    'search_result_limit'    => env('SEARCH_RESULT_LIMIT', 50),
    'send_report_journals'   => envNonEmpty('SEND_REPORT_JOURNALS', true),
    'tracker_site_id'        => env('TRACKER_SITE_ID', ''),
    'tracker_url'            => env('TRACKER_URL', ''),
    'disable_frame_header'   => env('DISABLE_FRAME_HEADER', false),
    'disable_csp_header'     => env('DISABLE_CSP_HEADER', false),
    'login_provider'         => envNonEmpty('LOGIN_PROVIDER', 'eloquent'),
    'cer_provider'           => envNonEmpty('CER_PROVIDER', 'fixer'),
    'update_endpoint'        => 'https://version.firefly-iii.org/index.json',
    'default_location'       => [
>>>>>>> 38648559
        'longitude'  => env('MAP_DEFAULT_LONG', '5.916667'),
        'latitude'   => env('MAP_DEFAULT_LAT', '51.983333'),
        'zoom_level' => env('MAP_DEFAULT_ZOOM', '6'),
    ],
    'allowedMimes'                 => [
        /* plain files */
        'text/plain',

        /* images */
        'image/jpeg',
        'image/svg+xml',
        'image/png',
        'image/heic',
        'image/heic-sequence',

        /* PDF */
        'application/pdf',


        /* MS word */
        'application/msword',
        'application/vnd.openxmlformats-officedocument.wordprocessingml.document',
        'application/vnd.openxmlformats-officedocument.wordprocessingml.template',
        /* MS excel */
        'application/vnd.ms-excel',
        'application/vnd.openxmlformats-officedocument.spreadsheetml.sheet',
        'application/vnd.openxmlformats-officedocument.spreadsheetml.template',
        /* MS powerpoint */
        'application/vnd.ms-powerpoint',
        'application/vnd.openxmlformats-officedocument.presentationml.presentation',
        'application/vnd.openxmlformats-officedocument.presentationml.template',
        'application/vnd.openxmlformats-officedocument.presentationml.slideshow',
        /* iWork */
        'application/x-iwork-pages-sffpages',
        /* open office */
        'application/vnd.sun.xml.writer',
        'application/vnd.sun.xml.writer.template',
        'application/vnd.sun.xml.writer.global',
        'application/vnd.stardivision.writer',
        'application/vnd.stardivision.writer-global',
        'application/vnd.sun.xml.calc',
        'application/vnd.sun.xml.calc.template',
        'application/vnd.stardivision.calc',
        'application/vnd.sun.xml.impress',
        'application/vnd.sun.xml.impress.template',
        'application/vnd.stardivision.impress',
        'application/vnd.sun.xml.draw',
        'application/vnd.sun.xml.draw.template',
        'application/vnd.stardivision.draw',
        'application/vnd.sun.xml.math',
        'application/vnd.stardivision.math',
        'application/vnd.oasis.opendocument.text',
        'application/vnd.oasis.opendocument.text-template',
        'application/vnd.oasis.opendocument.text-web',
        'application/vnd.oasis.opendocument.text-master',
        'application/vnd.oasis.opendocument.graphics',
        'application/vnd.oasis.opendocument.graphics-template',
        'application/vnd.oasis.opendocument.presentation',
        'application/vnd.oasis.opendocument.presentation-template',
        'application/vnd.oasis.opendocument.spreadsheet',
        'application/vnd.oasis.opendocument.spreadsheet-template',
        'application/vnd.oasis.opendocument.chart',
        'application/vnd.oasis.opendocument.formula',
        'application/vnd.oasis.opendocument.database',
        'application/vnd.oasis.opendocument.image',
    ],
    'list_length'                  => 10,
    'default_import_format'        => 'csv',
    'bill_periods'                 => ['weekly', 'monthly', 'quarterly', 'half-year', 'yearly'],
    'accountRoles'                 => ['defaultAsset', 'sharedAsset', 'savingAsset', 'ccAsset', 'cashWalletAsset'],
    'ccTypes'                      => [
        'monthlyFull' => 'Full payment every month',
    ],
    'range_to_repeat_freq'         => [
        '1D'     => 'weekly',
        '1W'     => 'weekly',
        '1M'     => 'monthly',
        '3M'     => 'quarterly',
        '6M'     => 'half-year',
        '1Y'     => 'yearly',
        'custom' => 'custom',
    ],
    'subTitlesByIdentifier'        =>
        [
            'asset'       => 'Asset accounts',
            'expense'     => 'Expense accounts',
            'revenue'     => 'Revenue accounts',
            'cash'        => 'Cash accounts',
            'liabilities' => 'Liabilities',
            'liability'   => 'Liabilities',
        ],
    'subIconsByIdentifier'         =>
        [
            'asset'               => 'fa-money',
            'Asset account'       => 'fa-money',
            'Default account'     => 'fa-money',
            'Cash account'        => 'fa-money',
            'expense'             => 'fa-shopping-cart',
            'Expense account'     => 'fa-shopping-cart',
            'Beneficiary account' => 'fa-shopping-cart',
            'revenue'             => 'fa-download',
            'Revenue account'     => 'fa-download',
            'import'              => 'fa-download',
            'Import account'      => 'fa-download',
            'liabilities'         => 'fa-ticket',
        ],
    'accountTypesByIdentifier'     =>
        [
            'asset'       => ['Default account', 'Asset account'],
            'expense'     => ['Expense account', 'Beneficiary account'],
            'revenue'     => ['Revenue account'],
            'import'      => ['Import account'],
            'liabilities' => ['Loan', 'Debt', 'Credit card', 'Mortgage'],
        ],
    'accountTypeByIdentifier'      =>
        [
            'asset'       => ['Asset account'],
            'expense'     => ['Expense account'],
            'revenue'     => ['Revenue account'],
            'opening'     => ['Initial balance account'],
            'initial'     => ['Initial balance account'],
            'import'      => ['Import account'],
            'reconcile'   => ['Reconciliation account'],
            'liabilities' => ['Loan', 'Debt', 'Mortgage', 'Credit card'],
            'liability'   => ['Loan', 'Debt', 'Mortgage', 'Credit card'],
        ],
    'shortNamesByFullName'         =>
        [
            'Default account'         => 'asset',
            'Asset account'           => 'asset',
            'Import account'          => 'import',
            'Expense account'         => 'expense',
            'Beneficiary account'     => 'expense',
            'Revenue account'         => 'revenue',
            'Cash account'            => 'cash',
            'Initial balance account' => 'initial-balance',
            'Reconciliation account'  => 'reconciliation',
            'Credit card'             => 'liabilities',
            'Loan'                    => 'liabilities',
            'Debt'                    => 'liabilities',
            'Mortgage'                => 'liabilities',
        ],
    'shortLiabilityNameByFullName' => [
        'Credit card' => 'creditcard',
        'Loan'        => 'loan',
        'Debt'        => 'debt',
        'Mortgage'    => 'mortgage',
    ],
    /**
     * Languages configuration
     */
    'languages'                    => [
        // currently enabled languages
        'en_US' => ['name_locale' => 'English', 'name_english' => 'English'],
        'cs_CZ' => ['name_locale' => 'Czech', 'name_english' => 'Czech'],
        'es_ES' => ['name_locale' => 'Español', 'name_english' => 'Spanish'],
        'de_DE' => ['name_locale' => 'Deutsch', 'name_english' => 'German'],
        'fr_FR' => ['name_locale' => 'Français', 'name_english' => 'French'],
        'it_IT' => ['name_locale' => 'Italiano', 'name_english' => 'Italian'],
        'nb_NO' => ['name_locale' => 'Norsk', 'name_english' => 'Norwegian'],
        'nl_NL' => ['name_locale' => 'Nederlands', 'name_english' => 'Dutch'],
        'pl_PL' => ['name_locale' => 'Polski', 'name_english' => 'Polish '],
        'pt_BR' => ['name_locale' => 'Português do Brasil', 'name_english' => 'Portuguese (Brazil)'],
        'ro_RO' => ['name_locale' => 'Română', 'name_english' => 'Romanian'],
        'ru_RU' => ['name_locale' => 'Русский', 'name_english' => 'Russian'],
        'zh_TW' => ['name_locale' => 'Chinese Traditional', 'name_english' => 'Chinese Traditional'],
        'zh_CN' => ['name_locale' => 'Chinese Simplified', 'name_english' => 'Chinese Simplified'],
        'hu_HU' => ['name_locale' => 'Hungarian', 'name_english' => 'Hungarian'],
        'sv_SE' => ['name_locale' => 'Svenska', 'name_english' => 'Swedish'],

        // currently disabled languages:
        //        'bg_BG' => ['name_locale' => 'Български', 'name_english' => 'Bulgarian'],
        //        'ca_ES' => ['name_locale' => 'Catalan', 'name_english' => 'Catalan'],
        //        'da_DK' => ['name_locale' => 'Danish', 'name_english' => 'Danish'],
        //        'et_EE' => ['name_locale' => 'Estonian', 'name_english' => 'Estonian'],
        //        'fi_FI' => ['name_locale' => 'Finnish', 'name_english' => 'Finnish'],
        //        'he_IL' => ['name_locale' => 'Hebrew', 'name_english' => 'Hebrew'],
        //        'id_ID' => ['name_locale' => 'Bahasa Indonesia', 'name_english' => 'Indonesian'],
        //        'ja_JA' => ['name_locale' => 'Japanese', 'name_english' => 'Japanese'],
        //        'pt_PT' => ['name_locale' => 'Portuguese', 'name_english' => 'Portuguese'],
        //        'sl_SI' => ['name_locale' => 'Slovenian', 'name_english' => 'Slovenian'],
        //        'tlh_AA' => ['name_locale' => 'tlhIngan Hol', 'name_english' => 'Klingon'],
        //        'el_GR' => ['name_locale' => 'Ελληνικά', 'name_english' => 'Greek'],
        //        'tr_TR' => ['name_locale' => 'Türkçe', 'name_english' => 'Turkish'],
        //        'sr_CS' => ['name_locale' => 'Serbian (Latin)', 'name_english' => 'Serbian (Latin)'],
        //        'uk_UA' => ['name_locale' => 'Ukranian', 'name_english' => 'Ukranian'],
    ],
    'transactionTypesByWhat'       => [
        'expenses'   => ['Withdrawal'],
        'withdrawal' => ['Withdrawal'],
        'revenue'    => ['Deposit'],
        'deposit'    => ['Deposit'],
        'transfer'   => ['Transfer'],
        'transfers'  => ['Transfer'],
    ],
    'transactionTypesByType'       => [
        'expenses'   => ['Withdrawal'],
        'withdrawal' => ['Withdrawal'],
        'revenue'    => ['Deposit'],
        'deposit'    => ['Deposit'],
        'transfer'   => ['Transfer'],
        'transfers'  => ['Transfer'],
    ],
    'transactionTypesToShort'      => [
        'Withdrawal'      => 'withdrawal',
        'Deposit'         => 'deposit',
        'Transfer'        => 'transfer',
        'Opening balance' => 'opening-balance',
        'Reconciliation'  => 'reconciliation',
    ],
    'transactionIconsByWhat'       => [
        'expenses'   => 'fa-long-arrow-left',
        'withdrawal' => 'fa-long-arrow-left',
        'revenue'    => 'fa-long-arrow-right',
        'deposit'    => 'fa-long-arrow-right',
        'transfer'   => 'fa-exchange',
        'transfers'  => 'fa-exchange',

    ],
    'bindables'                    => [
        // models
        'account'          => Account::class,
        'attachment'       => Attachment::class,
        'availableBudget'  => AvailableBudget::class,
        'bill'             => Bill::class,
        'budget'           => Budget::class,
        'budgetLimit'      => BudgetLimit::class,
        'category'         => Category::class,
        'linkType'         => LinkType::class,
        'transactionType'  => TransactionTypeModel::class,
        'journalLink'      => TransactionJournalLink::class,
        'currency'         => TransactionCurrency::class,
        'piggyBank'        => PiggyBank::class,
        'preference'       => Preference::class,
        'tj'               => TransactionJournal::class,
        'tag'              => Tag::class,
        'recurrence'       => Recurrence::class,
        'rule'             => Rule::class,
        'ruleGroup'        => RuleGroup::class,
        'importJob'        => ImportJob::class,
        'transactionGroup' => TransactionGroup::class,
        'user'             => User::class,

        // strings
        'import_provider'  => ImportProvider::class,
        'currency_code'    => CurrencyCode::class,

        // dates
        'start_date'       => Date::class,
        'end_date'         => Date::class,
        'date'             => Date::class,

        // lists
        'accountList'      => AccountList::class,
        'doubleList'       => AccountList::class,
        'budgetList'       => BudgetList::class,
        'journalList'      => JournalList::class,
        'categoryList'     => CategoryList::class,
        'tagList'          => TagList::class,

        // others
        'fromCurrencyCode' => CurrencyCode::class,
        'toCurrencyCode'   => CurrencyCode::class,
        'cliToken'         => CLIToken::class,
        'tagOrId'          => TagOrId::class,
        'configName'       => ConfigurationName::class,


    ],
    'rule-triggers'                => [
        'user_action'              => UserAction::class,
        'from_account_starts'      => FromAccountStarts::class,
        'from_account_ends'        => FromAccountEnds::class,
        'from_account_is'          => FromAccountIs::class,
        'from_account_contains'    => FromAccountContains::class,
        'from_account_nr_starts'   => FromAccountNumberStarts::class,
        'from_account_nr_ends'     => FromAccountNumberEnds::class,
        'from_account_nr_is'       => FromAccountNumberIs::class,
        'from_account_nr_contains' => FromAccountNumberContains::class,
        'to_account_starts'        => ToAccountStarts::class,
        'to_account_ends'          => ToAccountEnds::class,
        'to_account_is'            => ToAccountIs::class,
        'to_account_contains'      => ToAccountContains::class,
        'to_account_nr_starts'     => ToAccountNumberStarts::class,
        'to_account_nr_ends'       => ToAccountNumberEnds::class,
        'to_account_nr_is'         => ToAccountNumberIs::class,
        'to_account_nr_contains'   => ToAccountNumberContains::class,
        'amount_less'              => AmountLess::class,
        'amount_exactly'           => AmountExactly::class,
        'amount_more'              => AmountMore::class,
        'description_starts'       => DescriptionStarts::class,
        'description_ends'         => DescriptionEnds::class,
        'description_contains'     => DescriptionContains::class,
        'description_is'           => DescriptionIs::class,
        'transaction_type'         => TransactionType::class,
        'category_is'              => CategoryIs::class,
        'budget_is'                => BudgetIs::class,
        'tag_is'                   => TagIs::class,
        'currency_is'              => CurrencyIs::class,
        'has_attachments'          => HasAttachment::class,
        'has_no_category'          => HasNoCategory::class,
        'has_any_category'         => HasAnyCategory::class,
        'has_no_budget'            => HasNoBudget::class,
        'has_any_budget'           => HasAnyBudget::class,
        'has_no_tag'               => HasNoTag::class,
        'has_any_tag'              => HasAnyTag::class,
        'notes_contain'            => NotesContain::class,
        'notes_start'              => NotesStart::class,
        'notes_end'                => NotesEnd::class,
        'notes_are'                => NotesAre::class,
        'no_notes'                 => NotesEmpty::class,
        'any_notes'                => NotesAny::class,
    ],
    'rule-actions'                 => [
        'set_category'            => SetCategory::class,
        'clear_category'          => ClearCategory::class,
        'set_budget'              => SetBudget::class,
        'clear_budget'            => ClearBudget::class,
        'add_tag'                 => AddTag::class,
        'remove_tag'              => RemoveTag::class,
        'remove_all_tags'         => RemoveAllTags::class,
        'set_description'         => SetDescription::class,
        'append_description'      => AppendDescription::class,
        'prepend_description'     => PrependDescription::class,
        'set_source_account'      => SetSourceAccount::class,
        'set_destination_account' => SetDestinationAccount::class,
        'set_notes'               => SetNotes::class,
        'append_notes'            => AppendNotes::class,
        'prepend_notes'           => PrependNotes::class,
        'clear_notes'             => ClearNotes::class,
        'link_to_bill'            => LinkToBill::class,
        'convert_withdrawal'      => ConvertToWithdrawal::class,
        'convert_deposit'         => ConvertToDeposit::class,
        'convert_transfer'        => ConvertToTransfer::class,
    ],
    'context-rule-actions'         => [
        'set_category',
        'set_budget',
        'add_tag',
        'remove_tag',
        'set_description',
        'append_description',
        'prepend_description',
        'set_source_account',
        'set_destination_account',
        'set_notes',
        'append_notes',
        'prepend_notes',
        'link_to_bill',
        //'convert_withdrawal',
        //'convert_deposit',
        'convert_transfer',
    ],
    'context-rule-triggers'        => [
        'from_account_starts',
        'from_account_ends',
        'from_account_is',
        'from_account_contains',
        'to_account_starts',
        'to_account_ends',
        'to_account_is',
        'to_account_contains',
        'amount_less',
        'amount_exactly',
        'amount_more',
        'description_starts',
        'description_ends',
        'description_contains',
        'description_is',
        'transaction_type',
        'category_is',
        'budget_is',
        'tag_is',
        'currency_is',
        'notes_contain',
        'notes_start',
        'notes_end',
        'notes_are',
    ],


    'test-triggers'    => [
        'limit' => 10,
        'range' => 200,
    ],
    'default_currency' => 'EUR',
    'default_language' => envNonEmpty('DEFAULT_LANGUAGE', 'en_US'),
    'search_modifiers' => ['amount_is', 'amount', 'amount_max', 'amount_min', 'amount_less', 'amount_more', 'source', 'destination', 'category',
                           'budget', 'bill', 'type', 'date', 'date_before', 'date_after', 'on', 'before', 'after', 'from', 'to', 'tag', 'created_on',
                           'updated_on'],
    // TODO notes has_attachments

    'cer_providers'             => [
        'fixer'    => FixerIOv2::class,
        'ratesapi' => RatesApiIOv1::class,
    ],

    // expected source types for each transaction type, in order of preference.
    'expected_source_types'     => [
        'source'      => [
            TransactionTypeModel::WITHDRAWAL      => [AccountType::ASSET, AccountType::LOAN, AccountType::DEBT, AccountType::MORTGAGE],
            TransactionTypeModel::DEPOSIT         => [AccountType::REVENUE, AccountType::CASH, AccountType::LOAN, AccountType::DEBT, AccountType::MORTGAGE,
                                                      AccountType::INITIAL_BALANCE, AccountType::RECONCILIATION],
            TransactionTypeModel::TRANSFER        => [AccountType::ASSET, AccountType::LOAN, AccountType::DEBT, AccountType::MORTGAGE],
            TransactionTypeModel::OPENING_BALANCE => [AccountType::INITIAL_BALANCE, AccountType::ASSET, AccountType::LOAN, AccountType::DEBT,
                                                      AccountType::MORTGAGE],
            TransactionTypeModel::RECONCILIATION  => [AccountType::RECONCILIATION, AccountType::ASSET],
            // in case no transaction type is known yet, it could be anything.
            'none'                                => [
                AccountType::ASSET,
                AccountType::EXPENSE,
                AccountType::REVENUE,
                AccountType::LOAN,
                AccountType::DEBT,
                AccountType::MORTGAGE,
            ],
        ],
        'destination' => [
            TransactionTypeModel::WITHDRAWAL      => [AccountType::EXPENSE, AccountType::CASH, AccountType::LOAN, AccountType::DEBT,
                                                      AccountType::MORTGAGE],
            TransactionTypeModel::DEPOSIT         => [AccountType::ASSET, AccountType::LOAN, AccountType::DEBT, AccountType::MORTGAGE],
            TransactionTypeModel::TRANSFER        => [AccountType::ASSET, AccountType::LOAN, AccountType::DEBT, AccountType::MORTGAGE],
            TransactionTypeModel::OPENING_BALANCE => [AccountType::INITIAL_BALANCE, AccountType::ASSET, AccountType::LOAN, AccountType::DEBT,
                                                      AccountType::MORTGAGE],
            TransactionTypeModel::RECONCILIATION  => [AccountType::RECONCILIATION, AccountType::ASSET],
        ],
    ],
    'allowed_opposing_types'    => [
        'source'      => [
            AccountType::ASSET           => [AccountType::ASSET, AccountType::CASH, AccountType::DEBT, AccountType::EXPENSE, AccountType::INITIAL_BALANCE,
                                             AccountType::LOAN, AccountType::RECONCILIATION],
            AccountType::CASH            => [AccountType::ASSET],
            AccountType::DEBT            => [AccountType::ASSET, AccountType::DEBT, AccountType::EXPENSE, AccountType::INITIAL_BALANCE, AccountType::LOAN,
                                             AccountType::MORTGAGE],
            AccountType::EXPENSE         => [], // is not allowed as a source.
            AccountType::INITIAL_BALANCE => [AccountType::ASSET, AccountType::DEBT, AccountType::LOAN, AccountType::MORTGAGE],
            AccountType::LOAN            => [AccountType::ASSET, AccountType::DEBT, AccountType::EXPENSE, AccountType::INITIAL_BALANCE, AccountType::LOAN,
                                             AccountType::MORTGAGE],
            AccountType::MORTGAGE        => [AccountType::ASSET, AccountType::DEBT, AccountType::EXPENSE, AccountType::INITIAL_BALANCE, AccountType::LOAN,
                                             AccountType::MORTGAGE],
            AccountType::RECONCILIATION  => [AccountType::ASSET],
            AccountType::REVENUE         => [AccountType::ASSET, AccountType::DEBT, AccountType::LOAN, AccountType::MORTGAGE],

        ],
        'destination' => [
            AccountType::ASSET           => [AccountType::ASSET, AccountType::CASH, AccountType::DEBT, AccountType::INITIAL_BALANCE, AccountType::LOAN,
                                             AccountType::MORTGAGE, AccountType::RECONCILIATION, AccountType::REVENUE],
            AccountType::CASH            => [AccountType::ASSET],
            AccountType::DEBT            => [AccountType::ASSET, AccountType::DEBT, AccountType::INITIAL_BALANCE, AccountType::LOAN, AccountType::MORTGAGE,
                                             AccountType::REVENUE],
            AccountType::EXPENSE         => [AccountType::ASSET, AccountType::DEBT, AccountType::LOAN, AccountType::MORTGAGE],
            AccountType::INITIAL_BALANCE => [AccountType::ASSET, AccountType::DEBT, AccountType::LOAN, AccountType::MORTGAGE],
            AccountType::LOAN            => [AccountType::ASSET, AccountType::DEBT, AccountType::INITIAL_BALANCE, AccountType::LOAN, AccountType::MORTGAGE,
                                             AccountType::REVENUE],
            AccountType::MORTGAGE        => [AccountType::ASSET, AccountType::DEBT, AccountType::INITIAL_BALANCE, AccountType::LOAN, AccountType::MORTGAGE,
                                             AccountType::REVENUE],
            AccountType::RECONCILIATION  => [AccountType::ASSET],
            AccountType::REVENUE         => [], // is not allowed as a destination
        ],
    ],
    // depending on the account type, return the allowed transaction types:
    'allowed_transaction_types' => [
        'source'      => [
            AccountType::ASSET           => [TransactionTypeModel::WITHDRAWAL, TransactionTypeModel::TRANSFER, TransactionTypeModel::OPENING_BALANCE,
                                             TransactionTypeModel::RECONCILIATION],
            AccountType::EXPENSE         => [], // is not allowed as a source.
            AccountType::REVENUE         => [TransactionTypeModel::DEPOSIT],
            AccountType::LOAN            => [TransactionTypeModel::WITHDRAWAL, TransactionTypeModel::DEPOSIT, TransactionTypeModel::TRANSFER,
                                             TransactionTypeModel::OPENING_BALANCE],
            AccountType::DEBT            => [TransactionTypeModel::WITHDRAWAL, TransactionTypeModel::DEPOSIT, TransactionTypeModel::TRANSFER,
                                             TransactionTypeModel::OPENING_BALANCE],
            AccountType::MORTGAGE        => [TransactionTypeModel::WITHDRAWAL, TransactionTypeModel::DEPOSIT, TransactionTypeModel::TRANSFER,
                                             TransactionTypeModel::OPENING_BALANCE],
            AccountType::INITIAL_BALANCE => [], // todo fill me in.
            AccountType::RECONCILIATION  => [], // todo fill me in.
        ],
        'destination' => [
            AccountType::ASSET           => [TransactionTypeModel::DEPOSIT, TransactionTypeModel::TRANSFER, TransactionTypeModel::OPENING_BALANCE,
                                             TransactionTypeModel::RECONCILIATION],
            AccountType::EXPENSE         => [TransactionTypeModel::WITHDRAWAL],
            AccountType::REVENUE         => [], // is not allowed as destination.
            AccountType::LOAN            => [TransactionTypeModel::WITHDRAWAL, TransactionTypeModel::DEPOSIT, TransactionTypeModel::TRANSFER,
                                             TransactionTypeModel::OPENING_BALANCE],
            AccountType::DEBT            => [TransactionTypeModel::WITHDRAWAL, TransactionTypeModel::DEPOSIT, TransactionTypeModel::TRANSFER,
                                             TransactionTypeModel::OPENING_BALANCE],
            AccountType::MORTGAGE        => [TransactionTypeModel::WITHDRAWAL, TransactionTypeModel::DEPOSIT, TransactionTypeModel::TRANSFER,
                                             TransactionTypeModel::OPENING_BALANCE],
            AccountType::INITIAL_BALANCE => [], // todo fill me in.
            AccountType::RECONCILIATION  => [], // todo fill me in.
        ],

    ],

    // having the source + dest will tell you the transaction type.
    'account_to_transaction'    => [
        AccountType::ASSET           => [
            AccountType::ASSET           => TransactionTypeModel::TRANSFER,
            AccountType::CASH            => TransactionTypeModel::WITHDRAWAL,
            AccountType::DEBT            => TransactionTypeModel::WITHDRAWAL,
            AccountType::EXPENSE         => TransactionTypeModel::WITHDRAWAL,
            AccountType::INITIAL_BALANCE => TransactionTypeModel::OPENING_BALANCE,
            AccountType::LOAN            => TransactionTypeModel::WITHDRAWAL,
            AccountType::MORTGAGE        => TransactionTypeModel::WITHDRAWAL,
            AccountType::RECONCILIATION  => TransactionTypeModel::RECONCILIATION,
        ],
        AccountType::CASH            => [
            AccountType::ASSET => TransactionTypeModel::DEPOSIT,
        ],
        AccountType::DEBT            => [
            AccountType::ASSET           => TransactionTypeModel::DEPOSIT,
            AccountType::DEBT            => TransactionTypeModel::TRANSFER,
            AccountType::EXPENSE         => TransactionTypeModel::WITHDRAWAL,
            AccountType::INITIAL_BALANCE => TransactionTypeModel::OPENING_BALANCE,
            AccountType::LOAN            => TransactionTypeModel::TRANSFER,
            AccountType::MORTGAGE        => TransactionTypeModel::TRANSFER,
        ],
        AccountType::INITIAL_BALANCE => [
            AccountType::ASSET    => TransactionTypeModel::OPENING_BALANCE,
            AccountType::DEBT     => TransactionTypeModel::OPENING_BALANCE,
            AccountType::LOAN     => TransactionTypeModel::OPENING_BALANCE,
            AccountType::MORTGAGE => TransactionTypeModel::OPENING_BALANCE,
        ],
        AccountType::LOAN            => [
            AccountType::ASSET           => TransactionTypeModel::DEPOSIT,
            AccountType::DEBT            => TransactionTypeModel::TRANSFER,
            AccountType::EXPENSE         => TransactionTypeModel::WITHDRAWAL,
            AccountType::INITIAL_BALANCE => TransactionTypeModel::OPENING_BALANCE,
            AccountType::LOAN            => TransactionTypeModel::TRANSFER,
            AccountType::MORTGAGE        => TransactionTypeModel::TRANSFER,
        ],
        AccountType::MORTGAGE        => [
            AccountType::ASSET           => TransactionTypeModel::DEPOSIT,
            AccountType::DEBT            => TransactionTypeModel::TRANSFER,
            AccountType::EXPENSE         => TransactionTypeModel::WITHDRAWAL,
            AccountType::INITIAL_BALANCE => TransactionTypeModel::OPENING_BALANCE,
            AccountType::LOAN            => TransactionTypeModel::TRANSFER,
            AccountType::MORTGAGE        => TransactionTypeModel::TRANSFER,
        ],
        AccountType::RECONCILIATION  => [
            AccountType::ASSET => TransactionTypeModel::RECONCILIATION,
        ],
        AccountType::REVENUE         => [
            AccountType::ASSET    => TransactionTypeModel::DEPOSIT,
            AccountType::DEBT     => TransactionTypeModel::DEPOSIT,
            AccountType::LOAN     => TransactionTypeModel::DEPOSIT,
            AccountType::MORTGAGE => TransactionTypeModel::DEPOSIT,
        ],
    ],

    // allowed source -> destination accounts.
    'source_dests'              => [
        TransactionTypeModel::WITHDRAWAL      => [
            AccountType::ASSET    => [AccountType::EXPENSE, AccountType::LOAN, AccountType::DEBT, AccountType::MORTGAGE, AccountType::CASH],
            AccountType::LOAN     => [AccountType::EXPENSE, AccountType::CASH],
            AccountType::DEBT     => [AccountType::EXPENSE, AccountType::CASH],
            AccountType::MORTGAGE => [AccountType::EXPENSE, AccountType::CASH],
        ],
        TransactionTypeModel::DEPOSIT         => [
            AccountType::REVENUE  => [AccountType::ASSET, AccountType::LOAN, AccountType::DEBT, AccountType::MORTGAGE],
            AccountType::CASH     => [AccountType::ASSET, AccountType::LOAN, AccountType::DEBT, AccountType::MORTGAGE],
            AccountType::LOAN     => [AccountType::ASSET],
            AccountType::DEBT     => [AccountType::ASSET],
            AccountType::MORTGAGE => [AccountType::ASSET],
        ],
        TransactionTypeModel::TRANSFER        => [
            AccountType::ASSET    => [AccountType::ASSET],
            AccountType::LOAN     => [AccountType::LOAN, AccountType::DEBT, AccountType::MORTGAGE],
            AccountType::DEBT     => [AccountType::LOAN, AccountType::DEBT, AccountType::MORTGAGE],
            AccountType::MORTGAGE => [AccountType::LOAN, AccountType::DEBT, AccountType::MORTGAGE],
        ],
        TransactionTypeModel::OPENING_BALANCE => [
            AccountType::ASSET           => [AccountType::INITIAL_BALANCE],
            AccountType::LOAN            => [AccountType::INITIAL_BALANCE],
            AccountType::DEBT            => [AccountType::INITIAL_BALANCE],
            AccountType::MORTGAGE        => [AccountType::INITIAL_BALANCE],
            AccountType::INITIAL_BALANCE => [AccountType::ASSET, AccountType::LOAN, AccountType::DEBT, AccountType::MORTGAGE],
        ],
        TransactionTypeModel::RECONCILIATION  => [
            AccountType::RECONCILIATION => [AccountType::ASSET],
            AccountType::ASSET          => [AccountType::RECONCILIATION],
        ],
    ],
];<|MERGE_RESOLUTION|>--- conflicted
+++ resolved
@@ -128,40 +128,14 @@
  */
 
 return [
-    'configuration'                => [
+    'configuration' => [
         'single_user_mode' => true,
         'is_demo_site'     => false,
     ],
-    'feature_flags'                => [
+    'feature_flags' => [
         'export' => true,
     ],
-<<<<<<< HEAD
-    'encryption'                   => null === env('USE_ENCRYPTION') || true === env('USE_ENCRYPTION'),
-    'version'                      => '5.0.3',
-    'api_version'                  => '1.0.0',
-    'db_version'                   => 12,
-    'maxUploadSize'                => 15242880,
-    'send_error_message'           => env('SEND_ERROR_MESSAGE', true),
-    'site_owner'                   => env('SITE_OWNER', ''),
-    'send_registration_mail'       => env('SEND_REGISTRATION_MAIL', true),
-    'demo_username'                => env('DEMO_USERNAME', ''),
-    'demo_password'                => env('DEMO_PASSWORD', ''),
-    'is_sandstorm'                 => env('IS_SANDSTORM', 'unknown'),
-    'bunq_use_sandbox'             => env('BUNQ_USE_SANDBOX', false),
-    'fixer_api_key'                => env('FIXER_API_KEY', ''),
-    'mapbox_api_key'               => env('MAPBOX_API_KEY', ''),
-    'trusted_proxies'              => env('TRUSTED_PROXIES', ''),
-    'search_result_limit'          => env('SEARCH_RESULT_LIMIT', 50),
-    'send_report_journals'         => envNonEmpty('SEND_REPORT_JOURNALS', true),
-    'tracker_site_id'              => env('TRACKER_SITE_ID', ''),
-    'tracker_url'                  => env('TRACKER_URL', ''),
-    'disable_frame_header'         => env('DISABLE_FRAME_HEADER', false),
-    'disable_csp_header'           => env('DISABLE_CSP_HEADER', false),
-    'login_provider'               => envNonEmpty('LOGIN_PROVIDER', 'eloquent'),
-    'cer_provider'                 => envNonEmpty('CER_PROVIDER', 'fixer'),
-    'update_endpoint'              => 'https://version.firefly-iii.org/index.json',
-    'default_location'             => [
-=======
+
     'encryption'             => null === env('USE_ENCRYPTION') || true === env('USE_ENCRYPTION'),
     'version'                => '5.0.4',
     'api_version'            => '1.0.0',
@@ -187,12 +161,11 @@
     'cer_provider'           => envNonEmpty('CER_PROVIDER', 'fixer'),
     'update_endpoint'        => 'https://version.firefly-iii.org/index.json',
     'default_location'       => [
->>>>>>> 38648559
         'longitude'  => env('MAP_DEFAULT_LONG', '5.916667'),
         'latitude'   => env('MAP_DEFAULT_LAT', '51.983333'),
         'zoom_level' => env('MAP_DEFAULT_ZOOM', '6'),
     ],
-    'allowedMimes'                 => [
+    'allowedMimes'           => [
         /* plain files */
         'text/plain',
 
