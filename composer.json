{
  "name": "grumpydictator/firefly-iii",
  "description": "Firefly III: a personal finances manager.",
  "keywords": [
    "finance",
    "finances",
    "manager",
    "management",
    "euro",
    "dollar",
    "laravel",
    "money",
    "currency",
    "financials",
    "financial",
    "budgets",
    "administration",
    "tool",
    "tooling",
    "help",
    "helper",
    "assistant",
    "planning",
    "organizing",
    "bills",
    "personal finance",
    "budgets",
    "budgeting",
    "budgeting tool",
    "budgeting application",
    "transactions",
    "self hosted",
    "self-hosted",
    "transfers",
    "management"
  ],
  "license": "Creative Commons Attribution-ShareAlike 4.0 International License",
  "homepage": "https://github.com/firefly-iii/firefly-iii",
  "type": "project",
  "authors": [
    {
      "name": "James Cole",
      "email": "thegrumpydictator@gmail.com",
      "homepage": "https://github.com/firefly-iii",
      "role": "Developer"
    }
  ],
  "require": {
    "php": ">=7.0.0",
    "ext-intl": "*",
<<<<<<< HEAD
    "ext-bcmath": "*",
    "laravel/framework": "5.3.29",
    "davejamesmiller/laravel-breadcrumbs": "^3.0",
=======
    "laravel/framework": "5.4.*",
    "davejamesmiller/laravel-breadcrumbs": "3.1",
>>>>>>> 8a98204a
    "watson/validating": "3.*",
    "doctrine/dbal": "^2.5",
    "league/commonmark": "0.15.*",
    "rcrowe/twigbridge": "0.9.*",
    "league/csv": "8.*",
    "laravelcollective/html": "^5.4",
    "rmccue/requests": "1.*",
    "pragmarx/google2fa": "1.*",
    "bacon/bacon-qr-code": "1.*"
  },
  "require-dev": {
    "fzaninotto/faker": "~1.4",
    "mockery/mockery": "0.9.*",
    "phpunit/phpunit": "~5.0",
    "symfony/css-selector": "3.1.*",
    "symfony/dom-crawler": "3.1.*",
    "barryvdh/laravel-debugbar": "2.*",
    "barryvdh/laravel-ide-helper": "2.*"
  },
  "autoload": {
    "classmap": [
      "database"
    ],
    "psr-4": {
      "FireflyIII\\": "app/"
    }
  },
  "autoload-dev": {
    "psr-4": {
      "Tests\\": "tests/"
    }
  },
  "scripts": {
    "post-root-package-install": [
      "php -r \"file_exists('.env') || copy('.env.example', '.env');\""
    ],
    "post-create-project-cmd": [
      "php artisan key:generate"
    ],
    "post-install-cmd": [
      "Illuminate\\Foundation\\ComposerScripts::postInstall",
      "php artisan optimize",
      "php artisan firefly:instructions install"
    ],
    "post-update-cmd": [
      "Illuminate\\Foundation\\ComposerScripts::postUpdate",
      "php artisan firefly:upgrade-database",
      "php artisan firefly:verify",
      "php artisan firefly:instructions update",
      "php artisan optimize"
    ]
  },
  "config": {
    "preferred-install": "dist"
  },
  "repositories": [
    {
      "type": "vcs",
      "url": "https://github.com/firefly-iii/laravel-breadcrumbs.git"
    }
  ]
}<|MERGE_RESOLUTION|>--- conflicted
+++ resolved
@@ -48,17 +48,12 @@
   "require": {
     "php": ">=7.0.0",
     "ext-intl": "*",
-<<<<<<< HEAD
-    "ext-bcmath": "*",
-    "laravel/framework": "5.3.29",
-    "davejamesmiller/laravel-breadcrumbs": "^3.0",
-=======
     "laravel/framework": "5.4.*",
     "davejamesmiller/laravel-breadcrumbs": "3.1",
->>>>>>> 8a98204a
     "watson/validating": "3.*",
     "doctrine/dbal": "^2.5",
     "league/commonmark": "0.15.*",
+    "twig/twig": "1.30.0",
     "rcrowe/twigbridge": "0.9.*",
     "league/csv": "8.*",
     "laravelcollective/html": "^5.4",
