--- conflicted
+++ resolved
@@ -1,172 +1,4 @@
 {
-<<<<<<< HEAD
-  "name": "grumpydictator/firefly-iii",
-  "description": "Firefly III: a personal finances manager.",
-  "keywords": [
-    "finance",
-    "finances",
-    "manager",
-    "management",
-    "euro",
-    "dollar",
-    "laravel",
-    "money",
-    "currency",
-    "financials",
-    "financial",
-    "budgets",
-    "administration",
-    "tool",
-    "tooling",
-    "help",
-    "helper",
-    "assistant",
-    "planning",
-    "organizing",
-    "bills",
-    "personal finance",
-    "budgets",
-    "budgeting",
-    "budgeting tool",
-    "budgeting application",
-    "transactions",
-    "self hosted",
-    "self-hosted",
-    "transfers",
-    "management"
-  ],
-  "license": "AGPL-3.0-or-later",
-  "homepage": "https://github.com/firefly-iii/firefly-iii",
-  "type": "project",
-  "readme": "readme.md",
-  "authors": [
-    {
-      "name": "James Cole",
-      "email": "james@firefly-iii.org",
-      "homepage": "https://github.com/firefly-iii",
-      "role": "Developer"
-    }
-  ],
-  "support": {
-    "email": "james@firefly-iii.org",
-    "issues": "https://github.com/firefly-iii/firefly-iii/issues",
-    "forum": "https://gitter.im/firefly-iii/firefly-iii",
-    "wiki": "https://github.com/firefly-iii/help/wiki",
-    "source": "https://github.com/firefly-iii/firefly-iii",
-    "docs": "https://docs.firefly-iii.org/"
-  },
-  "funding": [
-    {
-      "type": "patreon",
-      "url": "https://www.patreon.com/JC5"
-    },
-    {
-      "type": "github",
-      "url": "https://github.com/sponsors/JC5"
-    }
-  ],
-  "require": {
-    "php": ">=8.2",
-    "ext-bcmath": "*",
-    "ext-curl": "*",
-    "ext-fileinfo": "*",
-    "ext-iconv": "*",
-    "ext-intl": "*",
-    "ext-json": "*",
-    "ext-mbstring": "*",
-    "ext-openssl": "*",
-    "ext-pdo": "*",
-    "ext-session": "*",
-    "ext-simplexml": "*",
-    "ext-sodium": "*",
-    "ext-tokenizer": "*",
-    "ext-xml": "*",
-    "ext-xmlwriter": "*",
-    "bacon/bacon-qr-code": "2.*",
-    "diglactic/laravel-breadcrumbs": "^8.1",
-    "doctrine/dbal": "3.*",
-    "gdbots/query-parser": "^3.0",
-    "guzzlehttp/guzzle": "^7.8",
-    "jc5/google2fa-laravel": "^2.0",
-    "jc5/recovery": "^2",
-    "laravel/framework": "^10",
-    "laravel/passport": "11.*",
-    "laravel/sanctum": "^3.3",
-    "laravel/slack-notification-channel": "^3.0",
-    "laravel/ui": "^4.2",
-    "league/commonmark": "2.*",
-    "league/csv": "^9.10",
-    "league/fractal": "0.*",
-    "nunomaduro/collision": "^7.7",
-    "pragmarx/google2fa": "^8.0",
-    "predis/predis": "^2.2",
-    "psr/log": "<4",
-    "ramsey/uuid": "^4.7",
-    "rcrowe/twigbridge": "^0.14",
-    "spatie/laravel-html": "^3.2",
-    "spatie/laravel-ignition": "^2",
-    "spatie/period": "^2.4",
-    "symfony/expression-language": "^6.3",
-    "symfony/http-client": "^6.3",
-    "symfony/mailgun-mailer": "^6.3",
-    "therobfonz/laravel-mandrill-driver": "^5.0"
-  },
-  "require-dev": {
-    "barryvdh/laravel-ide-helper": "2.*",
-    "ergebnis/phpstan-rules": "^2.1",
-    "fakerphp/faker": "1.*",
-    "filp/whoops": "2.*",
-    "mockery/mockery": "1.*",
-    "nunomaduro/larastan": "^2.6",
-    "phpstan/phpstan": "^1.10",
-    "phpstan/phpstan-deprecation-rules": "^1.1",
-    "phpstan/phpstan-strict-rules": "^1.4",
-    "phpunit/phpunit": "^10",
-    "thecodingmachine/phpstan-strict-rules": "^1.0"
-  },
-  "suggest": {
-  },
-  "autoload": {
-    "psr-4": {
-      "FireflyIII\\": "app/",
-      "Domain\\": "domain/",
-      "Database\\Factories\\": "database/factories/",
-      "Database\\Seeders\\": "database/seeders/"
-    }
-  },
-  "autoload-dev": {
-    "psr-4": {
-      "Tests\\": "tests/"
-    }
-  },
-  "extra": {
-    "laravel": {
-      "dont-discover": []
-    }
-  },
-  "scripts": {
-    "post-root-package-install": [
-      "@php -r \"file_exists('.env') || copy('.env.example', '.env');\""
-    ],
-    "post-create-project-cmd": [
-      "@php artisan key:generate"
-    ],
-    "post-autoload-dump": [
-      "Illuminate\\Foundation\\ComposerScripts::postAutoloadDump"
-    ],
-    "post-update-cmd": [
-      "@php artisan config:clear",
-      "@php artisan route:clear",
-      "@php artisan twig:clean",
-      "@php artisan view:clear",
-      "@php artisan clear-compiled",
-      "@php artisan cache:clear",
-      "@php artisan firefly-iii:upgrade-database",
-      "@php artisan firefly-iii:correct-database",
-      "@php artisan firefly-iii:report-integrity",
-      "@php artisan passport:install",
-      "@php artisan firefly:instructions update"
-=======
     "name": "grumpydictator/firefly-iii",
     "description": "Firefly III: a personal finances manager.",
     "keywords": [
@@ -201,7 +33,6 @@
         "self-hosted",
         "transfers",
         "management"
->>>>>>> 90d58ec8
     ],
     "license": "AGPL-3.0-or-later",
     "homepage": "https://github.com/firefly-iii/firefly-iii",
@@ -274,6 +105,7 @@
         "spatie/laravel-html": "^3.2",
         "spatie/laravel-ignition": "^2",
         "spatie/period": "^2.4",
+        "symfony/expression-language": "^6.4",
         "symfony/http-client": "^7.0",
         "symfony/mailgun-mailer": "^7.0",
         "therobfonz/laravel-mandrill-driver": "^5.0"
@@ -293,8 +125,7 @@
         "phpunit/phpunit": "^10",
         "thecodingmachine/phpstan-strict-rules": "^1.0"
     },
-    "suggest": {
-    },
+    "suggest": {},
     "autoload": {
         "psr-4": {
             "FireflyIII\\": "app/",
