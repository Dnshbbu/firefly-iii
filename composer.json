{
  "name": "grumpydictator/firefly-iii",
  "description": "Firefly III: a personal finances manager.",
  "keywords": [
    "finance",
    "finances",
    "manager",
    "management",
    "euro",
    "dollar",
    "laravel",
    "money",
    "currency",
    "financials",
    "financial",
    "budgets",
    "administration",
    "tool",
    "tooling",
    "help",
    "helper",
    "assistant",
    "planning",
    "organizing",
    "bills",
    "personal finance",
    "budgets",
    "budgeting",
    "budgeting tool",
    "budgeting application",
    "transactions",
    "self hosted",
    "self-hosted",
    "transfers",
    "management"
  ],
  "license": "AGPL-3.0-or-later",
  "homepage": "https://github.com/firefly-iii/firefly-iii",
  "type": "project",
  "readme": "readme.md",
  "authors": [
    {
      "name": "James Cole",
      "email": "james@firefly-iii.org",
      "homepage": "https://github.com/firefly-iii",
      "role": "Developer"
    }
  ],
  "support": {
    "email": "james@firefly-iii.org",
    "issues": "https://github.com/firefly-iii/firefly-iii/issues",
    "forum": "https://reddit.com/r/FireflyIII",
    "wiki": "https://github.com/firefly-iii/help/wiki",
    "source": "https://github.com/firefly-iii/firefly-iii",
    "docs": "https://docs.firefly-iii.org/"
  },
    "funding": [
      {
        "type": "patreon",
        "url": "https://www.patreon.com/JC5"
      },
      {
        "type": "github",
        "url": "https://github.com/sponsors/JC5"
      },
      {
        "type": "paypal",
        "url": "https://www.paypal.com/cgi-bin/webscr?cmd=_s-xclick&hosted_button_id=L62W7DVD5ETPC&source=url"
      }
    ],
  "require": {
    "php": ">=7.4.0",
    "ext-bcmath": "*",
    "ext-curl": "*",
    "ext-fileinfo": "*",
    "ext-gd": "*",
    "ext-intl": "*",
    "ext-json": "*",
    "ext-openssl": "*",
    "ext-pdo": "*",
    "ext-session": "*",
    "ext-simplexml": "*",
    "ext-tokenizer": "*",
    "ext-xml": "*",
    "adldap2/adldap2-laravel": "6.*",
    "bacon/bacon-qr-code": "2.*",
    "davejamesmiller/laravel-breadcrumbs": "5.*",
    "doctrine/dbal": "2.*",
    "fideloper/proxy": "4.*",
    "jc5/google2fa-laravel": "2.0.5",
    "laravel/framework": "^7.0",
    "laravel/passport": "9.*",
    "laravel/ui": "^2.0",
    "laravelcollective/html": "6.*",
    "league/commonmark": "1.*",
    "league/csv": "^9.6",
    "league/fractal": "0.*",
    "pragmarx/google2fa": "^8.0",
    "pragmarx/recovery": "^0.1.0",
    "predis/predis": "^1.1",
    "ramsey/uuid": "^4.1",
    "rcrowe/twigbridge": "^0.12.1"
  },
  "require-dev": {
    "barryvdh/laravel-ide-helper": "2.*",
    "ergebnis/phpstan-rules": "^0.15.0",
    "filp/whoops": "2.*",
    "fzaninotto/faker": "1.*",
    "johnkary/phpunit-speedtrap": "^3.1",
    "mockery/mockery": "1.*",
<<<<<<< HEAD
    "nunomaduro/larastan": "^0.6.1",
    "phpstan/phpstan": "^0.12.33",
    "phpstan/phpstan-deprecation-rules": "^0.12.5",
    "phpunit/phpunit": "^8.5",
=======
    "phpunit/phpunit": "^9.2",
>>>>>>> cd19e861
    "psalm/plugin-laravel": "^1.1",
    "roave/security-advisories": "dev-master",
    "thecodingmachine/phpstan-strict-rules": "^0.12.0",
    "vimeo/psalm": "^3.10"
  },
  "suggest": {
  },
  "repositories": [

  ],
  "autoload": {
    "classmap": [
      "database/seeds",
      "database/factories"
    ],
    "psr-4": {
      "FireflyIII\\": "app/"
    }
  },
  "autoload-dev": {
    "psr-4": {
      "Tests\\": "tests/"
    }
  },
  "extra": {
    "laravel": {
      "dont-discover": []
    }
  },
  "scripts": {
    "pre-install-cmd": [
      "@php -r \"if (!(getenv('DYNO'))===false){file_exists('.env') || copy('.deploy/heroku/.env.heroku', '.env');copy('.deploy/heroku/.locales', '.locales');}\""
    ],
    "post-root-package-install": [
      "@php -r \"file_exists('.env') || copy('.env.example', '.env');\""
    ],
    "post-create-project-cmd": [
      "@php artisan key:generate"
    ],
    "post-autoload-dump": [
      "Illuminate\\Foundation\\ComposerScripts::postAutoloadDump"
    ],
    "post-update-cmd": [
      "@php artisan cache:clear",
      "@php artisan firefly-iii:decrypt-all",

      "@php artisan firefly-iii:transaction-identifiers",
      "@php artisan firefly-iii:migrate-to-groups",
      "@php artisan firefly-iii:account-currencies",
      "@php artisan firefly-iii:transfer-currencies",
      "@php artisan firefly-iii:other-currencies",
      "@php artisan firefly-iii:migrate-notes",
      "@php artisan firefly-iii:migrate-attachments",
      "@php artisan firefly-iii:bills-to-rules",
      "@php artisan firefly-iii:bl-currency",
      "@php artisan firefly-iii:cc-liabilities",
      "@php artisan firefly-iii:back-to-journals",
      "@php artisan firefly-iii:rename-account-meta",
      "@php artisan firefly-iii:migrate-recurrence-meta",
      "@php artisan firefly-iii:migrate-tag-locations",

      "@php artisan firefly-iii:fix-piggies",
      "@php artisan firefly-iii:create-link-types",
      "@php artisan firefly-iii:create-access-tokens",
      "@php artisan firefly-iii:remove-bills",
      "@php artisan firefly-iii:enable-currencies",
      "@php artisan firefly-iii:fix-transfer-budgets",
      "@php artisan firefly-iii:fix-uneven-amount",
      "@php artisan firefly-iii:delete-zero-amount",
      "@php artisan firefly-iii:delete-orphaned-transactions",
      "@php artisan firefly-iii:delete-empty-journals",
      "@php artisan firefly-iii:delete-empty-groups",
      "@php artisan firefly-iii:fix-account-types",
      "@php artisan firefly-iii:fix-account-order",
      "@php artisan firefly-iii:rename-meta-fields",
      "@php artisan firefly-iii:fix-ob-currencies",
      "@php artisan firefly-iii:fix-long-descriptions",
      "@php artisan firefly-iii:fix-recurring-transactions",
      "@php artisan firefly-iii:unify-group-accounts",
      "@php artisan firefly-iii:fix-transaction-types",

      "@php artisan firefly-iii:report-empty-objects",
      "@php artisan firefly-iii:report-sum",
      "@php artisan firefly-iii:restore-oauth-keys",
      "@php artisan firefly-iii:set-latest-version --james-is-cool",
      "@php artisan firefly:instructions update",
      "@php artisan passport:install"
    ],
    "post-install-cmd": [
      "@php artisan firefly:instructions install"
    ]
  },
  "config": {
    "preferred-install": "dist",
    "sort-packages": true,
    "optimize-autoloader": true
  }
}<|MERGE_RESOLUTION|>--- conflicted
+++ resolved
@@ -108,14 +108,10 @@
     "fzaninotto/faker": "1.*",
     "johnkary/phpunit-speedtrap": "^3.1",
     "mockery/mockery": "1.*",
-<<<<<<< HEAD
     "nunomaduro/larastan": "^0.6.1",
     "phpstan/phpstan": "^0.12.33",
     "phpstan/phpstan-deprecation-rules": "^0.12.5",
-    "phpunit/phpunit": "^8.5",
-=======
     "phpunit/phpunit": "^9.2",
->>>>>>> cd19e861
     "psalm/plugin-laravel": "^1.1",
     "roave/security-advisories": "dev-master",
     "thecodingmachine/phpstan-strict-rules": "^0.12.0",
