<?php

/**
 * ConvertToWithdrawal.php
 * Copyright (c) 2019 james@firefly-iii.org
 *
 * This file is part of Firefly III (https://github.com/firefly-iii).
 *
 * This program is free software: you can redistribute it and/or modify
 * it under the terms of the GNU Affero General Public License as
 * published by the Free Software Foundation, either version 3 of the
 * License, or (at your option) any later version.
 *
 * This program is distributed in the hope that it will be useful,
 * but WITHOUT ANY WARRANTY; without even the implied warranty of
 * MERCHANTABILITY or FITNESS FOR A PARTICULAR PURPOSE.  See the
 * GNU Affero General Public License for more details.
 *
 * You should have received a copy of the GNU Affero General Public License
 * along with this program.  If not, see <https://www.gnu.org/licenses/>.
 */

declare(strict_types=1);

namespace FireflyIII\TransactionRules\Actions;

use FireflyIII\Events\Model\Rule\RuleActionFailedOnArray;
use FireflyIII\Events\TriggeredAuditLog;
use FireflyIII\Exceptions\FireflyException;
use FireflyIII\Factory\AccountFactory;
use FireflyIII\Models\Account;
use FireflyIII\Models\AccountType;
use FireflyIII\Models\RuleAction;
use FireflyIII\Models\Transaction;
use FireflyIII\Models\TransactionJournal;
use FireflyIII\Models\TransactionType;
use FireflyIII\Repositories\Account\AccountRepositoryInterface;
<<<<<<< HEAD
use FireflyIII\TransactionRules\Expressions\ActionExpressionEvaluator;
use Illuminate\Support\Facades\Log;
use JsonException;
=======
>>>>>>> 90d58ec8

/**
 * Class ConvertToWithdrawal
 */
class ConvertToWithdrawal implements ActionInterface
{
    private RuleAction                $action;
    private ActionExpressionEvaluator $evaluator;

    /**
     * TriggerInterface constructor.
     */
    public function __construct(RuleAction $action, ActionExpressionEvaluator $evaluator)
    {
        $this->action = $action;
        $this->evaluator = $evaluator;
    }

    public function actOnArray(array $journal): bool
    {
        $actionValue = $this->evaluator->evaluate($journal);

        // make object from array (so the data is fresh).
        /** @var null|TransactionJournal $object */
        $object     = TransactionJournal::where('user_id', $journal['user_id'])->find($journal['transaction_journal_id']);
        if (null === $object) {
            app('log')->error(sprintf('Cannot find journal #%d, cannot convert to withdrawal.', $journal['transaction_journal_id']));
            event(new RuleActionFailedOnArray($this->action, $journal, trans('rules.journal_not_found')));

            return false;
        }
        $groupCount = TransactionJournal::where('transaction_group_id', $journal['transaction_group_id'])->count();
        if ($groupCount > 1) {
            app('log')->error(sprintf('Group #%d has more than one transaction in it, cannot convert to withdrawal.', $journal['transaction_group_id']));
            event(new RuleActionFailedOnArray($this->action, $journal, trans('rules.split_group')));

            return false;
        }

        $type       = $object->transactionType->type;
        if (TransactionType::WITHDRAWAL === $type) {
            app('log')->error(sprintf('Journal #%d is already a withdrawal (rule #%d).', $journal['transaction_journal_id'], $this->action->rule_id));
            event(new RuleActionFailedOnArray($this->action, $journal, trans('rules.is_already_withdrawal')));

            return false;
        }
        if (TransactionType::DEPOSIT !== $type && TransactionType::TRANSFER !== $type) {
            event(new RuleActionFailedOnArray($this->action, $journal, trans('rules.unsupported_transaction_type_withdrawal', ['type' => $type])));

            return false;
        }
        if (TransactionType::DEPOSIT === $type) {
            app('log')->debug('Going to transform a deposit to a withdrawal.');

            try {
<<<<<<< HEAD
                $res = $this->convertDepositArray($object, $actionValue);
            } catch (JsonException | FireflyException $e) {
                Log::debug('Could not convert transfer to deposit.');
                Log::error($e->getMessage());
=======
                $res = $this->convertDepositArray($object);
            } catch (FireflyException $e) {
                app('log')->debug('Could not convert transfer to deposit.');
                app('log')->error($e->getMessage());
>>>>>>> 90d58ec8
                event(new RuleActionFailedOnArray($this->action, $journal, trans('rules.complex_error')));

                return false;
            }
            event(new TriggeredAuditLog($this->action->rule, $object, 'update_transaction_type', TransactionType::DEPOSIT, TransactionType::WITHDRAWAL));

            return $res;
        }
        // can only be transfer at this point.
        app('log')->debug('Going to transform a transfer to a withdrawal.');

<<<<<<< HEAD
            try {
                $res = $this->convertTransferArray($object, $actionValue);
            } catch (JsonException | FireflyException $e) {
                Log::debug('Could not convert transfer to deposit.');
                Log::error($e->getMessage());
                event(new RuleActionFailedOnArray($this->action, $journal, trans('rules.complex_error')));
                return false;
            }
            event(new TriggeredAuditLog($this->action->rule, $object, 'update_transaction_type', TransactionType::TRANSFER, TransactionType::WITHDRAWAL));
=======
        try {
            $res = $this->convertTransferArray($object);
        } catch (FireflyException $e) {
            app('log')->debug('Could not convert transfer to deposit.');
            app('log')->error($e->getMessage());
            event(new RuleActionFailedOnArray($this->action, $journal, trans('rules.complex_error')));
>>>>>>> 90d58ec8

            return false;
        }
        event(new TriggeredAuditLog($this->action->rule, $object, 'update_transaction_type', TransactionType::TRANSFER, TransactionType::WITHDRAWAL));

        return $res;
    }

    /**
     * @throws FireflyException
     */
    private function convertDepositArray(TransactionJournal $journal, string $actionValue): bool
    {
        $user            = $journal->user;

        /** @var AccountFactory $factory */
        $factory         = app(AccountFactory::class);
        $factory->setUser($user);

        $repository      = app(AccountRepositoryInterface::class);
        $repository->setUser($user);

        $sourceAccount   = $this->getSourceAccount($journal);
        $destAccount     = $this->getDestinationAccount($journal);

        // get the action value, or use the original source name in case the action value is empty:
        // this becomes a new or existing (expense) account, which is the destination of the new withdrawal.
<<<<<<< HEAD
        $opposingName = '' === $actionValue ? $sourceAccount->name : $actionValue;
=======
        $opposingName    = '' === $this->action->action_value ? $sourceAccount->name : $this->action->action_value;
>>>>>>> 90d58ec8
        // we check all possible source account types if one exists:
        $validTypes      = config('firefly.expected_source_types.destination.Withdrawal');
        $opposingAccount = $repository->findByName($opposingName, $validTypes);
        if (null === $opposingAccount) {
            $opposingAccount = $factory->findOrCreate($opposingName, AccountType::EXPENSE);
        }

<<<<<<< HEAD
        Log::debug(sprintf('ConvertToWithdrawal. Action value is "%s", expense name is "%s"', $actionValue, $opposingName));

        // update source transaction(s) to be the original destination account
        DB::table('transactions')
            ->where('transaction_journal_id', '=', $journal->id)
            ->where('amount', '<', 0)
            ->update(['account_id' => $destAccount->id]);

        // update destination transaction(s) to be new expense account.
        DB::table('transactions')
            ->where('transaction_journal_id', '=', $journal->id)
            ->where('amount', '>', 0)
            ->update(['account_id' => $opposingAccount->id]);

        // change transaction type of journal:
        $newType = TransactionType::whereType(TransactionType::WITHDRAWAL)->first();
        DB::table('transaction_journals')
            ->where('id', '=', $journal->id)
            ->update(['transaction_type_id' => $newType->id]);
=======
        app('log')->debug(sprintf('ConvertToWithdrawal. Action value is "%s", expense name is "%s"', $this->action->action_value, $opposingName));

        // update source transaction(s) to be the original destination account
        \DB::table('transactions')
            ->where('transaction_journal_id', '=', $journal->id)
            ->where('amount', '<', 0)
            ->update(['account_id' => $destAccount->id])
        ;

        // update destination transaction(s) to be new expense account.
        \DB::table('transactions')
            ->where('transaction_journal_id', '=', $journal->id)
            ->where('amount', '>', 0)
            ->update(['account_id' => $opposingAccount->id])
        ;

        // change transaction type of journal:
        $newType         = TransactionType::whereType(TransactionType::WITHDRAWAL)->first();
        \DB::table('transaction_journals')
            ->where('id', '=', $journal->id)
            ->update(['transaction_type_id' => $newType->id])
        ;
>>>>>>> 90d58ec8

        app('log')->debug('Converted deposit to withdrawal.');

        return true;
    }

    /**
     * @throws FireflyException
     */
    private function getSourceAccount(TransactionJournal $journal): Account
    {
        /** @var null|Transaction $sourceTransaction */
        $sourceTransaction = $journal->transactions()->where('amount', '<', 0)->first();
        if (null === $sourceTransaction) {
            throw new FireflyException(sprintf('Cannot find source transaction for journal #%d', $journal->id));
        }

        return $sourceTransaction->account;
    }

    /**
     * @throws FireflyException
     */
    private function getDestinationAccount(TransactionJournal $journal): Account
    {
        /** @var null|Transaction $destAccount */
        $destAccount = $journal->transactions()->where('amount', '>', 0)->first();
        if (null === $destAccount) {
            throw new FireflyException(sprintf('Cannot find destination transaction for journal #%d', $journal->id));
        }

        return $destAccount->account;
    }

    /**
     * Input is a transfer from A to B.
     * Output is a withdrawal from A to C.
     *
     * @throws FireflyException
     */
    private function convertTransferArray(TransactionJournal $journal, string $actionValue): bool
    {
        // find or create expense account.
        $user            = $journal->user;

        /** @var AccountFactory $factory */
        $factory         = app(AccountFactory::class);
        $factory->setUser($user);

        $repository      = app(AccountRepositoryInterface::class);
        $repository->setUser($user);

        $destAccount     = $this->getDestinationAccount($journal);

        // get the action value, or use the original source name in case the action value is empty:
        // this becomes a new or existing (expense) account, which is the destination of the new withdrawal.
<<<<<<< HEAD
        $opposingName = '' === $actionValue ? $destAccount->name : $actionValue;
=======
        $opposingName    = '' === $this->action->action_value ? $destAccount->name : $this->action->action_value;
>>>>>>> 90d58ec8
        // we check all possible source account types if one exists:
        $validTypes      = config('firefly.expected_source_types.destination.Withdrawal');
        $opposingAccount = $repository->findByName($opposingName, $validTypes);
        if (null === $opposingAccount) {
            $opposingAccount = $factory->findOrCreate($opposingName, AccountType::EXPENSE);
        }

<<<<<<< HEAD
        Log::debug(sprintf('ConvertToWithdrawal. Action value is "%s", destination name is "%s"', $actionValue, $opposingName));

        // update destination transaction(s) to be new expense account.
        DB::table('transactions')
            ->where('transaction_journal_id', '=', $journal->id)
            ->where('amount', '>', 0)
            ->update(['account_id' => $opposingAccount->id]);

        // change transaction type of journal:
        $newType = TransactionType::whereType(TransactionType::WITHDRAWAL)->first();
        DB::table('transaction_journals')
            ->where('id', '=', $journal->id)
            ->update(['transaction_type_id' => $newType->id]);
=======
        app('log')->debug(sprintf('ConvertToWithdrawal. Action value is "%s", destination name is "%s"', $this->action->action_value, $opposingName));

        // update destination transaction(s) to be new expense account.
        \DB::table('transactions')
            ->where('transaction_journal_id', '=', $journal->id)
            ->where('amount', '>', 0)
            ->update(['account_id' => $opposingAccount->id])
        ;

        // change transaction type of journal:
        $newType         = TransactionType::whereType(TransactionType::WITHDRAWAL)->first();
        \DB::table('transaction_journals')
            ->where('id', '=', $journal->id)
            ->update(['transaction_type_id' => $newType->id])
        ;
>>>>>>> 90d58ec8

        app('log')->debug('Converted transfer to withdrawal.');

        return true;
    }
}<|MERGE_RESOLUTION|>--- conflicted
+++ resolved
@@ -35,12 +35,7 @@
 use FireflyIII\Models\TransactionJournal;
 use FireflyIII\Models\TransactionType;
 use FireflyIII\Repositories\Account\AccountRepositoryInterface;
-<<<<<<< HEAD
 use FireflyIII\TransactionRules\Expressions\ActionExpressionEvaluator;
-use Illuminate\Support\Facades\Log;
-use JsonException;
-=======
->>>>>>> 90d58ec8
 
 /**
  * Class ConvertToWithdrawal
@@ -96,17 +91,10 @@
             app('log')->debug('Going to transform a deposit to a withdrawal.');
 
             try {
-<<<<<<< HEAD
                 $res = $this->convertDepositArray($object, $actionValue);
-            } catch (JsonException | FireflyException $e) {
-                Log::debug('Could not convert transfer to deposit.');
-                Log::error($e->getMessage());
-=======
-                $res = $this->convertDepositArray($object);
             } catch (FireflyException $e) {
                 app('log')->debug('Could not convert transfer to deposit.');
                 app('log')->error($e->getMessage());
->>>>>>> 90d58ec8
                 event(new RuleActionFailedOnArray($this->action, $journal, trans('rules.complex_error')));
 
                 return false;
@@ -118,24 +106,12 @@
         // can only be transfer at this point.
         app('log')->debug('Going to transform a transfer to a withdrawal.');
 
-<<<<<<< HEAD
-            try {
-                $res = $this->convertTransferArray($object, $actionValue);
-            } catch (JsonException | FireflyException $e) {
-                Log::debug('Could not convert transfer to deposit.');
-                Log::error($e->getMessage());
-                event(new RuleActionFailedOnArray($this->action, $journal, trans('rules.complex_error')));
-                return false;
-            }
-            event(new TriggeredAuditLog($this->action->rule, $object, 'update_transaction_type', TransactionType::TRANSFER, TransactionType::WITHDRAWAL));
-=======
         try {
-            $res = $this->convertTransferArray($object);
+            $res = $this->convertTransferArray($object, $actionValue);
         } catch (FireflyException $e) {
             app('log')->debug('Could not convert transfer to deposit.');
             app('log')->error($e->getMessage());
             event(new RuleActionFailedOnArray($this->action, $journal, trans('rules.complex_error')));
->>>>>>> 90d58ec8
 
             return false;
         }
@@ -163,11 +139,7 @@
 
         // get the action value, or use the original source name in case the action value is empty:
         // this becomes a new or existing (expense) account, which is the destination of the new withdrawal.
-<<<<<<< HEAD
         $opposingName = '' === $actionValue ? $sourceAccount->name : $actionValue;
-=======
-        $opposingName    = '' === $this->action->action_value ? $sourceAccount->name : $this->action->action_value;
->>>>>>> 90d58ec8
         // we check all possible source account types if one exists:
         $validTypes      = config('firefly.expected_source_types.destination.Withdrawal');
         $opposingAccount = $repository->findByName($opposingName, $validTypes);
@@ -175,50 +147,25 @@
             $opposingAccount = $factory->findOrCreate($opposingName, AccountType::EXPENSE);
         }
 
-<<<<<<< HEAD
-        Log::debug(sprintf('ConvertToWithdrawal. Action value is "%s", expense name is "%s"', $actionValue, $opposingName));
-
-        // update source transaction(s) to be the original destination account
-        DB::table('transactions')
-            ->where('transaction_journal_id', '=', $journal->id)
-            ->where('amount', '<', 0)
-            ->update(['account_id' => $destAccount->id]);
-
-        // update destination transaction(s) to be new expense account.
-        DB::table('transactions')
-            ->where('transaction_journal_id', '=', $journal->id)
-            ->where('amount', '>', 0)
-            ->update(['account_id' => $opposingAccount->id]);
-
-        // change transaction type of journal:
-        $newType = TransactionType::whereType(TransactionType::WITHDRAWAL)->first();
-        DB::table('transaction_journals')
-            ->where('id', '=', $journal->id)
-            ->update(['transaction_type_id' => $newType->id]);
-=======
-        app('log')->debug(sprintf('ConvertToWithdrawal. Action value is "%s", expense name is "%s"', $this->action->action_value, $opposingName));
+        app('log')->debug(sprintf('ConvertToWithdrawal. Action value is "%s", expense name is "%s"', $actionValue, $opposingName));
 
         // update source transaction(s) to be the original destination account
         \DB::table('transactions')
             ->where('transaction_journal_id', '=', $journal->id)
             ->where('amount', '<', 0)
-            ->update(['account_id' => $destAccount->id])
-        ;
+            ->update(['account_id' => $destAccount->id]);
 
         // update destination transaction(s) to be new expense account.
         \DB::table('transactions')
             ->where('transaction_journal_id', '=', $journal->id)
             ->where('amount', '>', 0)
-            ->update(['account_id' => $opposingAccount->id])
-        ;
+            ->update(['account_id' => $opposingAccount->id]);
 
         // change transaction type of journal:
         $newType         = TransactionType::whereType(TransactionType::WITHDRAWAL)->first();
         \DB::table('transaction_journals')
             ->where('id', '=', $journal->id)
-            ->update(['transaction_type_id' => $newType->id])
-        ;
->>>>>>> 90d58ec8
+            ->update(['transaction_type_id' => $newType->id]);
 
         app('log')->debug('Converted deposit to withdrawal.');
 
@@ -275,11 +222,7 @@
 
         // get the action value, or use the original source name in case the action value is empty:
         // this becomes a new or existing (expense) account, which is the destination of the new withdrawal.
-<<<<<<< HEAD
-        $opposingName = '' === $actionValue ? $destAccount->name : $actionValue;
-=======
-        $opposingName    = '' === $this->action->action_value ? $destAccount->name : $this->action->action_value;
->>>>>>> 90d58ec8
+        $opposingName    = '' === $actionValue ? $destAccount->name : $actionValue;
         // we check all possible source account types if one exists:
         $validTypes      = config('firefly.expected_source_types.destination.Withdrawal');
         $opposingAccount = $repository->findByName($opposingName, $validTypes);
@@ -287,37 +230,19 @@
             $opposingAccount = $factory->findOrCreate($opposingName, AccountType::EXPENSE);
         }
 
-<<<<<<< HEAD
-        Log::debug(sprintf('ConvertToWithdrawal. Action value is "%s", destination name is "%s"', $actionValue, $opposingName));
-
-        // update destination transaction(s) to be new expense account.
-        DB::table('transactions')
-            ->where('transaction_journal_id', '=', $journal->id)
-            ->where('amount', '>', 0)
-            ->update(['account_id' => $opposingAccount->id]);
-
-        // change transaction type of journal:
-        $newType = TransactionType::whereType(TransactionType::WITHDRAWAL)->first();
-        DB::table('transaction_journals')
-            ->where('id', '=', $journal->id)
-            ->update(['transaction_type_id' => $newType->id]);
-=======
-        app('log')->debug(sprintf('ConvertToWithdrawal. Action value is "%s", destination name is "%s"', $this->action->action_value, $opposingName));
+        app('log')->debug(sprintf('ConvertToWithdrawal. Action value is "%s", destination name is "%s"', $actionValue, $opposingName));
 
         // update destination transaction(s) to be new expense account.
         \DB::table('transactions')
             ->where('transaction_journal_id', '=', $journal->id)
             ->where('amount', '>', 0)
-            ->update(['account_id' => $opposingAccount->id])
-        ;
+            ->update(['account_id' => $opposingAccount->id]);
 
         // change transaction type of journal:
         $newType         = TransactionType::whereType(TransactionType::WITHDRAWAL)->first();
         \DB::table('transaction_journals')
             ->where('id', '=', $journal->id)
-            ->update(['transaction_type_id' => $newType->id])
-        ;
->>>>>>> 90d58ec8
+            ->update(['transaction_type_id' => $newType->id]);
 
         app('log')->debug('Converted transfer to withdrawal.');
 
