<?php

/**
 * AppendDescription.php
 * Copyright (c) 2019 james@firefly-iii.org
 *
 * This file is part of Firefly III (https://github.com/firefly-iii).
 *
 * This program is free software: you can redistribute it and/or modify
 * it under the terms of the GNU Affero General Public License as
 * published by the Free Software Foundation, either version 3 of the
 * License, or (at your option) any later version.
 *
 * This program is distributed in the hope that it will be useful,
 * but WITHOUT ANY WARRANTY; without even the implied warranty of
 * MERCHANTABILITY or FITNESS FOR A PARTICULAR PURPOSE.  See the
 * GNU Affero General Public License for more details.
 *
 * You should have received a copy of the GNU Affero General Public License
 * along with this program.  If not, see <https://www.gnu.org/licenses/>.
 */

declare(strict_types=1);

namespace FireflyIII\TransactionRules\Actions;

use FireflyIII\Events\TriggeredAuditLog;
use FireflyIII\Models\RuleAction;
use FireflyIII\Models\TransactionJournal;
use FireflyIII\TransactionRules\Expressions\ActionExpressionEvaluator;

/**
 * Class AppendDescription.
 */
class AppendDescription implements ActionInterface
{
    private RuleAction                $action;
    private ActionExpressionEvaluator $evaluator;

    /**
     * TriggerInterface constructor.
     */
    public function __construct(RuleAction $action, ActionExpressionEvaluator $evaluator)
    {
        $this->action = $action;
        $this->evaluator = $evaluator;
    }

    public function actOnArray(array $journal): bool
    {
<<<<<<< HEAD
        $actionValue = $this->evaluator->evaluate($journal);
        $description = sprintf('%s%s', $journal['description'], $actionValue);
        DB::table('transaction_journals')->where('id', $journal['transaction_journal_id'])->limit(1)->update(['description' => $description]);
=======
        $description = sprintf('%s %s', $journal['description'], $this->action->action_value);
        \DB::table('transaction_journals')->where('id', $journal['transaction_journal_id'])->limit(1)->update(['description' => $description]);
>>>>>>> 90d58ec8

        // event for audit log entry
        /** @var TransactionJournal $object */
        $object      = TransactionJournal::where('user_id', $journal['user_id'])->find($journal['transaction_journal_id']);
        event(new TriggeredAuditLog($this->action->rule, $object, 'update_description', $journal['description'], $description));

        return true;
    }
}<|MERGE_RESOLUTION|>--- conflicted
+++ resolved
@@ -48,14 +48,9 @@
 
     public function actOnArray(array $journal): bool
     {
-<<<<<<< HEAD
         $actionValue = $this->evaluator->evaluate($journal);
-        $description = sprintf('%s%s', $journal['description'], $actionValue);
-        DB::table('transaction_journals')->where('id', $journal['transaction_journal_id'])->limit(1)->update(['description' => $description]);
-=======
-        $description = sprintf('%s %s', $journal['description'], $this->action->action_value);
+        $description = sprintf('%s %s', $journal['description'], $actionValue);
         \DB::table('transaction_journals')->where('id', $journal['transaction_journal_id'])->limit(1)->update(['description' => $description]);
->>>>>>> 90d58ec8
 
         // event for audit log entry
         /** @var TransactionJournal $object */
