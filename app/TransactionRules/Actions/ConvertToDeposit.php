--- conflicted
+++ resolved
@@ -35,12 +35,7 @@
 use FireflyIII\Models\TransactionJournal;
 use FireflyIII\Models\TransactionType;
 use FireflyIII\Repositories\Account\AccountRepositoryInterface;
-<<<<<<< HEAD
 use FireflyIII\TransactionRules\Expressions\ActionExpressionEvaluator;
-use Illuminate\Support\Facades\Log;
-use JsonException;
-=======
->>>>>>> 90d58ec8
 
 /**
  * Class ConvertToDeposit
@@ -93,17 +88,10 @@
             app('log')->debug('Going to transform a withdrawal to a deposit.');
 
             try {
-<<<<<<< HEAD
                 $res = $this->convertWithdrawalArray($object, $actionValue);
-            } catch (JsonException | FireflyException $e) {
-                Log::debug('Could not convert withdrawal to deposit.');
-                Log::error($e->getMessage());
-=======
-                $res = $this->convertWithdrawalArray($object);
             } catch (FireflyException $e) {
                 app('log')->debug('Could not convert withdrawal to deposit.');
                 app('log')->error($e->getMessage());
->>>>>>> 90d58ec8
                 event(new RuleActionFailedOnArray($this->action, $journal, trans('rules.complex_error')));
 
                 return false;
@@ -117,7 +105,7 @@
             app('log')->debug('Going to transform a transfer to a deposit.');
 
             try {
-                $res = $this->convertTransferArray($object);
+                $res = $this->convertTransferArray($object, $actionValue);
             } catch (FireflyException $e) {
                 app('log')->debug('Could not convert transfer to deposit.');
                 app('log')->error($e->getMessage());
@@ -157,11 +145,7 @@
 
         // get the action value, or use the original destination name in case the action value is empty:
         // this becomes a new or existing (revenue) account, which is the source of the new deposit.
-<<<<<<< HEAD
-        $opposingName = '' === $actionValue ? $destAccount->name : $actionValue;
-=======
-        $opposingName    = '' === $this->action->action_value ? $destAccount->name : $this->action->action_value;
->>>>>>> 90d58ec8
+        $opposingName    = '' === $actionValue ? $destAccount->name : $actionValue;
         // we check all possible source account types if one exists:
         $validTypes      = config('firefly.expected_source_types.source.Deposit');
         $opposingAccount = $repository->findByName($opposingName, $validTypes);
@@ -169,51 +153,26 @@
             $opposingAccount = $factory->findOrCreate($opposingName, AccountType::REVENUE);
         }
 
-<<<<<<< HEAD
-        Log::debug(sprintf('ConvertToDeposit. Action value is "%s", new opposing name is "%s"', $actionValue, $opposingAccount->name));
-
-        // update the source transaction and put in the new revenue ID.
-        DB::table('transactions')
-            ->where('transaction_journal_id', '=', $journal->id)
-            ->where('amount', '<', 0)
-            ->update(['account_id' => $opposingAccount->id]);
-
-        // update the destination transaction and put in the original source account ID.
-        DB::table('transactions')
-            ->where('transaction_journal_id', '=', $journal->id)
-            ->where('amount', '>', 0)
-            ->update(['account_id' => $sourceAccount->id]);
-=======
-        app('log')->debug(sprintf('ConvertToDeposit. Action value is "%s", new opposing name is "%s"', $this->action->action_value, $opposingAccount->name));
+        app('log')->debug(sprintf('ConvertToDeposit. Action value is "%s", new opposing name is "%s"', $actionValue, $opposingAccount->name));
 
         // update the source transaction and put in the new revenue ID.
         \DB::table('transactions')
             ->where('transaction_journal_id', '=', $journal->id)
             ->where('amount', '<', 0)
-            ->update(['account_id' => $opposingAccount->id])
-        ;
+            ->update(['account_id' => $opposingAccount->id]);
 
         // update the destination transaction and put in the original source account ID.
         \DB::table('transactions')
             ->where('transaction_journal_id', '=', $journal->id)
             ->where('amount', '>', 0)
-            ->update(['account_id' => $sourceAccount->id])
-        ;
->>>>>>> 90d58ec8
+            ->update(['account_id' => $sourceAccount->id]);
 
         // change transaction type of journal:
         $newType         = TransactionType::whereType(TransactionType::DEPOSIT)->first();
 
-<<<<<<< HEAD
-        DB::table('transaction_journals')
+        \DB::table('transaction_journals')
             ->where('id', '=', $journal->id)
             ->update(['transaction_type_id' => $newType->id, 'bill_id' => null]);
-=======
-        \DB::table('transaction_journals')
-            ->where('id', '=', $journal->id)
-            ->update(['transaction_type_id' => $newType->id, 'bill_id' => null])
-        ;
->>>>>>> 90d58ec8
 
         app('log')->debug('Converted withdrawal to deposit.');
 
@@ -255,7 +214,7 @@
      *
      * @throws FireflyException
      */
-    private function convertTransferArray(TransactionJournal $journal): bool
+    private function convertTransferArray(TransactionJournal $journal, string $actionValue): bool
     {
         $user            = $journal->user;
 
@@ -271,11 +230,7 @@
 
         // get the action value, or use the original source name in case the action value is empty:
         // this becomes a new or existing (revenue) account, which is the source of the new deposit.
-<<<<<<< HEAD
-        $opposingName = '' === $actionValue ? $sourceAccount->name : $actionValue;
-=======
-        $opposingName    = '' === $this->action->action_value ? $sourceAccount->name : $this->action->action_value;
->>>>>>> 90d58ec8
+        $opposingName    = '' === $actionValue ? $sourceAccount->name : $actionValue;
         // we check all possible source account types if one exists:
         $validTypes      = config('firefly.expected_source_types.source.Deposit');
         $opposingAccount = $repository->findByName($opposingName, $validTypes);
@@ -283,38 +238,20 @@
             $opposingAccount = $factory->findOrCreate($opposingName, AccountType::REVENUE);
         }
 
-<<<<<<< HEAD
-        Log::debug(sprintf('ConvertToDeposit. Action value is "%s", revenue name is "%s"', $actionValue, $opposingAccount->name));
-
-        // update source transaction(s) to be revenue account
-        DB::table('transactions')
-            ->where('transaction_journal_id', '=', $journal->id)
-            ->where('amount', '<', 0)
-            ->update(['account_id' => $opposingAccount->id]);
-=======
         app('log')->debug(sprintf('ConvertToDeposit. Action value is "%s", revenue name is "%s"', $this->action->action_value, $opposingAccount->name));
 
         // update source transaction(s) to be revenue account
         \DB::table('transactions')
             ->where('transaction_journal_id', '=', $journal->id)
             ->where('amount', '<', 0)
-            ->update(['account_id' => $opposingAccount->id])
-        ;
->>>>>>> 90d58ec8
+            ->update(['account_id' => $opposingAccount->id]);
 
         // change transaction type of journal:
         $newType         = TransactionType::whereType(TransactionType::DEPOSIT)->first();
 
-<<<<<<< HEAD
-        DB::table('transaction_journals')
+        \DB::table('transaction_journals')
             ->where('id', '=', $journal->id)
             ->update(['transaction_type_id' => $newType->id, 'bill_id' => null]);
-=======
-        \DB::table('transaction_journals')
-            ->where('id', '=', $journal->id)
-            ->update(['transaction_type_id' => $newType->id, 'bill_id' => null])
-        ;
->>>>>>> 90d58ec8
 
         app('log')->debug('Converted transfer to deposit.');
 
