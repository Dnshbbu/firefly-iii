<?php
/**
 * TagRepository.php
 * Copyright (c) 2017 thegrumpydictator@gmail.com
 *
 * This file is part of Firefly III.
 *
 * Firefly III is free software: you can redistribute it and/or modify
 * it under the terms of the GNU General Public License as published by
 * the Free Software Foundation, either version 3 of the License, or
 * (at your option) any later version.
 *
 * Firefly III is distributed in the hope that it will be useful,
 * but WITHOUT ANY WARRANTY; without even the implied warranty of
 * MERCHANTABILITY or FITNESS FOR A PARTICULAR PURPOSE.  See the
 * GNU General Public License for more details.
 *
 * You should have received a copy of the GNU General Public License
 * along with Firefly III.  If not, see <http://www.gnu.org/licenses/>.
 */
declare(strict_types=1);

namespace FireflyIII\Repositories\Tag;

use Carbon\Carbon;
use DB;
use FireflyIII\Helpers\Collector\JournalCollectorInterface;
use FireflyIII\Helpers\Filter\InternalTransferFilter;
use FireflyIII\Models\Tag;
use FireflyIII\Models\TransactionJournal;
use FireflyIII\Models\TransactionType;
use FireflyIII\User;
use Illuminate\Support\Collection;
use Log;

/**
 * Class TagRepository.
 */
class TagRepository implements TagRepositoryInterface
{
    /** @var User */
    private $user;

    /**
     * @param TransactionJournal $journal
     * @param Tag                $tag
     *
     * @return bool
     */
    public function connect(TransactionJournal $journal, Tag $tag): bool
    {
        // Already connected:
        if ($journal->tags()->find($tag->id)) {
            Log::info(sprintf('Tag #%d is already connected to journal #%d.', $tag->id, $journal->id));

            return false;
        }
        Log::debug(sprintf('Tag #%d connected', $tag->id));
        $journal->tags()->save($tag);
        $journal->save();

        return true;
    }

    /**
     * @return int
     */
    public function count(): int
    {
        return $this->user->tags()->count();
    }

    /**
     * @param Tag $tag
     *
     * @return bool
     */
    public function destroy(Tag $tag): bool
    {
        $tag->delete();

        return true;
    }

    /**
     * @param Tag    $tag
     * @param Carbon $start
     * @param Carbon $end
     *
     * @return string
     */
    public function earnedInPeriod(Tag $tag, Carbon $start, Carbon $end): string
    {
        /** @var JournalCollectorInterface $collector */
        $collector = app(JournalCollectorInterface::class);
        $collector->setUser($this->user);
        $collector->setRange($start, $end)->setTypes([TransactionType::DEPOSIT])->setAllAssetAccounts()->setTag($tag);
        $set = $collector->getJournals();
        $sum = strval($set->sum('transaction_amount'));

        return $sum;
    }

    /**
     * @param int $tagId
     *
     * @return Tag
     */
    public function find(int $tagId): Tag
    {
        $tag = $this->user->tags()->find($tagId);
        if (null === $tag) {
            $tag = new Tag;
        }

        return $tag;
    }

    /**
     * @param string $tag
     *
     * @return Tag
     */
    public function findByTag(string $tag): Tag
    {
        $tags = $this->user->tags()->get();
        // @var Tag $tag
        foreach ($tags as $databaseTag) {
            if ($databaseTag->tag === $tag) {
                return $databaseTag;
            }
        }

        return new Tag;
    }

    /**
     * @param Tag $tag
     *
     * @return Carbon
     */
    public function firstUseDate(Tag $tag): Carbon
    {
        $journal = $tag->transactionJournals()->orderBy('date', 'ASC')->first();
        if (null !== $journal) {
            return $journal->date;
        }

        return new Carbon;
    }

    /**
     * @return Collection
     */
    public function get(): Collection
    {
        /** @var Collection $tags */
        $tags = $this->user->tags()->get();
        $tags = $tags->sortBy(
            function (Tag $tag) {
                return strtolower($tag->tag);
            }
        );

        return $tags;
    }

    /**
     * @param string $type
     *
     * @return Collection
     */
    public function getByType(string $type): Collection
    {
        return $this->user->tags()->where('tagMode', $type)->orderBy('date', 'ASC')->get();
    }

    /**
     * @param Tag $tag
     *
     * @return Carbon
     */
    public function lastUseDate(Tag $tag): Carbon
    {
        $journal = $tag->transactionJournals()->orderBy('date', 'DESC')->first();
        if (null !== $journal) {
            return $journal->date;
        }

        return new Carbon;
    }

    /**
     * @return Tag
     */
    public function oldestTag(): ?Tag
    {
        return $this->user->tags()->whereNotNull('date')->orderBy('date', 'ASC')->first();
    }

    /**
     * @param User $user
     */
    public function setUser(User $user)
    {
        $this->user = $user;
    }

    /**
     * @param Tag    $tag
     * @param Carbon $start
     * @param Carbon $end
     *
     * @return string
     */
    public function spentInPeriod(Tag $tag, Carbon $start, Carbon $end): string
    {
        /** @var JournalCollectorInterface $collector */
        $collector = app(JournalCollectorInterface::class);
        $collector->setUser($this->user);
        $collector->setRange($start, $end)->setTypes([TransactionType::WITHDRAWAL])->setAllAssetAccounts()->setTag($tag);
        $set = $collector->getJournals();
        $sum = strval($set->sum('transaction_amount'));

        return $sum;
    }

    /**
     * @param array $data
     *
     * @return Tag
     */
    public function store(array $data): Tag
    {
        $tag              = new Tag;
        $tag->tag         = $data['tag'];
        $tag->date        = $data['date'];
        $tag->description = $data['description'];
        $tag->latitude    = $data['latitude'];
        $tag->longitude   = $data['longitude'];
        $tag->zoomLevel   = $data['zoomLevel'];
        $tag->tagMode     = 'nothing';
        $tag->user()->associate($this->user);
        $tag->save();

        return $tag;
    }

    /**
     * @param Tag         $tag
     * @param Carbon|null $start
     * @param Carbon|null $end
     *
     * @return string
     */
    public function sumOfTag(Tag $tag, ?Carbon $start, ?Carbon $end): string
    {
        /** @var JournalCollectorInterface $collector */
        $collector = app(JournalCollectorInterface::class);

        if (null !== $start && null !== $end) {
            $collector->setRange($start, $end);
        }

        $collector->setAllAssetAccounts()->setTag($tag);
        $journals = $collector->getJournals();
        $sum      = '0';
        foreach ($journals as $journal) {
            $sum = bcadd($sum, app('steam')->positive(strval($journal->transaction_amount)));
        }

        return strval($sum);
    }

    /**
     * @param Tag         $tag
     * @param Carbon|null $start
     * @param Carbon|null $end
     *
     * @return array
     */
    public function sumsOfTag(Tag $tag, ?Carbon $start, ?Carbon $end): array
    {
        /** @var JournalCollectorInterface $collector */
        $collector = app(JournalCollectorInterface::class);

        if (null !== $start && null !== $end) {
            $collector->setRange($start, $end);
        }

        $collector->setAllAssetAccounts()->setTag($tag)->withOpposingAccount();
        $collector->removeFilter(InternalTransferFilter::class);
        $journals = $collector->getJournals();

        $sums = [
            TransactionType::WITHDRAWAL => '0',
            TransactionType::DEPOSIT    => '0',
            TransactionType::TRANSFER   => '0',
        ];

        foreach ($journals as $journal) {
            $amount = app('steam')->positive(strval($journal->transaction_amount));
            $type   = $journal->transaction_type_type;
            if (TransactionType::WITHDRAWAL === $type) {
                $amount = bcmul($amount, '-1');
            }
            $sums[$type] = bcadd($sums[$type], $amount);
        }

        return $sums;
    }

    /**
     * Generates a tag cloud.
     *
     * @param int|null $year
     *
     * @return array
     */
    public function tagCloud(?int $year): array
    {
        // Some vars
        $min    = null;
        $max    = '0';
        $return = [];
        // get all tags
        $allTags = $this->user->tags();
        // get tags with a certain amount (in this range):
        $query = $this->user->tags()
                            ->leftJoin('tag_transaction_journal', 'tag_transaction_journal.tag_id', '=', 'tags.id')
                            ->leftJoin('transaction_journals', 'tag_transaction_journal.transaction_journal_id', '=', 'transaction_journals.id')
                            ->leftJoin('transactions', 'transaction_journals.id', '=', 'transactions.transaction_journal_id')
                            ->where('transactions.amount', '>', 0)
                            ->groupBy(['tags.id','tags.tag']);

        // add date range (or not):
        if (null === $year) {
            $query->whereNull('tags.date');
            $allTags->whereNull('tags.date');
        }
        if (null !== $year) {
            $start = $year . '-01-01';
            $end   = $year . '-12-31';
            $query->where('tags.date', '>=', $start)->where('tags.date', '<=', $end);
            $allTags->where('tags.date', '>=', $start)->where('tags.date', '<=', $end);
        }
        $set             = $query->get(['tags.id', DB::raw('SUM(transactions.amount) as amount_sum')]);
        $tagsWithAmounts = [];
        /** @var Tag $tag */
        foreach ($set as $tag) {
            $tagsWithAmounts[$tag->id] = strval($tag->amount_sum);
        }

<<<<<<< HEAD
        $tags      = $query->orderBy('id', 'desc')->get(['tags.id','tags.tag']);
=======
        $tags      = $query->orderBy('tags.id', 'desc')->get();
>>>>>>> 02c2636b
        $temporary = [];
        /** @var Tag $tag */
        foreach ($tags as $tag) {
            $amount = $tagsWithAmounts[$tag->id] ?? '0';
            if (null === $min) {
                $min = $amount;
            }
            $max = 1 === bccomp($amount, $max) ? $amount : $max;
            $min = bccomp($amount, $min) === -1 ? $amount : $min;

            $temporary[] = [
                'amount' => $amount,
                'tag'    => $tag,
            ];
        }
        /** @var array $entry */
        foreach ($temporary as $entry) {
            $scale          = $this->cloudScale([12, 20], floatval($entry['amount']), floatval($min), floatval($max));
            $tagId          = $entry['tag']->id;
            $return[$tagId] = [
                'scale' => $scale,
                'tag'   => $entry['tag'],
            ];
        }

        return $return;
    }

    /**
     * @param Tag   $tag
     * @param array $data
     *
     * @return Tag
     */
    public function update(Tag $tag, array $data): Tag
    {
        $tag->tag         = $data['tag'];
        $tag->date        = $data['date'];
        $tag->description = $data['description'];
        $tag->latitude    = $data['latitude'];
        $tag->longitude   = $data['longitude'];
        $tag->zoomLevel   = $data['zoomLevel'];
        $tag->save();

        return $tag;
    }

    /**
     * @param array $range
     * @param float $amount
     * @param float $min
     * @param float $max
     *
     * @return int
     */
    private function cloudScale(array $range, float $amount, float $min, float $max): int
    {
        $amountDiff = $max - $min;

        // no difference? Every tag same range:
        if (0.0 === $amountDiff) {
            return $range[0];
        }

        $diff = $range[1] - $range[0];
        $step = 1;
        if (0 != $diff) {
            $step = $amountDiff / $diff;
        }
        if (0 == $step) {
            $step = 1;
        }
        $extra = round($amount / $step);

        return intval($range[0] + $extra);
    }
}<|MERGE_RESOLUTION|>--- conflicted
+++ resolved
@@ -331,7 +331,7 @@
                             ->leftJoin('transaction_journals', 'tag_transaction_journal.transaction_journal_id', '=', 'transaction_journals.id')
                             ->leftJoin('transactions', 'transaction_journals.id', '=', 'transactions.transaction_journal_id')
                             ->where('transactions.amount', '>', 0)
-                            ->groupBy(['tags.id','tags.tag']);
+                            ->groupBy(['tags.id', 'tags.tag']);
 
         // add date range (or not):
         if (null === $year) {
@@ -351,11 +351,7 @@
             $tagsWithAmounts[$tag->id] = strval($tag->amount_sum);
         }
 
-<<<<<<< HEAD
-        $tags      = $query->orderBy('id', 'desc')->get(['tags.id','tags.tag']);
-=======
-        $tags      = $query->orderBy('tags.id', 'desc')->get();
->>>>>>> 02c2636b
+        $tags      = $query->orderBy('tags.id', 'desc')->get(['tags.id', 'tags.tag']);
         $temporary = [];
         /** @var Tag $tag */
         foreach ($tags as $tag) {
