<?php
/**
 * AccountTransformer.php
 * Copyright (c) 2019 james@firefly-iii.org
 *
 * This file is part of Firefly III (https://github.com/firefly-iii).
 *
 * This program is free software: you can redistribute it and/or modify
 * it under the terms of the GNU Affero General Public License as
 * published by the Free Software Foundation, either version 3 of the
 * License, or (at your option) any later version.
 *
 * This program is distributed in the hope that it will be useful,
 * but WITHOUT ANY WARRANTY; without even the implied warranty of
 * MERCHANTABILITY or FITNESS FOR A PARTICULAR PURPOSE.  See the
 * GNU Affero General Public License for more details.
 *
 * You should have received a copy of the GNU Affero General Public License
 * along with this program.  If not, see <https://www.gnu.org/licenses/>.
 */

declare(strict_types=1);

namespace FireflyIII\Transformers;

use Carbon\Carbon;
use FireflyIII\Models\Account;
use FireflyIII\Repositories\Account\AccountRepositoryInterface;

/**
 * Class AccountTransformer
 */
class AccountTransformer extends AbstractTransformer
{
    protected AccountRepositoryInterface $repository;

    /**
     *
     * AccountTransformer constructor.
     *
     * @codeCoverageIgnore
     */
    public function __construct()
    {
        $this->repository = app(AccountRepositoryInterface::class);
    }

    /**
     * Transform the account.
     *
     * @param Account $account
     *
     * @return array
     */
    public function transform(Account $account): array
    {
        $this->repository->setUser($account->user);

        // get account type:
        $fullType           = $account->accountType->type;
        $accountType        = (string)config(sprintf('firefly.shortNamesByFullName.%s', $fullType));
        $liabilityType      = (string)config(sprintf('firefly.shortLiabilityNameByFullName.%s', $fullType));
        $liabilityType      = '' === $liabilityType ? null : strtolower($liabilityType);
        $liabilityDirection = $this->repository->getMetaValue($account, 'liability_direction');

        // get account role (will only work if the type is asset.
        $accountRole = $this->getAccountRole($account, $accountType);
        $date        = $this->getDate();
        $date->endOfDay();

        [$currencyId, $currencyCode, $currencySymbol, $decimalPlaces] = $this->getCurrency($account);
        [$creditCardType, $monthlyPaymentDate] = $this->getCCInfo($account, $accountRole, $accountType);
        [$openingBalance, $openingBalanceDate] = $this->getOpeningBalance($account, $accountType);
        [$interest, $interestPeriod] = $this->getInterest($account, $accountType);

        $openingBalance  = number_format((float)$openingBalance, $decimalPlaces, '.', '');
        $includeNetWorth = '0' !== $this->repository->getMetaValue($account, 'include_net_worth');
        $longitude       = null;
        $latitude        = null;
        $zoomLevel       = null;
        $location        = $this->repository->getLocation($account);
        if (null !== $location) {
            $longitude = $location->longitude;
            $latitude  = $location->latitude;
            $zoomLevel = (int)$location->zoom_level;
        }

        // no order for some accounts:
        $order = (int)$account->order;
        if (!in_array(strtolower($accountType), ['liability', 'liabilities', 'asset'])) {
            $order = null;
        }

        return [
            'id'                      => (string)$account->id,
            'created_at'              => $account->created_at->toAtomString(),
            'updated_at'              => $account->updated_at->toAtomString(),
            'active'                  => $account->active,
            'order'                   => $order,
            'name'                    => $account->name,
            'type'                    => strtolower($accountType),
            'account_role'            => $accountRole,
            'currency_id'             => $currencyId,
            'currency_code'           => $currencyCode,
            'currency_symbol'         => $currencySymbol,
            'currency_decimal_places' => $decimalPlaces,
            'current_balance'         => number_format((float)app('steam')->balance($account, $date), $decimalPlaces, '.', ''),
            'current_balance_date'    => $date->toAtomString(),
            'notes'                   => $this->repository->getNoteText($account),
            'monthly_payment_date'    => $monthlyPaymentDate,
            'credit_card_type'        => $creditCardType,
            'account_number'          => $this->repository->getMetaValue($account, 'account_number'),
            'iban'                    => '' === $account->iban ? null : $account->iban,
            'bic'                     => $this->repository->getMetaValue($account, 'BIC'),
            'virtual_balance'         => number_format((float)$account->virtual_balance, $decimalPlaces, '.', ''),
            'opening_balance'         => $openingBalance,
            'opening_balance_date'    => $openingBalanceDate,
            'liability_type'          => $liabilityType,
<<<<<<< HEAD
            'liability_direction'     => $liabilityDirection,
            'interest'                => (float)$interest,
=======
            'interest'                => $interest,
>>>>>>> f03b0569
            'interest_period'         => $interestPeriod,
            'include_net_worth'       => $includeNetWorth,
            'longitude'               => $longitude,
            'latitude'                => $latitude,
            'zoom_level'              => $zoomLevel,
            'links'                   => [
                [
                    'rel' => 'self',
                    'uri' => '/accounts/' . $account->id,
                ],
            ],
        ];
    }

    /**
     * @param Account $account
     *
     * @param string  $accountType
     *
     * @return string|null
     */
    private function getAccountRole(Account $account, string $accountType): ?string
    {
        $accountRole = $this->repository->getMetaValue($account, 'account_role');
        if ('asset' !== $accountType || '' === (string)$accountRole) {
            $accountRole = null;
        }

        return $accountRole;
    }

    /**
     * @return Carbon
     */
    private function getDate(): Carbon
    {
        $date = today(config('app.timezone'));
        if (null !== $this->parameters->get('date')) {
            $date = $this->parameters->get('date');
        }

        return $date;
    }

    /**
     * @param Account $account
     *
     * @return array
     */
    private function getCurrency(Account $account): array
    {
        $currency = $this->repository->getAccountCurrency($account);

        // only grab default when result is null:
        if (null === $currency) {
            $currency = app('amount')->getDefaultCurrencyByUser($account->user);
        }
        $currencyId     = (string)$currency->id;
        $currencyCode   = $currency->code;
        $decimalPlaces  = $currency->decimal_places;
        $currencySymbol = $currency->symbol;

        return [$currencyId, $currencyCode, $currencySymbol, $decimalPlaces];
    }

    /**
     * @param Account     $account
     * @param string|null $accountRole
     * @param string      $accountType
     *
     * @return array
     */
    private function getCCInfo(Account $account, ?string $accountRole, string $accountType): array
    {
        $monthlyPaymentDate = null;
        $creditCardType     = null;
        if ('ccAsset' === $accountRole && 'asset' === $accountType) {
            $creditCardType     = $this->repository->getMetaValue($account, 'cc_type');
            $monthlyPaymentDate = $this->repository->getMetaValue($account, 'cc_monthly_payment_date');
        }
        if (null !== $monthlyPaymentDate) {
            $monthlyPaymentDate = Carbon::createFromFormat('!Y-m-d', $monthlyPaymentDate, config('app.timezone'))->toAtomString();
        }

        return [$creditCardType, $monthlyPaymentDate];
    }

    /**
     * @param Account $account
     * @param string  $accountType
     *
     * @return array
     *
     * TODO refactor call to getOpeningBalanceAmount / Date because its extra queries.
     */
    private function getOpeningBalance(Account $account, string $accountType): array
    {
        $openingBalance     = null;
        $openingBalanceDate = null;
        if (in_array($accountType, ['asset', 'liabilities'], true)) {
            $amount             = $this->repository->getOpeningBalanceAmount($account);
            $openingBalance     = $amount;
            $openingBalanceDate = $this->repository->getOpeningBalanceDate($account);
        }
        if (null !== $openingBalanceDate) {
            $openingBalanceDate = Carbon::createFromFormat('!Y-m-d', $openingBalanceDate, config('app.timezone'))->toAtomString();
        }

        return [$openingBalance, $openingBalanceDate];
    }

    /**
     * @param Account $account
     * @param string  $accountType
     *
     * @return array
     */
    private function getInterest(Account $account, string $accountType): array
    {
        $interest       = null;
        $interestPeriod = null;
        if ('liabilities' === $accountType) {
            $interest       = $this->repository->getMetaValue($account, 'interest');
            $interestPeriod = $this->repository->getMetaValue($account, 'interest_period');
        }

        return [$interest, $interestPeriod];
    }
}<|MERGE_RESOLUTION|>--- conflicted
+++ resolved
@@ -116,12 +116,8 @@
             'opening_balance'         => $openingBalance,
             'opening_balance_date'    => $openingBalanceDate,
             'liability_type'          => $liabilityType,
-<<<<<<< HEAD
             'liability_direction'     => $liabilityDirection,
-            'interest'                => (float)$interest,
-=======
             'interest'                => $interest,
->>>>>>> f03b0569
             'interest_period'         => $interestPeriod,
             'include_net_worth'       => $includeNetWorth,
             'longitude'               => $longitude,
