--- conflicted
+++ resolved
@@ -20,14 +20,8 @@
         return [
             'created_at'    => 'datetime',
             'updated_at'    => 'datetime',
-<<<<<<< HEAD
             'start' => SeparateTimezoneCaster::class,
             'end'   => SeparateTimezoneCaster::class,
-=======
-            'deleted_at'    => 'datetime',
-            'start'         => SeparateTimezoneCaster::class,
-            'end'           => SeparateTimezoneCaster::class,
->>>>>>> f6dac837
         ];
     }
 
