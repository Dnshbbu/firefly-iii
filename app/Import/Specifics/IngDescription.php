--- conflicted
+++ resolved
@@ -140,15 +140,11 @@
      */
     protected function removeNameIngDescription(): void
     {
-<<<<<<< HEAD
         $matches = array();
         if (preg_match('/Valutadatum: ([0-9-]+)/', $this->row[8], $matches)) {
             $this->row[9] = date("Ymd", strtotime($matches[1]));
             $this->row[8] = preg_replace('/Valutadatum: [0-9-]+/', '', $this->row[8]);
         }
-=======
-        $this->row[8] = preg_replace('/Naam:.*?([a-zA-Z\/]+:)/', '$1', $this->row[8]);
->>>>>>> 3e74fce8
     }
 
     /**
