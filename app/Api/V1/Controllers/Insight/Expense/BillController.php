<?php

/*
 * BillController.php
 * Copyright (c) 2021 james@firefly-iii.org
 *
 * This file is part of Firefly III (https://github.com/firefly-iii).
 *
 * This program is free software: you can redistribute it and/or modify
 * it under the terms of the GNU Affero General Public License as
 * published by the Free Software Foundation, either version 3 of the
 * License, or (at your option) any later version.
 *
 * This program is distributed in the hope that it will be useful,
 * but WITHOUT ANY WARRANTY; without even the implied warranty of
 * MERCHANTABILITY or FITNESS FOR A PARTICULAR PURPOSE.  See the
 * GNU Affero General Public License for more details.
 *
 * You should have received a copy of the GNU Affero General Public License
 * along with this program.  If not, see <https://www.gnu.org/licenses/>.
 */

declare(strict_types=1);

namespace FireflyIII\Api\V1\Controllers\Insight\Expense;

use FireflyIII\Api\V1\Controllers\Controller;
use FireflyIII\Api\V1\Requests\Insight\GenericRequest;
use FireflyIII\Helpers\Collector\GroupCollectorInterface;
use FireflyIII\Models\TransactionType;
use FireflyIII\Repositories\Bill\BillRepositoryInterface;
use Illuminate\Http\JsonResponse;

/**
 * Class BillController
 */
class BillController extends Controller
{
    private BillRepositoryInterface $repository;

    /**
     * BillController constructor.
     */
    public function __construct()
    {
        parent::__construct();
        $this->middleware(
            function ($request, $next) {
                $user             = auth()->user();
                $this->repository = app(BillRepositoryInterface::class);
                $this->repository->setUser($user);

                return $next($request);
            }
        );
    }

    /**
     * This endpoint is documented at:
     * https://api-docs.firefly-iii.org/#/insight/insightExpenseBill
     *
     * Expenses per bill, possibly filtered by bill and account.
     *
     * @param GenericRequest $request
     *
     * @return JsonResponse
     */
    public function bill(GenericRequest $request): JsonResponse
    {
        $accounts = $request->getAssetAccounts();
        $bills    = $request->getBills();
        $start    = $request->getStart();
        $end      = $request->getEnd();
        $response = [];

        // get all bills:
        if (0 === $bills->count()) {
            $bills = $this->repository->getBills();
        }

        // collect all expenses in this period (regardless of type) by the given bills and accounts.
        $collector = app(GroupCollectorInterface::class);
        $collector->setTypes([TransactionType::WITHDRAWAL])->setRange($start, $end)->setSourceAccounts($accounts);
        $collector->setBills($bills);

        $genericSet = $collector->getExtractedJournals();
        foreach ($genericSet as $journal) {
            $billId            = (int) $journal['bill_id'];
            $currencyId        = (int) $journal['currency_id'];
            $foreignCurrencyId = (int) $journal['foreign_currency_id'];
            $key               = sprintf('%d-%d', $billId, $currencyId);
            $foreignKey        = sprintf('%d-%d', $billId, $foreignCurrencyId);

            if (0 !== $currencyId) {
                $response[$key]                     = $response[$key] ?? [
                        'id'               => (string) $billId,
                        'name'             => $journal['bill_name'],
                        'difference'       => '0',
                        'difference_float' => 0,
                        'currency_id'      => (string) $currencyId,
                        'currency_code'    => $journal['currency_code'],
                    ];
                $response[$key]['difference']       = bcadd($response[$key]['difference'], $journal['amount']);
<<<<<<< HEAD
                $response[$key]['difference_float'] = (float) $response[$key]['difference']; // float but on purpose.
=======
                $response[$key]['difference_float'] = (float) $response[$key]['difference']; // intentional float
>>>>>>> 63184ac2
            }
            if (0 !== $foreignCurrencyId) {
                $response[$foreignKey]                     = $response[$foreignKey] ?? [
                        'difference'       => '0',
                        'difference_float' => 0,
                        'currency_id'      => (string) $foreignCurrencyId,
                        'currency_code'    => $journal['foreign_currency_code'],
                    ];
                $response[$foreignKey]['difference']       = bcadd($response[$foreignKey]['difference'], $journal['foreign_amount']);
<<<<<<< HEAD
                $response[$foreignKey]['difference_float'] = (float) $response[$foreignKey]['difference']; // float but on purpose.
=======
                $response[$foreignKey]['difference_float'] = (float) $response[$foreignKey]['difference']; // intentional float
>>>>>>> 63184ac2
            }
        }

        return response()->json(array_values($response));
    }

    /**
     * This endpoint is documented at:
     * https://api-docs.firefly-iii.org/#/insight/insightExpenseNoBill
     *
     * Expenses for no bill filtered by account.
     *
     * @param GenericRequest $request
     *
     * @return JsonResponse
     */
    public function noBill(GenericRequest $request): JsonResponse
    {
        $accounts = $request->getAssetAccounts();
        $start    = $request->getStart();
        $end      = $request->getEnd();
        $response = [];

        // collect all expenses in this period (regardless of type) by the given bills and accounts.
        $collector = app(GroupCollectorInterface::class);
        $collector->setTypes([TransactionType::WITHDRAWAL])->setRange($start, $end)->setSourceAccounts($accounts);
        $collector->withoutBill();

        $genericSet = $collector->getExtractedJournals();

        foreach ($genericSet as $journal) {
            $currencyId        = (int) $journal['currency_id'];
            $foreignCurrencyId = (int) $journal['foreign_currency_id'];

            if (0 !== $currencyId) {
                $response[$currencyId]                     = $response[$currencyId] ?? [
                        'difference'       => '0',
                        'difference_float' => 0,
                        'currency_id'      => (string) $currencyId,
                        'currency_code'    => $journal['currency_code'],
                    ];
                $response[$currencyId]['difference']       = bcadd($response[$currencyId]['difference'], $journal['amount']);
<<<<<<< HEAD
                $response[$currencyId]['difference_float'] = (float) $response[$currencyId]['difference']; // float but on purpose.
=======
                $response[$currencyId]['difference_float'] = (float) $response[$currencyId]['difference']; // intentional float
>>>>>>> 63184ac2
            }
            if (0 !== $foreignCurrencyId) {
                $response[$foreignCurrencyId]                     = $response[$foreignCurrencyId] ?? [
                        'difference'       => '0',
                        'difference_float' => 0,
                        'currency_id'      => (string) $foreignCurrencyId,
                        'currency_code'    => $journal['foreign_currency_code'],
                    ];
                $response[$foreignCurrencyId]['difference']       = bcadd($response[$foreignCurrencyId]['difference'], $journal['foreign_amount']);
<<<<<<< HEAD
                $response[$foreignCurrencyId]['difference_float'] = (float) $response[$foreignCurrencyId]['difference']; // float but on purpose.
=======
                $response[$foreignCurrencyId]['difference_float'] = (float) $response[$foreignCurrencyId]['difference']; // intentional float
>>>>>>> 63184ac2
            }
        }

        return response()->json(array_values($response));
    }
}<|MERGE_RESOLUTION|>--- conflicted
+++ resolved
@@ -101,11 +101,7 @@
                         'currency_code'    => $journal['currency_code'],
                     ];
                 $response[$key]['difference']       = bcadd($response[$key]['difference'], $journal['amount']);
-<<<<<<< HEAD
-                $response[$key]['difference_float'] = (float) $response[$key]['difference']; // float but on purpose.
-=======
                 $response[$key]['difference_float'] = (float) $response[$key]['difference']; // intentional float
->>>>>>> 63184ac2
             }
             if (0 !== $foreignCurrencyId) {
                 $response[$foreignKey]                     = $response[$foreignKey] ?? [
@@ -115,11 +111,7 @@
                         'currency_code'    => $journal['foreign_currency_code'],
                     ];
                 $response[$foreignKey]['difference']       = bcadd($response[$foreignKey]['difference'], $journal['foreign_amount']);
-<<<<<<< HEAD
-                $response[$foreignKey]['difference_float'] = (float) $response[$foreignKey]['difference']; // float but on purpose.
-=======
                 $response[$foreignKey]['difference_float'] = (float) $response[$foreignKey]['difference']; // intentional float
->>>>>>> 63184ac2
             }
         }
 
@@ -162,11 +154,7 @@
                         'currency_code'    => $journal['currency_code'],
                     ];
                 $response[$currencyId]['difference']       = bcadd($response[$currencyId]['difference'], $journal['amount']);
-<<<<<<< HEAD
-                $response[$currencyId]['difference_float'] = (float) $response[$currencyId]['difference']; // float but on purpose.
-=======
                 $response[$currencyId]['difference_float'] = (float) $response[$currencyId]['difference']; // intentional float
->>>>>>> 63184ac2
             }
             if (0 !== $foreignCurrencyId) {
                 $response[$foreignCurrencyId]                     = $response[$foreignCurrencyId] ?? [
@@ -176,11 +164,7 @@
                         'currency_code'    => $journal['foreign_currency_code'],
                     ];
                 $response[$foreignCurrencyId]['difference']       = bcadd($response[$foreignCurrencyId]['difference'], $journal['foreign_amount']);
-<<<<<<< HEAD
-                $response[$foreignCurrencyId]['difference_float'] = (float) $response[$foreignCurrencyId]['difference']; // float but on purpose.
-=======
                 $response[$foreignCurrencyId]['difference_float'] = (float) $response[$foreignCurrencyId]['difference']; // intentional float
->>>>>>> 63184ac2
             }
         }
 
