--- conflicted
+++ resolved
@@ -92,11 +92,7 @@
                     'id'               => (string) $category->id,
                     'name'             => $category->name,
                     'difference'       => $expense['sum'],
-<<<<<<< HEAD
-                    'difference_float' => (float) $expense['sum'], // float but on purpose.
-=======
                     'difference_float' => (float) $expense['sum'], // intentional float
->>>>>>> 63184ac2
                     'currency_id'      => (string) $expense['currency_id'],
                     'currency_code'    => $expense['currency_code'],
                 ];
@@ -125,11 +121,7 @@
         foreach ($expenses as $expense) {
             $result[] = [
                 'difference'       => $expense['sum'],
-<<<<<<< HEAD
-                'difference_float' => (float) $expense['sum'], // float but on purpose.
-=======
                 'difference_float' => (float) $expense['sum'], // intentional float
->>>>>>> 63184ac2
                 'currency_id'      => (string) $expense['currency_id'],
                 'currency_code'    => $expense['currency_code'],
             ];
