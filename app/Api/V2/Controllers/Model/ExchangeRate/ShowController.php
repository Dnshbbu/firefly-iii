--- conflicted
+++ resolved
@@ -57,23 +57,12 @@
 
     public function show(TransactionCurrency $from, TransactionCurrency $to): JsonResponse
     {
-<<<<<<< HEAD
         $pageSize  = $this->parameters->get('limit');
         $page      = $this->parameters->get('page');
         $rates     = $this->repository->getRates($from, $to);
         $count     = $rates->count();
-
         $rates     = $rates->slice(($page - 1) * $pageSize, $pageSize);
         $paginator = new LengthAwarePaginator($rates, $count, $pageSize, $page);
-=======
-        //        $piggies   = $this->repository->getAll();
-        //
-        $pageSize    = $this->parameters->get('limit');
-        $rates       = $this->repository->getRates($from, $to);
-        $count       = $rates->count();
-        $rates       = $rates->slice(($this->parameters->get('page') - 1) * $pageSize, $pageSize);
-        $paginator   = new LengthAwarePaginator($rates, $count, $pageSize, $this->parameters->get('page'));
->>>>>>> a500de8a
 
         $transformer = new ExchangeRateTransformer();
         $transformer->setParameters($this->parameters); // give params to transformer
