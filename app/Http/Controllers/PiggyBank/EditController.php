--- conflicted
+++ resolved
@@ -141,11 +141,7 @@
         }
         $redirect = redirect($this->getPreviousUrl('piggy-banks.edit.url'));
 
-<<<<<<< HEAD
-        if (1 === (int) $request->get('return_to_edit')) {
-=======
         if (1 === (int)$request->get('return_to_edit')) {
->>>>>>> 63184ac2
             session()->put('piggy-banks.edit.fromUpdate', true);
 
             $redirect = redirect(route('piggy-banks.edit', [$piggyBank->id]));
