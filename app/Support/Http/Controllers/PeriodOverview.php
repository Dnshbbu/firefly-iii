--- conflicted
+++ resolved
@@ -143,7 +143,6 @@
      */
     protected function getCategoryPeriodOverview(Category $category, Carbon $start, Carbon $end): array
     {
-<<<<<<< HEAD
         $this->categoryRepository   = app(CategoryRepositoryInterface::class);
         $this->categoryRepository->setUser($category->user);
         $this->periodStatisticRepo = app(PeriodStatisticRepositoryInterface::class);
@@ -164,27 +163,6 @@
         }
 
         return $entries;
-
-=======
-        $range         = Navigation::getViewRange(true);
-        [$start, $end] = $end < $start ? [$end, $start] : [$start, $end];
-
-        // properties for entries with their amounts.
-        $cache         = new CacheProperties();
-        $cache->addProperty($start);
-        $cache->addProperty($end);
-        $cache->addProperty($range);
-        $cache->addProperty('category-show-period-entries');
-        $cache->addProperty($category->id);
-
-        if ($cache->has()) {
-            return $cache->get();
-        }
-
-        /** @var array $dates */
-        $dates         = Navigation::blockPeriods($start, $end, $range);
-        $entries       = [];
->>>>>>> e5923202
 
         // collect all expenses in this period:
         /** @var GroupCollectorInterface $collector */
