<?php
/*
 * OperatorQuerySearch.php
 * Copyright (c) 2021 james@firefly-iii.org
 *
 * This file is part of Firefly III (https://github.com/firefly-iii).
 *
 * This program is free software: you can redistribute it and/or modify
 * it under the terms of the GNU Affero General Public License as
 * published by the Free Software Foundation, either version 3 of the
 * License, or (at your option) any later version.
 *
 * This program is distributed in the hope that it will be useful,
 * but WITHOUT ANY WARRANTY; without even the implied warranty of
 * MERCHANTABILITY or FITNESS FOR A PARTICULAR PURPOSE.  See the
 * GNU Affero General Public License for more details.
 *
 * You should have received a copy of the GNU Affero General Public License
 * along with this program.  If not, see <https://www.gnu.org/licenses/>.
 */

declare(strict_types=1);

namespace FireflyIII\Support\Search;

use Carbon\Carbon;
use FireflyIII\Exceptions\FireflyException;
use FireflyIII\Helpers\Collector\GroupCollectorInterface;
use FireflyIII\Models\Account;
use FireflyIII\Models\AccountMeta;
use FireflyIII\Models\AccountType;
use FireflyIII\Models\TransactionCurrency;
use FireflyIII\Repositories\Account\AccountRepositoryInterface;
use FireflyIII\Repositories\Bill\BillRepositoryInterface;
use FireflyIII\Repositories\Budget\BudgetRepositoryInterface;
use FireflyIII\Repositories\Category\CategoryRepositoryInterface;
use FireflyIII\Repositories\Currency\CurrencyRepositoryInterface;
use FireflyIII\Repositories\Tag\TagRepositoryInterface;
use FireflyIII\Support\ParseDateString;
use FireflyIII\User;
use Gdbots\QueryParser\Enum\BoolOperator;
use Gdbots\QueryParser\Node\Date;
use Gdbots\QueryParser\Node\Emoji;
use Gdbots\QueryParser\Node\Emoticon;
use Gdbots\QueryParser\Node\Field;
use Gdbots\QueryParser\Node\Hashtag;
use Gdbots\QueryParser\Node\Mention;
use Gdbots\QueryParser\Node\Node;
use Gdbots\QueryParser\Node\Numbr;
use Gdbots\QueryParser\Node\Phrase;
use Gdbots\QueryParser\Node\Subquery;
use Gdbots\QueryParser\Node\Url;
use Gdbots\QueryParser\Node\Word;
use Gdbots\QueryParser\QueryParser;
use Illuminate\Pagination\LengthAwarePaginator;
use Illuminate\Support\Collection;
use Log;
use LogicException;
use TypeError;

/**
 * Class OperatorQuerySearch
 */
class OperatorQuerySearch implements SearchInterface
{
    private AccountRepositoryInterface  $accountRepository;
    private BillRepositoryInterface     $billRepository;
    private BudgetRepositoryInterface   $budgetRepository;
    private CategoryRepositoryInterface $categoryRepository;
    private GroupCollectorInterface     $collector;
    private CurrencyRepositoryInterface $currencyRepository;
    private Carbon                      $date;
    private array                       $invalidOperators;
    private int                         $limit;
    private Collection                  $operators;
    private int                         $page;
    private float                       $startTime;
    private TagRepositoryInterface      $tagRepository;
    private array                       $validOperators;
    private array                       $words;
    private array                       $prohibitedWords;

    /**
     * OperatorQuerySearch constructor.
     *
     * @codeCoverageIgnore
     */
    public function __construct()
    {
        Log::debug('Constructed OperatorQuerySearch');
        $this->operators          = new Collection();
        $this->page               = 1;
        $this->words              = [];
        $this->prohibitedWords    = [];
        $this->invalidOperators   = [];
        $this->limit              = 25;
        $this->date               = today(config('app.timezone'));
        $this->validOperators     = array_keys(config('search.operators'));
        $this->startTime          = microtime(true);
        $this->accountRepository  = app(AccountRepositoryInterface::class);
        $this->categoryRepository = app(CategoryRepositoryInterface::class);
        $this->budgetRepository   = app(BudgetRepositoryInterface::class);
        $this->billRepository     = app(BillRepositoryInterface::class);
        $this->tagRepository      = app(TagRepositoryInterface::class);
        $this->currencyRepository = app(CurrencyRepositoryInterface::class);
    }

    /**
     * @return array
     */
    public function getInvalidOperators(): array
    {
        return $this->invalidOperators;
    }

    /**
     * @inheritDoc
     * @codeCoverageIgnore
     */
    public function getModifiers(): Collection
    {
        return $this->getOperators();
    }

    /**
     * @inheritDoc
     * @codeCoverageIgnore
     */
    public function getOperators(): Collection
    {
        return $this->operators;
    }

    /**
     * @inheritDoc
     * @codeCoverageIgnore
     */
    public function getWordsAsString(): string
    {
        return implode(' ', $this->words);
    }

    /**
     * @inheritDoc
     * @codeCoverageIgnore
     */
    public function hasModifiers(): bool
    {
        die(__METHOD__);
    }

    /**
     * @inheritDoc
     * @throws FireflyException
     */
    public function parseQuery(string $query)
    {
        Log::debug(sprintf('Now in parseQuery(%s)', $query));
        $parser = new QueryParser();
        try {
            $query1 = $parser->parse($query);
        } catch (TypeError|LogicException $e) {
            Log::error($e->getMessage());
            Log::error(sprintf('Could not parse search: "%s".', $query));
            throw new FireflyException('Invalid search value. See the logs.', 0, $e);
        }

        Log::debug(sprintf('Found %d node(s)', count($query1->getNodes())));
        foreach ($query1->getNodes() as $searchNode) {
            $this->handleSearchNode($searchNode);
        }

        $this->collector->setSearchWords($this->words);
        $this->collector->excludeSearchWords($this->prohibitedWords);
    }

    /**
     * @param Node $searchNode
     *
     * @throws FireflyException
     */
    private function handleSearchNode(Node $searchNode): void
    {
        $class = get_class($searchNode);
        Log::debug(sprintf('Now in handleSearchNode(%s)', $class));
        switch ($class) {
            default:
                Log::error(sprintf('Cannot handle node %s', $class));
                throw new FireflyException(sprintf('Firefly III search cant handle "%s"-nodes', $class));
            case Subquery::class:
                // loop all notes in subquery:
                foreach ($searchNode->getNodes() as $subNode) {
                    $this->handleSearchNode($subNode);          // let's hope it's not too recursive
                }
                break;
            case Word::class:
            case Phrase::class:
            case Numbr::class:
            case Url::class:
            case Date::class:
            case Hashtag::class:
            case Emoticon::class:
            case Emoji::class:
            case Mention::class:
                $allWords = (string) $searchNode->getValue();
                Log::debug(sprintf('Add words "%s" to search string, because Node class is "%s"', $allWords, $class));
                $this->words[] = $allWords;
                break;
            case Field::class:
                Log::debug(sprintf('Now handle Node class %s', $class));
                /** @var Field $searchNode */
                // used to search for x:y
                $operator   = strtolower($searchNode->getValue());
                $value      = $searchNode->getNode()->getValue();
                $prohibited = $searchNode->getBoolOperator()->equals(BoolOperator::PROHIBITED()->getValue());
                $context    = config(sprintf('search.operators.%s.needs_context', $operator));

                // is an operator that needs no context, and value is false, then prohibited = true.
                if ('false' === $value && in_array($operator, $this->validOperators, true) && false === $context) {
                    $prohibited = true;
                }

                // must be valid operator:
                if (
                    in_array($operator, $this->validOperators, true) &&
                    $this->updateCollector($operator, (string) $value, $prohibited)) {
                    $this->operators->push(
                        [
                            'type'       => self::getRootOperator($operator),
                            'value'      => (string) $value,
                            'prohibited' => $prohibited,
                        ]
                    );
                    Log::debug(sprintf('Added operator type "%s"', $operator));
                }
                if (!in_array($operator, $this->validOperators, true)) {
                    Log::debug(sprintf('Added INVALID operator type "%s"', $operator));
                    $this->invalidOperators[] = [
                        'type'  => $operator,
                        'value' => (string) $value,
                    ];
                }
        }
    }

    /**
     * @param string $operator
     * @param string $value
     *
     * @return bool
     * @throws FireflyException
     */
    private function updateCollector(string $operator, string $value, bool $prohibited): bool
    {
        if ($prohibited) {
            Log::debug(sprintf('Operator "%s" is now "%s"', $operator, sprintf('-%s', $operator)));
            $operator = sprintf('-%s', $operator);
        }

        Log::debug(sprintf('Now in updateCollector("%s", "%s")', $operator, $value));

        // check if alias, replace if necessary:
        $operator = self::getRootOperator($operator);

        switch ($operator) {
            default:
                Log::error(sprintf('No such operator: %s', $operator));
                throw new FireflyException(sprintf('Unsupported search operator: "%s"', $operator));
                // some search operators are ignored, basically:
            case 'user_action':
                Log::info(sprintf('Ignore search operator "%s"', $operator));

                return false;
            //
                // all account related searches:
            //
            case 'account_is':
                $this->searchAccount($value, 3, 4);
                break;
            case '-account_is':
                $this->searchAccount($value, 3, 4, true);
                break;
            case 'account_contains':
                $this->searchAccount($value, 3, 3);
                break;
            case '-account_contains':
                $this->searchAccount($value, 3, 3, true);
                break;
            case 'account_ends':
                $this->searchAccount($value, 3, 2);
                break;
            case '-account_ends':
                $this->searchAccount($value, 3, 2, true);
                break;
            case 'account_starts':
                $this->searchAccount($value, 3, 1);
                break;
            case '-account_starts':
                $this->searchAccount($value, 3, 1, true);
                break;
            case 'account_nr_is':
                $this->searchAccountNr($value, 3, 4);
                break;
            case '-account_nr_is':
                $this->searchAccountNr($value, 3, 4, true);
                break;
            case 'account_nr_contains':
                $this->searchAccountNr($value, 3, 3);
                break;
            case '-account_nr_contains':
                $this->searchAccountNr($value, 3, 3, true);
                break;
            case 'account_nr_ends':
                $this->searchAccountNr($value, 3, 2);
                break;
            case '-account_nr_ends':
                $this->searchAccountNr($value, 3, 2, true);
                break;
            case 'account_nr_starts':
                $this->searchAccountNr($value, 3, 1);
                break;
            case '-account_nr_starts':
                $this->searchAccountNr($value, 3, 1, true);
                break;
            case 'source_account_starts':
                $this->searchAccount($value, 1, 1);
                break;
            case '-source_account_starts':
                $this->searchAccount($value, 1, 1, true);
                break;
            case 'source_account_ends':
                $this->searchAccount($value, 1, 2);
                break;
            case '-source_account_ends':
                $this->searchAccount($value, 1, 2, true);
                break;
            case 'source_account_is':
                $this->searchAccount($value, 1, 4);
                break;
            case '-source_account_is':
                $this->searchAccount($value, 1, 4, true);
                break;
            case 'source_account_nr_starts':
                $this->searchAccountNr($value, 1, 1);
                break;
            case '-source_account_nr_starts':
                $this->searchAccountNr($value, 1, 1, true);
                break;
            case 'source_account_nr_ends':
                $this->searchAccountNr($value, 1, 2);
                break;
            case '-source_account_nr_ends':
                $this->searchAccountNr($value, 1, 2, true);
                break;
            case 'source_account_nr_is':
                $this->searchAccountNr($value, 1, 4);
                break;
            case '-source_account_nr_is':
                $this->searchAccountNr($value, 1, 4, true);
                break;
            case 'source_account_nr_contains':
                $this->searchAccountNr($value, 1, 3);
                break;
            case '-source_account_nr_contains':
                $this->searchAccountNr($value, 1, 3, true);
                break;
            case 'source_account_contains':
                $this->searchAccount($value, 1, 3);
                break;
            case '-source_account_contains':
                $this->searchAccount($value, 1, 3, true);
                break;
            case 'source_account_id':
                $account = $this->accountRepository->find((int) $value);
                if (null !== $account) {
                    $this->collector->setSourceAccounts(new Collection([$account]));
                }
                if (null === $account) {
                    // since the source does not exist, cannot return results:
                    $this->collector->findNothing();
                }
                break;
            case '-source_account_id':
                $account = $this->accountRepository->find((int) $value);
                if (null !== $account) {
                    $this->collector->excludeSourceAccounts(new Collection([$account]));
                }
                if (null === $account) {
                    // since the source does not exist, cannot return results:
                    $this->collector->findNothing();
                }
                break;
            case 'journal_id':
                $parts = explode(',', $value);
                $this->collector->setJournalIds($parts);
                break;
            case '-journal_id':
                $parts = explode(',', $value);
                $this->collector->excludeJournalIds($parts);
                break;
            case 'id':
                $parts = explode(',', $value);
                $this->collector->setIds($parts);
                break;
            case '-id':
                $parts = explode(',', $value);
                $this->collector->excludeIds($parts);
                break;
            case 'destination_account_starts':
                $this->searchAccount($value, 2, 1);
                break;
            case '-destination_account_starts':
                $this->searchAccount($value, 2, 1, true);
                break;
            case 'destination_account_ends':
                $this->searchAccount($value, 2, 2);
                break;
            case '-destination_account_ends':
                $this->searchAccount($value, 2, 2, true);
                break;
            case 'destination_account_nr_starts':
                $this->searchAccountNr($value, 2, 1);
                break;
            case '-destination_account_nr_starts':
                $this->searchAccountNr($value, 2, 1, true);
                break;
            case 'destination_account_nr_ends':
                $this->searchAccountNr($value, 2, 2);
                break;
            case '-destination_account_nr_ends':
                $this->searchAccountNr($value, 2, 2, true);
                break;
            case 'destination_account_nr_is':
                $this->searchAccountNr($value, 2, 4);
                break;
            case '-destination_account_nr_is':
                $this->searchAccountNr($value, 2, 4, true);
                break;
            case 'destination_account_is':
                $this->searchAccount($value, 2, 4);
                break;
            case '-destination_account_is':
                $this->searchAccount($value, 2, 4, true);
                break;
            case 'destination_account_nr_contains':
                $this->searchAccountNr($value, 2, 3);
                break;
            case '-destination_account_nr_contains':
                $this->searchAccountNr($value, 2, 3, true);
                break;
            case 'destination_account_contains':
                $this->searchAccount($value, 2, 3);
                break;
            case '-destination_account_contains':
                $this->searchAccount($value, 2, 3, true);
                break;
            case 'destination_account_id':
                $account = $this->accountRepository->find((int) $value);
                if (null !== $account) {
                    $this->collector->setDestinationAccounts(new Collection([$account]));
                }
                if (null === $account) {
                    $this->collector->findNothing();
                }
                break;
            case '-destination_account_id':
                $account = $this->accountRepository->find((int) $value);
                if (null !== $account) {
                    $this->collector->excludeDestinationAccounts(new Collection([$account]));
                }
                if (null === $account) {
                    $this->collector->findNothing();
                }
                break;
            case 'account_id':
                $parts      = explode(',', $value);
                $collection = new Collection();
                foreach ($parts as $accountId) {
                    $account = $this->accountRepository->find((int) $accountId);
                    if (null !== $account) {
                        $collection->push($account);
                    }
                }
                if ($collection->count() > 0) {
                    $this->collector->setAccounts($collection);
                }
                if (0 === $collection->count()) {
                    $this->collector->findNothing();
                }
                break;
            case '-account_id':
                $parts      = explode(',', $value);
                $collection = new Collection();
                foreach ($parts as $accountId) {
                    $account = $this->accountRepository->find((int) $accountId);
                    if (null !== $account) {
                        $collection->push($account);
                    }
                }
                if ($collection->count() > 0) {
                    $this->collector->setNotAccounts($collection);
                }
                if (0 === $collection->count()) {
                    $this->collector->findNothing();
                }
                break;
            //
                // cash account
            //
            case 'source_is_cash':
                $account = $this->getCashAccount();
                $this->collector->setSourceAccounts(new Collection([$account]));
                break;
            case '-source_is_cash':
                $account = $this->getCashAccount();
                $this->collector->excludeSourceAccounts(new Collection([$account]));
                break;
            case 'destination_is_cash':
                $account = $this->getCashAccount();
                $this->collector->setDestinationAccounts(new Collection([$account]));
                break;
            case '-destination_is_cash':
                $account = $this->getCashAccount();
                $this->collector->excludeDestinationAccounts(new Collection([$account]));
                break;
            case 'account_is_cash':
                $account = $this->getCashAccount();
                $this->collector->setAccounts(new Collection([$account]));
                break;
            case '-account_is_cash':
                $account = $this->getCashAccount();
                $this->collector->excludeAccounts(new Collection([$account]));
                break;
            //
                // description
            //
            case 'description_starts':
                $this->collector->descriptionStarts([$value]);
                break;
            case '-description_starts':
                $this->collector->descriptionDoesNotStart([$value]);
                break;
            case 'description_ends':
                $this->collector->descriptionEnds([$value]);
                break;
            case '-description_ends':
                $this->collector->descriptionDoesNotEnd([$value]);
                break;
            case 'description_contains':
                $this->words[] = $value;

                return false;
            case '-description_contains':
                $this->prohibitedWords[] = $value;

                break;
            case 'description_is':
                $this->collector->descriptionIs($value);
                break;
            case '-description_is':
                $this->collector->descriptionIsNot($value);
                break;
            //
                // currency
            //
            case 'currency_is':
                $currency = $this->findCurrency($value);
                if (null !== $currency) {
                    $this->collector->setCurrency($currency);
                }
                if (null === $currency) {
                    $this->collector->findNothing();
                }
                break;
            case '-currency_is':
                $currency = $this->findCurrency($value);
                if (null !== $currency) {
                    $this->collector->excludeCurrency($currency);
                }
                if (null === $currency) {
                    $this->collector->findNothing();
                }
                break;
            case 'foreign_currency_is':
                $currency = $this->findCurrency($value);
                if (null !== $currency) {
                    $this->collector->setForeignCurrency($currency);
                }
                if (null === $currency) {
                    $this->collector->findNothing();
                }
                break;
            case '-foreign_currency_is':
                $currency = $this->findCurrency($value);
                if (null !== $currency) {
                    $this->collector->excludeForeignCurrency($currency);
                }
                if (null === $currency) {
                    $this->collector->findNothing();
                }
                break;
            //
                // attachments
            //
            case 'has_attachments':
            case '-has_no_attachments':
                Log::debug('Set collector to filter on attachments.');
                $this->collector->hasAttachments();
                break;
            case 'has_no_attachments':
            case '-has_attachments':
                Log::debug('Set collector to filter on NO attachments.');
                $this->collector->hasNoAttachments();
                break;
            //
                // categories
            case '-has_any_category':
            case 'has_no_category':
                $this->collector->withoutCategory();
                break;
            case '-has_no_category':
            case 'has_any_category':
                $this->collector->withCategory();
                break;
            case 'category_is':
                $category = $this->categoryRepository->findByName($value);
                if (null !== $category) {
                    $this->collector->setCategory($category);
                    break;
                }
                $this->collector->findNothing();
                break;
            case '-category_is':
                $category = $this->categoryRepository->findByName($value);
                if (null !== $category) {
                    $this->collector->excludeCategory($category);
                    break;
                }
                break;
            case 'category_ends':
                $result = $this->categoryRepository->categoryEndsWith($value, 1337);
                if ($result->count() > 0) {
                    $this->collector->setCategories($result);
                }
                if (0 === $result->count()) {
                    $this->collector->findNothing();
                }
                break;
            case '-category_ends':
                $result = $this->categoryRepository->categoryEndsWith($value, 1337);
                if ($result->count() > 0) {
                    $this->collector->excludeCategories($result);
                }
                if (0 === $result->count()) {
                    $this->collector->findNothing();
                }
                break;
            case 'category_starts':
                $result = $this->categoryRepository->categoryStartsWith($value, 1337);
                if ($result->count() > 0) {
                    $this->collector->setCategories($result);
                }
                if (0 === $result->count()) {
                    $this->collector->findNothing();
                }
                break;
            case '-category_starts':
                $result = $this->categoryRepository->categoryStartsWith($value, 1337);
                if ($result->count() > 0) {
                    $this->collector->excludeCategories($result);
                }
                if (0 === $result->count()) {
                    $this->collector->findNothing();
                }
                break;
            case 'category_contains':
                $result = $this->categoryRepository->searchCategory($value, 1337);
                if ($result->count() > 0) {
                    $this->collector->setCategories($result);
                }
                if (0 === $result->count()) {
                    $this->collector->findNothing();
                }
                break;
            case '-category_contains':
                $result = $this->categoryRepository->searchCategory($value, 1337);
                if ($result->count() > 0) {
                    $this->collector->excludeCategories($result);
                }
                if (0 === $result->count()) {
                    $this->collector->findNothing();
                }
                break;
            //
                // budgets
            //
            case '-has_any_budget':
            case 'has_no_budget':
                $this->collector->withoutBudget();
                break;
            case 'has_any_budget':
            case '-has_no_budget':
                $this->collector->withBudget();
                break;
            case 'budget_contains':
                $result = $this->budgetRepository->searchBudget($value, 1337);
                if ($result->count() > 0) {
                    $this->collector->setBudgets($result);
                }
                if (0 === $result->count()) {
                    $this->collector->findNothing();
                }
                break;
            case '-budget_contains':
                $result = $this->budgetRepository->searchBudget($value, 1337);
                if ($result->count() > 0) {
                    $this->collector->excludeBudgets($result);
                }
                if (0 === $result->count()) {
                    $this->collector->findNothing();
                }
                break;
            case 'budget_is':
                $budget = $this->budgetRepository->findByName($value);
                if (null !== $budget) {
                    $this->collector->setBudget($budget);
                    break;
                }
                $this->collector->findNothing();
                break;
            case '-budget_is':
                $budget = $this->budgetRepository->findByName($value);
                if (null !== $budget) {
                    $this->collector->excludeBudget($budget);
                    break;
                }
                $this->collector->findNothing();
                break;
            case 'budget_ends':
                $result = $this->budgetRepository->budgetEndsWith($value, 1337);
                if ($result->count() > 0) {
                    $this->collector->setBudgets($result);
                }
                if (0 === $result->count()) {
                    $this->collector->findNothing();
                }
                break;
            case '-budget_ends':
                $result = $this->budgetRepository->budgetEndsWith($value, 1337);
                if ($result->count() > 0) {
                    $this->collector->excludeBudgets($result);
                }
                if (0 === $result->count()) {
                    $this->collector->findNothing();
                }
                break;
            case 'budget_starts':
                $result = $this->budgetRepository->budgetStartsWith($value, 1337);
                if ($result->count() > 0) {
                    $this->collector->setBudgets($result);
                }
                if (0 === $result->count()) {
                    $this->collector->findNothing();
                }
                break;
            case '-budget_starts':
                $result = $this->budgetRepository->budgetStartsWith($value, 1337);
                if ($result->count() > 0) {
                    $this->collector->excludeBudgets($result);
                }
                if (0 === $result->count()) {
                    $this->collector->findNothing();
                }
                break;
            //
                // bill
            //
            case '-has_any_bill':
            case 'has_no_bill':
                $this->collector->withoutBill();
                break;
            case '-has_no_bill':
            case 'has_any_bill':
                $this->collector->withBill();
                break;
            case 'bill_contains':
                $result = $this->billRepository->searchBill($value, 1337);
                if ($result->count() > 0) {
                    $this->collector->setBills($result);
                    break;
                }
                $this->collector->findNothing();
                break;
            case '-bill_contains':
                $result = $this->billRepository->searchBill($value, 1337);
                if ($result->count() > 0) {
                    $this->collector->excludeBills($result);
                    break;
                }
                $this->collector->findNothing();
                break;
            case 'bill_is':
                $bill = $this->billRepository->findByName($value);
                if (null !== $bill) {
                    $this->collector->setBill($bill);
                    break;
                }
                $this->collector->findNothing();
                break;
            case '-bill_is':
                $bill = $this->billRepository->findByName($value);
                if (null !== $bill) {
                    $this->collector->excludeBills(new Collection([$bill]));
                    break;
                }
                $this->collector->findNothing();
                break;
            case 'bill_ends':
                $result = $this->billRepository->billEndsWith($value, 1337);
                if ($result->count() > 0) {
                    $this->collector->setBills($result);
                }
                if (0 === $result->count()) {
                    $this->collector->findNothing();
                }
                break;
            case '-bill_ends':
                $result = $this->billRepository->billEndsWith($value, 1337);
                if ($result->count() > 0) {
                    $this->collector->excludeBills($result);
                }
                if (0 === $result->count()) {
                    $this->collector->findNothing();
                }
                break;
            case 'bill_starts':
                $result = $this->billRepository->billStartsWith($value, 1337);
                if ($result->count() > 0) {
                    $this->collector->setBills($result);
                }
                if (0 === $result->count()) {
                    $this->collector->findNothing();
                }
                break;
            case '-bill_starts':
                $result = $this->billRepository->billStartsWith($value, 1337);
                if ($result->count() > 0) {
                    $this->collector->excludeBills($result);
                }
                if (0 === $result->count()) {
                    $this->collector->findNothing();
                }
                break;
            //
                // tags
            //
            case '-has_any_tag':
            case 'has_no_tag':
                $this->collector->withoutTags();
                break;
            case '-has_no_tag':
            case 'has_any_tag':
                $this->collector->hasAnyTag();
                break;
            case '-tag_is_not':
            case 'tag_is':
                $result = $this->tagRepository->searchTag($value);
                if ($result->count() > 0) {
                    $this->collector->setTags($result);
                }
                // no tags found means search must result in nothing.
                if (0 === $result->count()) {
                    Log::info(sprintf('No valid tags in "%s"-operator, so search will not return ANY results.', $operator));
                    $this->collector->findNothing();
                }
                break;
            case '-tag_is':
            case 'tag_is_not':
                $result = $this->tagRepository->searchTag($value);
                if ($result->count() > 0) {
                    $this->collector->setWithoutSpecificTags($result);
                }
                break;
            //
                // notes
            //
            case 'notes_contains':
                $this->collector->notesContain($value);
                break;
            case '-notes_contains':
                $this->collector->notesDoNotContain($value);
                break;
            case 'notes_starts':
                $this->collector->notesStartWith($value);
                break;
            case '-notes_starts':
                $this->collector->notesDontStartWith($value);
                break;
            case 'notes_ends':
                $this->collector->notesEndWith($value);
                break;
            case '-notes_ends':
                $this->collector->notesDontEndWith($value);
                break;
            case 'notes_is':
                $this->collector->notesExactly($value);
                break;
            case '-notes_is':
                $this->collector->notesExactlyNot($value);
                break;
            case '-any_notes':
            case 'no_notes':
                $this->collector->withoutNotes();
                break;
            case 'any_notes':
            case '-no_notes':
                $this->collector->withAnyNotes();
                break;
            case 'reconciled':
                $this->collector->isReconciled();
                break;
            case '-reconciled':
                $this->collector->isNotReconciled();
                break;
            //
                // amount
            //
            case 'amount_is':
                // strip comma's, make dots.
                Log::debug(sprintf('Original value "%s"', $value));
                $value  = str_replace(',', '.', (string) $value);
                $amount = app('steam')->positive($value);
                Log::debug(sprintf('Set "%s" using collector with value "%s"', $operator, $amount));
                $this->collector->amountIs($amount);
                break;
            case '-amount_is':
                // strip comma's, make dots.
                Log::debug(sprintf('Original value "%s"', $value));
                $value  = str_replace(',', '.', (string) $value);
                $amount = app('steam')->positive($value);
                Log::debug(sprintf('Set "%s" using collector with value "%s"', $operator, $amount));
                $this->collector->amountIsNot($amount);
                break;
            case 'foreign_amount_is':

                // strip comma's, make dots.
                $value = str_replace(',', '.', (string) $value);

                $amount = app('steam')->positive($value);
                Log::debug(sprintf('Set "%s" using collector with value "%s"', $operator, $amount));
                $this->collector->foreignAmountIs($amount);
                break;
            case '-foreign_amount_is':

                // strip comma's, make dots.
                $value = str_replace(',', '.', (string) $value);

                $amount = app('steam')->positive($value);
                Log::debug(sprintf('Set "%s" using collector with value "%s"', $operator, $amount));
                $this->collector->foreignAmountIsNot($amount);
                break;
            case '-amount_more':
            case 'amount_less':
                // strip comma's, make dots.
                $value = str_replace(',', '.', (string) $value);

                $amount = app('steam')->positive($value);
                Log::debug(sprintf('Set "%s" using collector with value "%s"', $operator, $amount));
                $this->collector->amountLess($amount);
                break;
            case '-foreign_amount_more':
            case 'foreign_amount_less':
                // strip comma's, make dots.
                $value = str_replace(',', '.', (string) $value);

                $amount = app('steam')->positive($value);
                Log::debug(sprintf('Set "%s" using collector with value "%s"', $operator, $amount));
                $this->collector->foreignAmountLess($amount);
                break;
            case '-amount_less':
            case 'amount_more':
                Log::debug(sprintf('Now handling operator "%s"', $operator));
                // strip comma's, make dots.
                $value  = str_replace(',', '.', (string) $value);
                $amount = app('steam')->positive($value);
                Log::debug(sprintf('Set "%s" using collector with value "%s"', $operator, $amount));
                $this->collector->amountMore($amount);
                break;
            case '-foreign_amount_less':
            case 'foreign_amount_more':
                Log::debug(sprintf('Now handling operator "%s"', $operator));
                // strip comma's, make dots.
                $value  = str_replace(',', '.', (string) $value);
                $amount = app('steam')->positive($value);
                Log::debug(sprintf('Set "%s" using collector with value "%s"', $operator, $amount));
                $this->collector->foreignAmountMore($amount);
                break;
            //
                // transaction type
            //
            case 'transaction_type':
                $this->collector->setTypes([ucfirst($value)]);
                Log::debug(sprintf('Set "%s" using collector with value "%s"', $operator, $value));
                break;
            case '-transaction_type':
                $this->collector->excludeTypes([ucfirst($value)]);
                Log::debug(sprintf('Set "%s" using collector with value "%s"', $operator, $value));
                break;
            //
                // dates
            //
            case '-date_on':
            case 'date_on':
                $range = $this->parseDateRange($value);
                $this->setExactDateParams($range, $prohibited);
                return false;
            case 'date_before':
            case '-date_after':
                $range = $this->parseDateRange($value);
                $this->setDateBeforeParams($range);
                return false;
            case 'date_after':
            case '-date_before':
                $range = $this->parseDateRange($value);
                $this->setDateAfterParams($range);
                return false;

            case 'interest_date_on':
            case '-interest_date_on':
                $range = $this->parseDateRange($value);
                $this->setExactMetaDateParams('interest_date', $range, $prohibited);
                return false;
            case 'interest_date_before':
            case '-interest_date_after':
                $range = $this->parseDateRange($value);
                $this->setMetaDateBeforeParams('interest_date', $range);
                return false;
            case 'interest_date_after':
            case '-interest_date_before':
                $range = $this->parseDateRange($value);
                $this->setMetaDateAfterParams('interest_date', $range);
                return false;

            case 'book_date_on':
            case '-book_date_on':
                $range = $this->parseDateRange($value);
                $this->setExactMetaDateParams('book_date', $range, $prohibited);
                return false;
            case 'book_date_before':
            case '-book_date_after':
                $range = $this->parseDateRange($value);
                $this->setMetaDateBeforeParams('book_date', $range);
                return false;
            case 'book_date_after':
            case '-book_date_before':
                $range = $this->parseDateRange($value);
                $this->setMetaDateAfterParams('book_date', $range);
                return false;

            case 'process_date_on':
            case '-process_date_on':
                $range = $this->parseDateRange($value);
                $this->setExactMetaDateParams('process_date', $range, $prohibited);
                return false;
            case 'process_date_before':
            case '-process_date_after':
                $range = $this->parseDateRange($value);
                $this->setMetaDateBeforeParams('process_date', $range);
                return false;
            case 'process_date_after':
            case '-process_date_before':
                $range = $this->parseDateRange($value);
                $this->setMetaDateAfterParams('process_date', $range);
                return false;

            case 'due_date_on':
            case '-due_date_on':
                $range = $this->parseDateRange($value);
                $this->setExactMetaDateParams('due_date', $range, $prohibited);
                return false;
            case 'due_date_before':
            case '-due_date_after':
                $range = $this->parseDateRange($value);
                $this->setMetaDateBeforeParams('due_date', $range);
                return false;
            case 'due_date_after':
            case '-due_date_before':
                $range = $this->parseDateRange($value);
                $this->setMetaDateAfterParams('due_date', $range);
                return false;

            case 'payment_date_on':
            case '-payment_date_on':
                $range = $this->parseDateRange($value);
                $this->setExactMetaDateParams('payment_date', $range, $prohibited);
                return false;
            case 'payment_date_before':
            case '-payment_date_after':
                $range = $this->parseDateRange($value);
                $this->setMetaDateBeforeParams('payment_date', $range);
                return false;
            case 'payment_date_after':
            case '-payment_date_before':
                $range = $this->parseDateRange($value);
                $this->setMetaDateAfterParams('payment_date', $range);
                return false;

            case 'invoice_date_on':
            case '-invoice_date_on':
                $range = $this->parseDateRange($value);
                $this->setExactMetaDateParams('invoice_date', $range, $prohibited);
                return false;
            case 'invoice_date_before':
            case '-invoice_date_after':
                $range = $this->parseDateRange($value);
                $this->setMetaDateBeforeParams('invoice_date', $range);
                return false;
            case 'invoice_date_after':
            case '-invoice_date_before':
                $range = $this->parseDateRange($value);
                $this->setMetaDateAfterParams('invoice_date', $range);
                return false;

            case 'created_at_on':
            case '-created_at_on':
                Log::debug(sprintf('Set "%s" using collector with value "%s"', $operator, $value));
                $range = $this->parseDateRange($value);
                $this->setExactObjectDateParams('created_at', $range, $prohibited);
                return false;
            case 'created_at_before':
            case '-created_at_after':
                Log::debug(sprintf('Set "%s" using collector with value "%s"', $operator, $value));
                $range = $this->parseDateRange($value);
                $this->setObjectDateBeforeParams('created_at', $range);
                return false;
            case 'created_at_after':
            case '-created_at_before':
                Log::debug(sprintf('Set "%s" using collector with value "%s"', $operator, $value));
                $range = $this->parseDateRange($value);
                $this->setObjectDateAfterParams('created_at', $range);
                return false;

            case 'updated_at_on':
            case '-updated_at_on':
                Log::debug(sprintf('Set "%s" using collector with value "%s"', $operator, $value));
                $range = $this->parseDateRange($value);
                $this->setExactObjectDateParams('updated_at', $range, $prohibited);
                return false;
            case 'updated_at_before':
            case '-updated_at_after':
                Log::debug(sprintf('Set "%s" using collector with value "%s"', $operator, $value));
                $range = $this->parseDateRange($value);
                $this->setObjectDateBeforeParams('updated_at', $range);
                return false;
            case 'updated_at_after':
            case '-updated_at_before':
                Log::debug(sprintf('Set "%s" using collector with value "%s"', $operator, $value));
                $range = $this->parseDateRange($value);
                $this->setObjectDateAfterParams('updated_at', $range);
                return false;
            //
                // external URL
            //
            case '-any_external_url':
            case 'no_external_url':
                $this->collector->withoutExternalUrl();
                break;
            case '-no_external_url':
            case 'any_external_url':
                $this->collector->withExternalUrl();
                break;

            case 'external_url_is':
                $this->collector->setExternalUrl($value);
                break;
            case '-external_url_is':
                $this->collector->excludeExternalUrl($value);
                break;
            case 'external_url_contains':
                $this->collector->externalUrlContains($value);
                break;
            case '-external_url_contains':
                $this->collector->externalUrlDoesNotContain($value);
                break;
            case 'external_url_starts':
                $this->collector->externalUrlStarts($value);
                break;
            case '-external_url_starts':
                $this->collector->externalUrlDoesNotStart($value);
                break;
            case 'external_url_ends':
                $this->collector->externalUrlEnds($value);
                break;
            case '-external_url_ends':
                $this->collector->externalUrlDoesNotEnd($value);
                break;

            //
                // other fields
            //
            case 'external_id_is':
                $this->collector->setExternalId($value);
                break;
            case '-external_id_is':
                $this->collector->excludeExternalId($value);
                break;
            case 'recurrence_id':
                $this->collector->setRecurrenceId($value);
                break;
            case '-recurrence_id':
                $this->collector->excludeRecurrenceId($value);
                break;
            case 'external_id_contains':
                $this->collector->externalIdContains($value);
                break;
            case '-external_id_contains':
                $this->collector->externalIdDoesNotContain($value);
                break;
            case 'external_id_starts':
                $this->collector->externalIdStarts($value);
                break;
            case '-external_id_starts':
                $this->collector->externalIdDoesNotStart($value);
                break;
            case 'external_id_ends':
                $this->collector->externalIdEnds($value);
                break;
            case '-external_id_ends':
                $this->collector->externalIdDoesNotEnd($value);
                break;

            case 'internal_reference_is':
                $this->collector->setInternalReference($value);
                break;
            case '-internal_reference_is':
                $this->collector->excludeInternalReference($value);
                break;
            case 'internal_reference_contains':
                $this->collector->internalReferenceContains($value);
                break;
            case '-internal_reference_contains':
                $this->collector->internalReferenceDoesNotContain($value);
                break;
            case 'internal_reference_starts':
                $this->collector->internalReferenceStarts($value);
                break;
            case '-internal_reference_starts':
                $this->collector->internalReferenceDoesNotStart($value);
                break;
            case 'internal_reference_ends':
                $this->collector->internalReferenceEnds($value);
                break;
            case '-internal_reference_ends':
                $this->collector->internalReferenceDoesNotEnd($value);
                break;

            case 'attachment_name_is':
                $this->collector->attachmentNameIs($value);
                break;
            case '-attachment_name_is':
                $this->collector->attachmentNameIsNot($value);
                break;
            case 'attachment_name_contains':
                $this->collector->attachmentNameContains($value);
                break;
            case '-attachment_name_contains':
                $this->collector->attachmentNameDoesNotContain($value);
                break;
            case 'attachment_name_starts':
                $this->collector->attachmentNameStarts($value);
                break;
            case '-attachment_name_starts':
                $this->collector->attachmentNameDoesNotStart($value);
                break;
            case 'attachment_name_ends':
                $this->collector->attachmentNameEnds($value);
                break;
            case '-attachment_name_ends':
                $this->collector->attachmentNameDoesNotEnd($value);
                break;

            case 'attachment_notes_are':
                $this->collector->attachmentNotesAre($value);
                break;
            case '-attachment_notes_are':
                $this->collector->attachmentNotesAreNot($value);
                break;
            case 'attachment_notes_contains':
                $this->collector->attachmentNotesContains($value);
                break;
            case '-attachment_notes_contains':
                $this->collector->attachmentNotesDoNotContain($value);
                break;
            case 'attachment_notes_starts':
                $this->collector->attachmentNotesStarts($value);
                break;
            case '-attachment_notes_starts':
                $this->collector->attachmentNotesDoNotStart($value);
                break;
            case 'attachment_notes_ends':
                $this->collector->attachmentNotesEnds($value);
                break;
<<<<<<< HEAD
            case '-attachment_notes_ends':
                $this->collector->attachmentNotesDoNotEnd($value);
                break;
            case 'exists':
                $this->collector->exists();
                break;
            case '-exists':
                $this->collector->findNothing();
                break;
=======
            case 'sepa_ct_is':
                $this->collector->setSepaCT($value);
                break;

>>>>>>> 86243131
        }
        return true;
    }

    /**
     * @param string $operator
     *
     * @return string
     * @throws FireflyException
     */
    public static function getRootOperator(string $operator): string
    {
        $original = $operator;
        // if the string starts with "-" (not), we can remove it and recycle
        // the configuration from the original operator.
        if (str_starts_with($operator, '-')) {
            $operator = substr($operator, 1);
        }

        $config = config(sprintf('search.operators.%s', $operator));
        if (null === $config) {
            throw new FireflyException(sprintf('No configuration for search operator "%s"', $operator));
        }
        if (true === $config['alias']) {
            $return = $config['alias_for'];
            if (str_starts_with($original, '-')) {
                $return = sprintf('-%s', $config['alias_for']);
            }
            Log::debug(sprintf('"%s" is an alias for "%s", so return that instead.', $original, $return));

            return $return;
        }
        Log::debug(sprintf('"%s" is not an alias.', $operator));

        return $original;
    }

    /**
     * searchDirection: 1 = source (default), 2 = destination, 3 = both
     * stringPosition: 1 = start (default), 2 = end, 3 = contains, 4 = is
     *
     * @param string $value
     * @param int    $searchDirection
     * @param int    $stringPosition
     * @param bool   $prohibited
     */
    private function searchAccount(string $value, int $searchDirection, int $stringPosition, bool $prohibited = false): void
    {
        Log::debug(sprintf('searchAccount("%s", %d, %d)', $value, $stringPosition, $searchDirection));

        // search direction (default): for source accounts
        $searchTypes     = [AccountType::ASSET, AccountType::MORTGAGE, AccountType::LOAN, AccountType::DEBT, AccountType::REVENUE];
        $collectorMethod = 'setSourceAccounts';
        if ($prohibited) {
            $collectorMethod = 'excludeSourceAccounts';
        }

        // search direction: for destination accounts
        if (2 === $searchDirection) {
            // destination can be
            $searchTypes     = [AccountType::ASSET, AccountType::MORTGAGE, AccountType::LOAN, AccountType::DEBT, AccountType::EXPENSE];
            $collectorMethod = 'setDestinationAccounts';
            if ($prohibited) {
                $collectorMethod = 'excludeDestinationAccounts';
            }
        }
        // either account could be:
        if (3 === $searchDirection) {
            $searchTypes     = [AccountType::ASSET, AccountType::MORTGAGE, AccountType::LOAN, AccountType::DEBT, AccountType::EXPENSE, AccountType::REVENUE];
            $collectorMethod = 'setAccounts';
            if ($prohibited) {
                $collectorMethod = 'excludeAccounts';
            }
        }
        // string position (default): starts with:
        $stringMethod = 'str_starts_with';

        // string position: ends with:
        if (2 === $stringPosition) {
            $stringMethod = 'str_ends_with';
        }
        if (3 === $stringPosition) {
            $stringMethod = 'str_contains';
        }
        if (4 === $stringPosition) {
            $stringMethod = 'str_is_equal';
        }

        // get accounts:
        $accounts = $this->accountRepository->searchAccount($value, $searchTypes, 1337);
        if (0 === $accounts->count()) {
            Log::debug('Found zero accounts, search for non existing account, NO results will be returned.');
            $this->collector->findNothing();

            return;
        }
        Log::debug(sprintf('Found %d accounts, will filter.', $accounts->count()));
        $filtered = $accounts->filter(
            function (Account $account) use ($value, $stringMethod) {
                return $stringMethod(strtolower($account->name), strtolower($value));
            }
        );

        if (0 === $filtered->count()) {
            Log::debug('Left with zero accounts, so cannot find anything, NO results will be returned.');
            $this->collector->findNothing();

            return;
        }
        Log::debug(sprintf('Left with %d, set as %s().', $filtered->count(), $collectorMethod));
        $this->collector->$collectorMethod($filtered);
    }

    /**
     * searchDirection: 1 = source (default), 2 = destination, 3 = both
     * stringPosition: 1 = start (default), 2 = end, 3 = contains, 4 = is
     *
     * @param string $value
     * @param int    $searchDirection
     * @param int    $stringPosition
     * @param bool   $prohibited
     */
    private function searchAccountNr(string $value, int $searchDirection, int $stringPosition, bool $prohibited = false): void
    {
        Log::debug(sprintf('searchAccountNr(%s, %d, %d)', $value, $searchDirection, $stringPosition));

        // search direction (default): for source accounts
        $searchTypes     = [AccountType::ASSET, AccountType::MORTGAGE, AccountType::LOAN, AccountType::DEBT, AccountType::REVENUE];
        $collectorMethod = 'setSourceAccounts';
        if (true === $prohibited) {
            $collectorMethod = 'excludeSourceAccounts';
        }

        // search direction: for destination accounts
        if (2 === $searchDirection) {
            // destination can be
            $searchTypes     = [AccountType::ASSET, AccountType::MORTGAGE, AccountType::LOAN, AccountType::DEBT, AccountType::EXPENSE];
            $collectorMethod = 'setDestinationAccounts';
            if (true === $prohibited) {
                $collectorMethod = 'excludeDestinationAccounts';
            }
        }

        // either account could be:
        if (3 === $searchDirection) {
            $searchTypes     = [AccountType::ASSET, AccountType::MORTGAGE, AccountType::LOAN, AccountType::DEBT, AccountType::EXPENSE, AccountType::REVENUE];
            $collectorMethod = 'setAccounts';
            if (true === $prohibited) {
                $collectorMethod = 'excludeAccounts';
            }
        }

        // string position (default): starts with:
        $stringMethod = 'str_starts_with';

        // string position: ends with:
        if (2 === $stringPosition) {
            $stringMethod = 'str_ends_with';
        }
        if (3 === $stringPosition) {
            $stringMethod = 'str_contains';
        }
        if (4 === $stringPosition) {
            $stringMethod = 'str_is_equal';
        }

        // search for accounts:
        $accounts = $this->accountRepository->searchAccountNr($value, $searchTypes, 1337);
        if (0 === $accounts->count()) {
            Log::debug('Found zero accounts, search for invalid account.');
            $this->collector->findNothing();

            return;
        }

        // if found, do filter
        Log::debug(sprintf('Found %d accounts, will filter.', $accounts->count()));
        $filtered = $accounts->filter(
            function (Account $account) use ($value, $stringMethod) {
                // either IBAN or account number
                $ibanMatch      = $stringMethod(strtolower((string) $account->iban), strtolower((string) $value));
                $accountNrMatch = false;
                /** @var AccountMeta $meta */
                foreach ($account->accountMeta as $meta) {
                    if ('account_number' === $meta->name && $stringMethod(strtolower($meta->data), strtolower($value))) {
                        $accountNrMatch = true;
                    }
                }

                return $ibanMatch || $accountNrMatch;
            }
        );

        if (0 === $filtered->count()) {
            Log::debug('Left with zero, search for invalid account');
            $this->collector->findNothing();

            return;
        }
        Log::debug(sprintf('Left with %d, set as %s().', $filtered->count(), $collectorMethod));
        $this->collector->$collectorMethod($filtered);
    }

    /**
     * @return Account
     */
    private function getCashAccount(): Account
    {
        return $this->accountRepository->getCashAccount();
    }

    /**
     * @param string $value
     *
     * @return TransactionCurrency|null
     */
    private function findCurrency(string $value): ?TransactionCurrency
    {
        if (str_contains($value, '(') && str_contains($value, ')')) {
            // bad method to split and get the currency code:
            $parts = explode(' ', $value);
            $value = trim($parts[count($parts) - 1], "() \t\n\r\0\x0B");
        }
        $result = $this->currencyRepository->findByCodeNull($value);
        if (null === $result) {
            $result = $this->currencyRepository->findByNameNull($value);
        }

        return $result;
    }

    /**
     * @param string $value
     *
     * @return array
     * @throws FireflyException
     */
    private function parseDateRange(string $value): array
    {
        $parser = new ParseDateString();
        if ($parser->isDateRange($value)) {
            return $parser->parseRange($value);
        }
        $parsedDate = $parser->parseDate($value);

        return [
            'exact' => $parsedDate,
        ];
    }

    /**
     * @param array $range
     *
     * @throws FireflyException
     */
    private function setExactDateParams(array $range, bool $prohibited = false): void
    {
        /**
         * @var string        $key
         * @var Carbon|string $value
         */
        foreach ($range as $key => $value) {
            $key = $prohibited ? sprintf('%s_not', $key) : $key;
            switch ($key) {
                default:
                    throw new FireflyException(sprintf('Cannot handle key "%s" in setExactParameters()', $key));
                case 'exact':
                    Log::debug(sprintf('Set date_is_exact value "%s"', $value->format('Y-m-d')));
                    $this->collector->setRange($value, $value);
                    $this->operators->push(['type' => 'date_on', 'value' => $value->format('Y-m-d'),]);
                    break;
                case 'exact_not':
                    $this->collector->excludeRange($value, $value);
                    $this->operators->push(['type' => 'not_date_on', 'value' => $value->format('Y-m-d'),]);
                    break;
                case 'year':
                    Log::debug(sprintf('Set date_is_exact YEAR value "%s"', $value));
                    $this->collector->yearIs($value);
                    $this->operators->push(['type' => 'date_on_year', 'value' => $value,]);
                    break;
                case 'year_not':
                    Log::debug(sprintf('Set date_is_exact_not YEAR value "%s"', $value));
                    $this->collector->yearIsNot($value);
                    $this->operators->push(['type' => 'not_date_on_year', 'value' => $value,]);
                    break;
                case 'month':
                    Log::debug(sprintf('Set date_is_exact MONTH value "%s"', $value));
                    $this->collector->monthIs($value);
                    $this->operators->push(['type' => 'date_on_month', 'value' => $value,]);
                    break;
                case 'month_not':
                    Log::debug(sprintf('Set date_is_exact not MONTH value "%s"', $value));
                    $this->collector->monthIsNot($value);
                    $this->operators->push(['type' => 'not_date_on_month', 'value' => $value,]);
                    break;
                case 'day':
                    Log::debug(sprintf('Set date_is_exact DAY value "%s"', $value));
                    $this->collector->dayIs($value);
                    $this->operators->push(['type' => 'date_on_day', 'value' => $value,]);
                    break;
                case 'day_not':
                    Log::debug(sprintf('Set not date_is_exact DAY value "%s"', $value));
                    $this->collector->dayIsNot($value);
                    $this->operators->push(['type' => 'not_date_on_day', 'value' => $value,]);
                    break;
            }
        }
    }

    /**
     * @param array $range
     *
     * @throws FireflyException
     */
    private function setDateBeforeParams(array $range, bool $prohibited = false): void
    {
        /**
         * @var string        $key
         * @var Carbon|string $value
         */
        foreach ($range as $key => $value) {
            $key = $prohibited ? sprintf('%s_not', $key) : $key;
            switch ($key) {
                default:
                    throw new FireflyException(sprintf('Cannot handle key "%s" in setDateBeforeParams()', $key));
                case 'exact':
                    $this->collector->setBefore($value);
                    $this->operators->push(['type' => 'date_before', 'value' => $value->format('Y-m-d'),]);
                    break;
                case 'year':
                    Log::debug(sprintf('Set date_is_before YEAR value "%s"', $value));
                    $this->collector->yearBefore($value);
                    $this->operators->push(['type' => 'date_before_year', 'value' => $value,]);
                    break;
                case 'month':
                    Log::debug(sprintf('Set date_is_before MONTH value "%s"', $value));
                    $this->collector->monthBefore($value);
                    $this->operators->push(['type' => 'date_before_month', 'value' => $value,]);
                    break;
                case 'day':
                    Log::debug(sprintf('Set date_is_before DAY value "%s"', $value));
                    $this->collector->dayBefore($value);
                    $this->operators->push(['type' => 'date_before_day', 'value' => $value,]);
                    break;
            }
        }
    }

    /**
     * @param array $range
     *
     * @throws FireflyException
     */
    private function setDateAfterParams(array $range, bool $prohibited = false)
    {
        /**
         * @var string        $key
         * @var Carbon|string $value
         */
        foreach ($range as $key => $value) {
            $key = $prohibited ? sprintf('%s_not', $key) : $key;
            switch ($key) {
                default:
                    throw new FireflyException(sprintf('Cannot handle key "%s" in setDateAfterParams()', $key));
                case 'exact':
                    $this->collector->setAfter($value);
                    $this->operators->push(['type' => 'date_after', 'value' => $value->format('Y-m-d'),]);
                    break;
                case 'year':
                    Log::debug(sprintf('Set date_is_after YEAR value "%s"', $value));
                    $this->collector->yearAfter($value);
                    $this->operators->push(['type' => 'date_after_year', 'value' => $value,]);
                    break;
                case 'month':
                    Log::debug(sprintf('Set date_is_after MONTH value "%s"', $value));
                    $this->collector->monthAfter($value);
                    $this->operators->push(['type' => 'date_after_month', 'value' => $value,]);
                    break;
                case 'day':
                    Log::debug(sprintf('Set date_is_after DAY value "%s"', $value));
                    $this->collector->dayAfter($value);
                    $this->operators->push(['type' => 'date_after_day', 'value' => $value,]);
                    break;
            }
        }
    }

    /**
     * @param string $field
     * @param array  $range
     * @return void
     * @throws FireflyException
     */
    private function setExactMetaDateParams(string $field, array $range, bool $prohibited = false): void
    {
        Log::debug('Now in setExactMetaDateParams()');
        /**
         * @var string        $key
         * @var Carbon|string $value
         */
        foreach ($range as $key => $value) {
            $key = $prohibited ? sprintf('%s_not', $key) : $key;
            switch ($key) {
                default:
                    throw new FireflyException(sprintf('Cannot handle key "%s" in setExactMetaDateParams()', $key));
                case 'exact':
                    Log::debug(sprintf('Set %s_is_exact value "%s"', $field, $value->format('Y-m-d')));
                    $this->collector->setMetaDateRange($value, $value, $field);
                    $this->operators->push(['type' => sprintf('%s_on', $field), 'value' => $value->format('Y-m-d'),]);
                    break;
                case 'exact_not':
                    Log::debug(sprintf('Set NOT %s_is_exact value "%s"', $field, $value->format('Y-m-d')));
                    $this->collector->excludeMetaDateRange($value, $value, $field);
                    $this->operators->push(['type' => sprintf('not_%s_on', $field), 'value' => $value->format('Y-m-d'),]);
                    break;
                case 'year':
                    Log::debug(sprintf('Set %s_is_exact YEAR value "%s"', $field, $value));
                    $this->collector->metaYearIs($value, $field);
                    $this->operators->push(['type' => sprintf('%s_on_year', $field), 'value' => $value,]);
                    break;
                case 'year_not':
                    Log::debug(sprintf('Set NOT %s_is_exact YEAR value "%s"', $field, $value));
                    $this->collector->metaYearIsNot($value, $field);
                    $this->operators->push(['type' => sprintf('not_%s_on_year', $field), 'value' => $value,]);
                    break;
                case 'month':
                    Log::debug(sprintf('Set %s_is_exact MONTH value "%s"', $field, $value));
                    $this->collector->metaMonthIs($value, $field);
                    $this->operators->push(['type' => sprintf('%s_on_month', $field), 'value' => $value,]);
                    break;
                case 'month_not':
                    Log::debug(sprintf('Set NOT %s_is_exact MONTH value "%s"', $field, $value));
                    $this->collector->metaMonthIsNot($value, $field);
                    $this->operators->push(['type' => sprintf('not_%s_on_month', $field), 'value' => $value,]);
                    break;
                case 'day':
                    Log::debug(sprintf('Set %s_is_exact DAY value "%s"', $field, $value));
                    $this->collector->metaDayIs($value, $field);
                    $this->operators->push(['type' => sprintf('%s_on_day', $field), 'value' => $value,]);
                    break;
                case 'day_not':
                    Log::debug(sprintf('Set NOT %s_is_exact DAY value "%s"', $field, $value));
                    $this->collector->metaDayIsNot($value, $field);
                    $this->operators->push(['type' => sprintf('not_%s_on_day', $field), 'value' => $value,]);
                    break;
            }
        }
    }

    /**
     * @param string $field
     * @param array  $range
     * @return void
     * @throws FireflyException
     */
    private function setMetaDateBeforeParams(string $field, array $range, bool $prohibited = false): void
    {
        /**
         * @var string        $key
         * @var Carbon|string $value
         */
        foreach ($range as $key => $value) {
            $key = $prohibited ? sprintf('%s_not', $key) : $key;
            switch ($key) {
                default:
                    throw new FireflyException(sprintf('Cannot handle key "%s" in setMetaDateBeforeParams()', $key));
                case 'exact':
                    $this->collector->setMetaBefore($value, $field);
                    $this->operators->push(['type' => sprintf('%s_before', $field), 'value' => $value->format('Y-m-d'),]);
                    break;
                case 'year':
                    Log::debug(sprintf('Set %s_is_before YEAR value "%s"', $field, $value));
                    $this->collector->metaYearBefore($value, $field);
                    $this->operators->push(['type' => sprintf('%s_before_year', $field), 'value' => $value,]);
                    break;
                case 'month':
                    Log::debug(sprintf('Set %s_is_before MONTH value "%s"', $field, $value));
                    $this->collector->metaMonthBefore($value, $field);
                    $this->operators->push(['type' => sprintf('%s_before_month', $field), 'value' => $value,]);
                    break;
                case 'day':
                    Log::debug(sprintf('Set %s_is_before DAY value "%s"', $field, $value));
                    $this->collector->metaDayBefore($value, $field);
                    $this->operators->push(['type' => sprintf('%s_before_day', $field), 'value' => $value,]);
                    break;
            }
        }
    }

    /**
     * @param string $field
     * @param array  $range
     * @return void
     * @throws FireflyException
     */
    private function setMetaDateAfterParams(string $field, array $range, bool $prohibited = false): void
    {
        /**
         * @var string        $key
         * @var Carbon|string $value
         */
        foreach ($range as $key => $value) {
            $key = $prohibited ? sprintf('%s_not', $key) : $key;
            switch ($key) {
                default:
                    throw new FireflyException(sprintf('Cannot handle key "%s" in setMetaDateAfterParams()', $key));
                case 'exact':
                    $this->collector->setMetaAfter($value, $field);
                    $this->operators->push(['type' => sprintf('%s_after', $field), 'value' => $value->format('Y-m-d'),]);
                    break;
                case 'year':
                    Log::debug(sprintf('Set %s_is_after YEAR value "%s"', $field, $value));
                    $this->collector->metaYearAfter($value, $field);
                    $this->operators->push(['type' => sprintf('%s_after_year', $field), 'value' => $value,]);
                    break;
                case 'month':
                    Log::debug(sprintf('Set %s_is_after MONTH value "%s"', $field, $value));
                    $this->collector->metaMonthAfter($value, $field);
                    $this->operators->push(['type' => sprintf('%s_after_month', $field), 'value' => $value,]);
                    break;
                case 'day':
                    Log::debug(sprintf('Set %s_is_after DAY value "%s"', $field, $value));
                    $this->collector->metaDayAfter($value, $field);
                    $this->operators->push(['type' => sprintf('%s_after_day', $field), 'value' => $value,]);
                    break;
            }
        }
    }

    /**
     * @param string $field
     * @param array  $range
     * @return void
     * @throws FireflyException
     */
    private function setExactObjectDateParams(string $field, array $range, bool $prohibited = false): void
    {
        /**
         * @var string        $key
         * @var Carbon|string $value
         */
        foreach ($range as $key => $value) {
            $key = $prohibited ? sprintf('%s_not', $key) : $key;
            switch ($key) {
                default:
                    throw new FireflyException(sprintf('Cannot handle key "%s" in setExactObjectDateParams()', $key));
                case 'exact':
                    Log::debug(sprintf('Set %s_is_exact value "%s"', $field, $value->format('Y-m-d')));
                    $this->collector->setObjectRange($value, clone $value, $field);
                    $this->operators->push(['type' => sprintf('%s_on', $field), 'value' => $value->format('Y-m-d'),]);
                    break;
                case 'exact_not':
                    Log::debug(sprintf('Set NOT %s_is_exact value "%s"', $field, $value->format('Y-m-d')));
                    $this->collector->excludeObjectRange($value, clone $value, $field);
                    $this->operators->push(['type' => sprintf('not_%s_on', $field), 'value' => $value->format('Y-m-d'),]);
                    break;
                case 'year':
                    Log::debug(sprintf('Set %s_is_exact YEAR value "%s"', $field, $value));
                    $this->collector->objectYearIs($value, $field);
                    $this->operators->push(['type' => sprintf('%s_on_year', $field), 'value' => $value,]);
                    break;
                case 'year_not':
                    Log::debug(sprintf('Set NOT %s_is_exact YEAR value "%s"', $field, $value));
                    $this->collector->objectYearIsNot($value, $field);
                    $this->operators->push(['type' => sprintf('not_%s_on_year', $field), 'value' => $value,]);
                    break;
                case 'month':
                    Log::debug(sprintf('Set %s_is_exact MONTH value "%s"', $field, $value));
                    $this->collector->objectMonthIs($value, $field);
                    $this->operators->push(['type' => sprintf('%s_on_month', $field), 'value' => $value,]);
                    break;
                case 'month_not':
                    Log::debug(sprintf('Set NOT %s_is_exact MONTH value "%s"', $field, $value));
                    $this->collector->objectMonthIsNot($value, $field);
                    $this->operators->push(['type' => sprintf('not_%s_on_month', $field), 'value' => $value,]);
                    break;
                case 'day':
                    Log::debug(sprintf('Set %s_is_exact DAY value "%s"', $field, $value));
                    $this->collector->objectDayIs($value, $field);
                    $this->operators->push(['type' => sprintf('%s_on_day', $field), 'value' => $value,]);
                    break;
                case 'day_not':
                    Log::debug(sprintf('Set NOT %s_is_exact DAY value "%s"', $field, $value));
                    $this->collector->objectDayIsNot($value, $field);
                    $this->operators->push(['type' => sprintf('not_%s_on_day', $field), 'value' => $value,]);
                    break;
            }
        }
    }

    /**
     * @param string $field
     * @param array  $range
     *
     * @throws FireflyException
     */
    private function setObjectDateBeforeParams(string $field, array $range, bool $prohibited = false): void
    {
        /**
         * @var string        $key
         * @var Carbon|string $value
         */
        foreach ($range as $key => $value) {
            $key = $prohibited ? sprintf('%s_not', $key) : $key;
            switch ($key) {
                default:
                    throw new FireflyException(sprintf('Cannot handle key "%s" in setObjectDateBeforeParams()', $key));
                case 'exact':
                    $this->collector->setObjectBefore($value, $field);
                    $this->operators->push(['type' => sprintf('%s_before', $field), 'value' => $value->format('Y-m-d'),]);
                    break;
                case 'year':
                    Log::debug(sprintf('Set date_is_before YEAR value "%s"', $value));
                    $this->collector->objectYearBefore($value, $field);
                    $this->operators->push(['type' => sprintf('%s_before_year', $field), 'value' => $value,]);
                    break;
                case 'month':
                    Log::debug(sprintf('Set date_is_before MONTH value "%s"', $value));
                    $this->collector->objectMonthBefore($value, $field);
                    $this->operators->push(['type' => sprintf('%s_before_month', $field), 'value' => $value,]);
                    break;
                case 'day':
                    Log::debug(sprintf('Set date_is_before DAY value "%s"', $value));
                    $this->collector->objectDayBefore($value, $field);
                    $this->operators->push(['type' => sprintf('%s_before_day', $field), 'value' => $value,]);
                    break;
            }
        }
    }

    /**
     * @param string $field
     * @param array  $range
     *
     * @throws FireflyException
     */
    private function setObjectDateAfterParams(string $field, array $range, bool $prohibited = false): void
    {
        /**
         * @var string        $key
         * @var Carbon|string $value
         */
        foreach ($range as $key => $value) {
            $key = $prohibited ? sprintf('%s_not', $key) : $key;
            switch ($key) {
                default:
                    throw new FireflyException(sprintf('Cannot handle key "%s" in setObjectDateAfterParams()', $key));
                case 'exact':
                    $this->collector->setObjectAfter($value, $field);
                    $this->operators->push(['type' => sprintf('%s_after', $field), 'value' => $value->format('Y-m-d'),]);
                    break;
                case 'year':
                    Log::debug(sprintf('Set date_is_after YEAR value "%s"', $value));
                    $this->collector->objectYearAfter($value, $field);
                    $this->operators->push(['type' => sprintf('%s_after_year', $field), 'value' => $value,]);
                    break;
                case 'month':
                    Log::debug(sprintf('Set date_is_after MONTH value "%s"', $value));
                    $this->collector->objectMonthAfter($value, $field);
                    $this->operators->push(['type' => sprintf('%s_after_month', $field), 'value' => $value,]);
                    break;
                case 'day':
                    Log::debug(sprintf('Set date_is_after DAY value "%s"', $value));
                    $this->collector->objectDayAfter($value, $field);
                    $this->operators->push(['type' => sprintf('%s_after_day', $field), 'value' => $value,]);
                    break;
            }
        }
    }

    /**
     * @inheritDoc
     * @codeCoverageIgnore
     */
    public function searchTime(): float
    {
        return microtime(true) - $this->startTime;
    }

    /**
     * @inheritDoc
     */
    public function searchTransactions(): LengthAwarePaginator
    {
        if (0 === count($this->getWords()) && 0 === count($this->getOperators())) {
            return new LengthAwarePaginator([], 0, 5, 1);
        }

        return $this->collector->getPaginatedGroups();
    }

    /**
     * @return array
     */
    public function getWords(): array
    {
        return $this->words;
    }

    /**
     * @param Carbon $date
     */
    public function setDate(Carbon $date): void
    {
        $this->date = $date;
    }

    /**
     * @inheritDoc
     * @codeCoverageIgnore
     */
    public function setPage(int $page): void
    {
        $this->page = $page;
        $this->collector->setPage($this->page);
    }

    /**
     * @inheritDoc
     * @codeCoverageIgnore
     */
    public function setUser(User $user): void
    {
        $this->accountRepository->setUser($user);
        $this->billRepository->setUser($user);
        $this->categoryRepository->setUser($user);
        $this->budgetRepository->setUser($user);
        $this->tagRepository->setUser($user);
        $this->collector = app(GroupCollectorInterface::class);
        $this->collector->setUser($user);
        $this->collector->withAccountInformation()->withCategoryInformation()->withBudgetInformation();

        $this->setLimit((int) app('preferences')->getForUser($user, 'listPageSize', 50)->data);
    }

    /**
     * @param int $limit
     */
    public function setLimit(int $limit): void
    {
        $this->limit = $limit;
        $this->collector->setLimit($this->limit);
    }
}<|MERGE_RESOLUTION|>--- conflicted
+++ resolved
@@ -1300,7 +1300,6 @@
             case 'attachment_notes_ends':
                 $this->collector->attachmentNotesEnds($value);
                 break;
-<<<<<<< HEAD
             case '-attachment_notes_ends':
                 $this->collector->attachmentNotesDoNotEnd($value);
                 break;
@@ -1310,12 +1309,9 @@
             case '-exists':
                 $this->collector->findNothing();
                 break;
-=======
             case 'sepa_ct_is':
                 $this->collector->setSepaCT($value);
                 break;
-
->>>>>>> 86243131
         }
         return true;
     }
