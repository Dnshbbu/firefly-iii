<?php
/*
 * AccountBalanceCalculator.php
 * Copyright (c) 2024 james@firefly-iii.org.
 *
 * This file is part of Firefly III (https://github.com/firefly-iii).
 *
 * This program is free software: you can redistribute it and/or modify
 * it under the terms of the GNU Affero General Public License as
 * published by the Free Software Foundation, either version 3 of the
 * License, or (at your option) any later version.
 *
 * This program is distributed in the hope that it will be useful,
 * but WITHOUT ANY WARRANTY; without even the implied warranty of
 * MERCHANTABILITY or FITNESS FOR A PARTICULAR PURPOSE.  See the
 * GNU Affero General Public License for more details.
 *
 * You should have received a copy of the GNU Affero General Public License
 * along with this program.  If not, see https://www.gnu.org/licenses/.
 */

declare(strict_types=1);

namespace FireflyIII\Support\Models;

use FireflyIII\Models\Account;
use FireflyIII\Models\AccountBalance;
use FireflyIII\Models\Transaction;
use FireflyIII\Models\TransactionJournal;
use Illuminate\Support\Facades\Log;

class AccountBalanceCalculator
{
<<<<<<< HEAD

    private function __construct() {
        // no-op
    }

=======
>>>>>>> 03be2704
    /**
     * Recalculate all balances for a given account.
     *
     * Je moet toch altijd wel alles doen want je weet niet waar een transaction journal invloed op heeft.
     * Dus dit aantikken per transaction journal is zinloos, beide accounts moeten gedaan worden.
     */
    public static function recalculateAll(): void
    {
        $object = new self;
        $object->recalculateLatest(null);
        $object->recalculateJournals(null, null);
    }

    public static function recalculateForJournal(TransactionJournal $transactionJournal): void
    {
        $object = new self;
        foreach ($transactionJournal->transactions as $transaction) {
            $object->recalculateLatest($transaction->account);
            $object->recalculateJournals($transaction->account, $transactionJournal);
        }
    }

<<<<<<< HEAD
    private function getAccountBalanceByAccount(int $account, int $currency): AccountBalance
=======
    /**
     * select account_id, transaction_currency_id, foreign_currency_id, sum(amount), sum(foreign_amount) from
     * transactions group by account_id, transaction_currency_id, foreign_currency_id
     */
    public static function recalculate(?Account $account): void
    {
        self::recalculateLatest($account);
        // loop all transaction journals and set those amounts too.
        self::recalculateJournals($account);

        // loop all dates and set those amounts too.
    }

    private static function getAccountBalanceByAccount(int $account, int $currency): AccountBalance
>>>>>>> 03be2704
    {
        $query                          = AccountBalance::where('title', 'balance')->where('account_id', $account)->where('transaction_currency_id', $currency);

        $entry                          = $query->first();
        if (null !== $entry) {
            // Log::debug(sprintf('Found account balance "balance" for account #%d and currency #%d: %s', $account, $currency, $entry->balance));

            return $entry;
        }
        $entry                          = new AccountBalance();
        $entry->title                   = 'balance';
        $entry->account_id              = $account;
        $entry->transaction_currency_id = $currency;
        $entry->balance                 = '0';
        $entry->save();
        // Log::debug(sprintf('Created new account balance for account #%d and currency #%d: %s', $account, $currency, $entry->balance));

        return $entry;
    }

    private function getAccountBalanceByJournal(string $title, int $account, int $journal, int $currency): AccountBalance
    {
        $query                          = AccountBalance::where('title', $title)->where('account_id', $account)->where('transaction_journal_id', $journal)->where('transaction_currency_id', $currency);

        $entry                          = $query->first();
        if (null !== $entry) {
            return $entry;
        }
        $entry                          = new AccountBalance();
        $entry->title                   = $title;
        $entry->account_id              = $account;
        $entry->transaction_journal_id  = $journal;
        $entry->transaction_currency_id = $currency;
        $entry->balance                 = '0';
        $entry->save();

        return $entry;
    }

    private function recalculateLatest(?Account $account): void
    {
        $query  = Transaction::groupBy(['transactions.account_id', 'transactions.transaction_currency_id', 'transactions.foreign_currency_id']);

        if (null !== $account) {
            $query->where('transactions.account_id', $account->id);
        }
        $result = $query->get(['transactions.account_id', 'transactions.transaction_currency_id', 'transactions.foreign_currency_id', \DB::raw('SUM(transactions.amount) as sum_amount'), \DB::raw('SUM(transactions.foreign_amount) as sum_foreign_amount')]);

        // reset account balances:
        $this->resetAccountBalancesByAccount('balance', $account);

        /** @var \stdClass $row */
        foreach ($result as $row) {
            $account             = (int) $row->account_id;
            $transactionCurrency = (int) $row->transaction_currency_id;
            $foreignCurrency     = (int) $row->foreign_currency_id;
            $sumAmount           = $row->sum_amount;
            $sumForeignAmount    = $row->sum_foreign_amount;

            // first create for normal currency:
<<<<<<< HEAD
            $entry          = $this->getAccountBalanceByAccount($account, $transactionCurrency);
            $entry->balance = bcadd($entry->balance, $sumAmount);
            $entry->save();
=======
            $entry               = self::getAccountBalanceByAccount($account, $transactionCurrency);
            $entry->balance      = bcadd($entry->balance, $sumAmount);
            $entry->save();
            //            Log::debug(sprintf('Set balance entry  #%d ("balance") to amount %s', $entry->id, $entry->balance));
>>>>>>> 03be2704

            // then do foreign amount, if present:
            if ($foreignCurrency > 0) {
                $entry          = $this->getAccountBalanceByAccount($account, $foreignCurrency);
                $entry->balance = bcadd($entry->balance, $sumForeignAmount);
                $entry->save();
<<<<<<< HEAD
=======
                //                Log::debug(sprintf('Set balance entry  #%d ("balance") to amount %s', $entry->id, $entry->balance));
>>>>>>> 03be2704
            }
        }
        Log::debug(sprintf('Recalculated %d account balance(s)', $result->count()));
    }

    private function resetAccountBalancesByAccount(string $title, ?Account $account): void
    {
        if (null === $account) {
            $count = AccountBalance::whereNotNull('updated_at')->where('title', $title)->update(['balance' => '0']);
            Log::debug(sprintf('Set %d account balance(s) to zero.', $count));

            return;
        }
        $count = AccountBalance::where('account_id', $account->id)->where('title', $title)->update(['balance' => '0']);
        Log::debug(sprintf('Set %d account balance(s) of account #%d to zero.', $count, $account->id));
    }

    /**
     * Als je alles opnieuw doet, verzamel je alle transactions en het bedrag en zet je dat neer als "balance after journal".
     * Dat betekent, netjes op volgorde van datum en doorrekenen.
     *
     * Zodra je een transaction journal verplaatst (datum) moet je dat journal en alle latere journals opnieuw doen.
     * Maar dan moet je van de account wel een beginnetje hebben, namelijk de balance tot en met dat moment.
     *
     *  1. Dus dan search je eerst naar die SUM, som alle transactions eerder dan (niet inclusief) de journal.
     *  2. En vanaf daar pak je alle journals op of na de journal (dus ook de journal zelf) en begin je door te tellen.
     *  3. Elke voorbij gaande journal entry "balance_after_journal" geef je een update of voeg je toe.
     *
     * @param Account|null            $account
     * @param TransactionJournal|null $transactionJournal
     *
     * @return void
     */
    private function recalculateJournals(?Account $account, ?TransactionJournal $transactionJournal): void
    {
        $query   = Transaction::groupBy(['transactions.account_id', 'transaction_journals.id', 'transactions.transaction_currency_id', 'transactions.foreign_currency_id']);
        $query->leftJoin('transaction_journals', 'transaction_journals.id', '=', 'transactions.transaction_journal_id');
        $query->orderBy('transaction_journals.date', 'asc');
        $amounts = [];
        if (null !== $account) {
            $query->where('transactions.account_id', $account->id);
        }
        if(null !== $account && null !== $transactionJournal) {
            $query->where('transaction_journals.date', '>=', $transactionJournal->date);
            $amounts = $this->getStartAmounts($account, $transactionJournal);
        }
        $result  = $query->get(['transactions.account_id', 'transaction_journals.id', 'transactions.transaction_currency_id', 'transactions.foreign_currency_id', \DB::raw('SUM(transactions.amount) as sum_amount'), \DB::raw('SUM(transactions.foreign_amount) as sum_foreign_amount')]);

        /** @var \stdClass $row */
        foreach ($result as $row) {
            $account                                 = (int) $row->account_id;
            $transactionCurrency                     = (int) $row->transaction_currency_id;
            $foreignCurrency                         = (int) $row->foreign_currency_id;
            $sumAmount                               = $row->sum_amount;
            $sumForeignAmount                        = $row->sum_foreign_amount;
            $journalId                               = (int) $row->id;

            // new amounts:
            $amounts[$account][$transactionCurrency] = bcadd($amounts[$account][$transactionCurrency] ?? '0', $sumAmount ?? '0');
            $amounts[$account][$foreignCurrency]     = bcadd($amounts[$account][$foreignCurrency] ?? '0', $sumForeignAmount ?? '0');

            // first create for normal currency:
            $entry                                   = self::getAccountBalanceByJournal('balance_after_journal', $account, $journalId, $transactionCurrency);
            $entry->balance                          = $amounts[$account][$transactionCurrency];
            $entry->save();

            // then do foreign amount, if present:
            if ($foreignCurrency > 0) {
                $entry          = self::getAccountBalanceByJournal('balance_after_journal', $account, $journalId, $foreignCurrency);
                $entry->balance = $amounts[$account][$foreignCurrency];
                $entry->save();
            }
        }

        // select transactions.account_id, transaction_journals.id, transactions.transaction_currency_id, transactions.foreign_currency_id, sum(transactions.amount), sum(transactions.foreign_amount)
        //
        // from transactions
        //
        // left join transaction_journals ON transaction_journals.id = transactions.transaction_journal_id
        //
        // group by account_id, transaction_journals.id, transaction_currency_id, foreign_currency_id
        // order by transaction_journals.date desc
    }

    private function getStartAmounts(Account $account, TransactionJournal $journal): array {
        die('here we are');
        return [];
    }
}<|MERGE_RESOLUTION|>--- conflicted
+++ resolved
@@ -31,14 +31,11 @@
 
 class AccountBalanceCalculator
 {
-<<<<<<< HEAD
 
     private function __construct() {
         // no-op
     }
 
-=======
->>>>>>> 03be2704
     /**
      * Recalculate all balances for a given account.
      *
@@ -61,24 +58,7 @@
         }
     }
 
-<<<<<<< HEAD
     private function getAccountBalanceByAccount(int $account, int $currency): AccountBalance
-=======
-    /**
-     * select account_id, transaction_currency_id, foreign_currency_id, sum(amount), sum(foreign_amount) from
-     * transactions group by account_id, transaction_currency_id, foreign_currency_id
-     */
-    public static function recalculate(?Account $account): void
-    {
-        self::recalculateLatest($account);
-        // loop all transaction journals and set those amounts too.
-        self::recalculateJournals($account);
-
-        // loop all dates and set those amounts too.
-    }
-
-    private static function getAccountBalanceByAccount(int $account, int $currency): AccountBalance
->>>>>>> 03be2704
     {
         $query                          = AccountBalance::where('title', 'balance')->where('account_id', $account)->where('transaction_currency_id', $currency);
 
@@ -139,26 +119,15 @@
             $sumForeignAmount    = $row->sum_foreign_amount;
 
             // first create for normal currency:
-<<<<<<< HEAD
             $entry          = $this->getAccountBalanceByAccount($account, $transactionCurrency);
             $entry->balance = bcadd($entry->balance, $sumAmount);
             $entry->save();
-=======
-            $entry               = self::getAccountBalanceByAccount($account, $transactionCurrency);
-            $entry->balance      = bcadd($entry->balance, $sumAmount);
-            $entry->save();
-            //            Log::debug(sprintf('Set balance entry  #%d ("balance") to amount %s', $entry->id, $entry->balance));
->>>>>>> 03be2704
 
             // then do foreign amount, if present:
             if ($foreignCurrency > 0) {
                 $entry          = $this->getAccountBalanceByAccount($account, $foreignCurrency);
                 $entry->balance = bcadd($entry->balance, $sumForeignAmount);
                 $entry->save();
-<<<<<<< HEAD
-=======
-                //                Log::debug(sprintf('Set balance entry  #%d ("balance") to amount %s', $entry->id, $entry->balance));
->>>>>>> 03be2704
             }
         }
         Log::debug(sprintf('Recalculated %d account balance(s)', $result->count()));
