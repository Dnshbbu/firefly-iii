<?php

/**
 * Steam.php
 * Copyright (c) 2019 james@firefly-iii.org
 *
 * This file is part of Firefly III (https://github.com/firefly-iii).
 *
 * This program is free software: you can redistribute it and/or modify
 * it under the terms of the GNU Affero General Public License as
 * published by the Free Software Foundation, either version 3 of the
 * License, or (at your option) any later version.
 *
 * This program is distributed in the hope that it will be useful,
 * but WITHOUT ANY WARRANTY; without even the implied warranty of
 * MERCHANTABILITY or FITNESS FOR A PARTICULAR PURPOSE.  See the
 * GNU Affero General Public License for more details.
 *
 * You should have received a copy of the GNU Affero General Public License
 * along with this program.  If not, see <https://www.gnu.org/licenses/>.
 */
declare(strict_types=1);

namespace FireflyIII\Support;

use Carbon\Carbon;
use FireflyIII\Exceptions\FireflyException;
use FireflyIII\Models\Account;
use FireflyIII\Models\Transaction;
use FireflyIII\Models\TransactionCurrency;
use Illuminate\Support\Collection;
use Illuminate\Support\Facades\Log;

/**
 * Class Steam.
 */
class Steam
{
    public function getAccountCurrency(Account $account): ?TransactionCurrency
    {
        $type   = $account->accountType->type;
        $list   = config('firefly.valid_currency_account_types');

        // return null if not in this list.
        if (!in_array($type, $list, true)) {
            return null;
        }
        $result = $account->accountMeta->where('name', 'currency_id')->first();
        if (null === $result) {
            return null;
        }

        return TransactionCurrency::find((int) $result->data);
    }

    private function sumTransactions(array $transactions, string $key): string
    {
        $sum = '0';

        /** @var array $transaction */
        foreach ($transactions as $transaction) {
            $value = (string) ($transaction[$key] ?? '0');
            $value = '' === $value ? '0' : $value;
            $sum   = bcadd($sum, $value);
        }

        return $sum;
    }

    public function finalAccountBalanceInRange(Account $account, Carbon $start, Carbon $end): array
    {
        // expand period.
        $start->subDay()->startOfDay();
        $end->addDay()->endOfDay();

        // set up cache
        $cache                = new CacheProperties();
        $cache->addProperty($account->id);
        $cache->addProperty('final-balance-in-range');
        $cache->addProperty($start);
        $cache->addProperty($end);
        if ($cache->has()) {
            // return $cache->get();
        }

        $balances             = [];
        $formatted            = $start->format('Y-m-d');
        $startBalance         = $this->finalAccountBalance($account, $start);
        $defaultCurrency      = app('amount')->getDefaultCurrencyByUserGroup($account->user->userGroup);
        $currency             = $this->getAccountCurrency($account) ?? $defaultCurrency;
        $currencies           = [
            $currency->id        => $currency,
            $defaultCurrency->id => $defaultCurrency,
        ];
        $startBalance[$defaultCurrency->code] ??= '0';
        $startBalance[$currency->code]        ??= '0';
        $balances[$formatted] = $startBalance;


        // sums up the balance changes per day, for foreign, native and normal amounts.
        $set                  = $account->transactions()
            ->leftJoin('transaction_journals', 'transactions.transaction_journal_id', '=', 'transaction_journals.id')
            ->where('transaction_journals.date', '>=', $start->format('Y-m-d H:i:s'))
            ->where('transaction_journals.date', '<=', $end->format('Y-m-d  H:i:s'))
            ->groupBy('transaction_journals.date')
            ->groupBy('transactions.transaction_currency_id')
            ->groupBy('transactions.foreign_currency_id')
            ->orderBy('transaction_journals.date', 'ASC')
            ->whereNull('transaction_journals.deleted_at')
            ->get(
                [ // @phpstan-ignore-line
                    'transaction_journals.date',
                    'transactions.transaction_currency_id',
                    \DB::raw('SUM(transactions.amount) AS modified'),
                    'transactions.foreign_currency_id',
                    \DB::raw('SUM(transactions.foreign_amount) AS modified_foreign'),
                    \DB::raw('SUM(transactions.native_amount) AS modified_native'),
                ]
            )
        ;

        $currentBalance       = $startBalance;

        /** @var Transaction $entry */
        foreach ($set as $entry) {

            // normal, native and foreign amount
            $carbon                             = new Carbon($entry->date, $entry->date_tz);
            $modified                           = (string) (null === $entry->modified ? '0' : $entry->modified);
            $foreignModified                    = (string) (null === $entry->modified_foreign ? '0' : $entry->modified_foreign);
            $nativeModified                     = (string) (null === $entry->modified_native ? '0' : $entry->modified_native);

            // add "modified" to amount if the currency id matches the account currency id.
            if ($entry->transaction_currency_id === $currency->id) {
                $currentBalance['balance']       = bcadd($currentBalance['balance'], $modified);
                $currentBalance[$currency->code] = bcadd($currentBalance[$currency->code], $modified);
            }

            // always add the native balance, even if it ends up at zero.
            $currentBalance['native_balance']   = bcadd($currentBalance['native_balance'], $nativeModified);

            // add modified foreign to the array
            if (null !== $entry->foreign_currency_id) {
                $foreignId                              = $entry->foreign_currency_id;
                $currencies[$foreignId]                 ??= TransactionCurrency::find($foreignId);
                $foreignCurrency                        = $currencies[$foreignId];
                $currentBalance[$foreignCurrency->code] ??= '0';
                $currentBalance[$foreignCurrency->code] = bcadd($currentBalance[$foreignCurrency->code], $foreignModified);
            }
            $balances[$carbon->format('Y-m-d')] = $currentBalance;
        }
        $cache->store($balances);

        return $balances;
    }

    public function finalAccountsBalance(Collection $accounts, Carbon $date): array
    {
        $balances = [];
        foreach ($accounts as $account) {
            $balances[$account->id] = $this->finalAccountBalance($account, $date);
        }

        return $balances;
    }

    /**
     * https://stackoverflow.com/questions/1642614/how-to-ceil-floor-and-round-bcmath-numbers
     */
    public function bcround(?string $number, int $precision = 0): string
    {
        if (null === $number) {
            return '0';
        }
        if ('' === trim($number)) {
            return '0';
        }
        // if the number contains "E", it's in scientific notation, so we need to convert it to a normal number first.
        if (false !== stripos($number, 'e')) {
            $number = sprintf('%.12f', $number);
        }

        // Log::debug(sprintf('Trying bcround("%s",%d)', $number, $precision));
        if (str_contains($number, '.')) {
            if ('-' !== $number[0]) {
                return bcadd($number, '0.'.str_repeat('0', $precision).'5', $precision);
            }

            return bcsub($number, '0.'.str_repeat('0', $precision).'5', $precision);
        }

        return $number;
    }

    public function filterSpaces(string $string): string
    {
        $search = [
            "\u{0001}", // start of heading
            "\u{0002}", // start of text
            "\u{0003}", // end of text
            "\u{0004}", // end of transmission
            "\u{0005}", // enquiry
            "\u{0006}", // ACK
            "\u{0007}", // BEL
            "\u{0008}", // backspace
            "\u{000E}", // shift out
            "\u{000F}", // shift in
            "\u{0010}", // data link escape
            "\u{0011}", // DC1
            "\u{0012}", // DC2
            "\u{0013}", // DC3
            "\u{0014}", // DC4
            "\u{0015}", // NAK
            "\u{0016}", // SYN
            "\u{0017}", // ETB
            "\u{0018}", // CAN
            "\u{0019}", // EM
            "\u{001A}", // SUB
            "\u{001B}", // escape
            "\u{001C}", // file separator
            "\u{001D}", // group separator
            "\u{001E}", // record separator
            "\u{001F}", // unit separator
            "\u{007F}", // DEL
            "\u{00A0}", // non-breaking space
            "\u{1680}", // ogham space mark
            "\u{180E}", // mongolian vowel separator
            "\u{2000}", // en quad
            "\u{2001}", // em quad
            "\u{2002}", // en space
            "\u{2003}", // em space
            "\u{2004}", // three-per-em space
            "\u{2005}", // four-per-em space
            "\u{2006}", // six-per-em space
            "\u{2007}", // figure space
            "\u{2008}", // punctuation space
            "\u{2009}", // thin space
            "\u{200A}", // hair space
            "\u{200B}", // zero width space
            "\u{202F}", // narrow no-break space
            "\u{3000}", // ideographic space
            "\u{FEFF}", // zero width no -break space
            "\x20", // plain old normal space,
            ' ',
        ];

        // clear zalgo text
        $string = preg_replace('/(\pM{2})\pM+/u', '\1', $string);
        $string = preg_replace('/\s+/', '', $string);

        return str_replace($search, '', $string);
    }

    /**
     * Returns the balance of an account at exact moment given. Array with at least one value.
     *
     * "balance" the balance in whatever currency the account has, so the sum of all transaction that happen to have
     * THAT currency.
     * "native_balance" the balance according to the "native_amount" + "native_foreign_amount" fields.
     * "ABC" the balance in this particular currency code (may repeat for each found currency).
     */
    public function finalAccountBalance(Account $account, Carbon $date): array
    {
        $native            = app('amount')->getDefaultCurrencyByUserGroup($account->user->userGroup);
        $currency          = $this->getAccountCurrency($account) ?? $native;
        $return            = [
            'native_balance' => '0',
        ];
        Log::debug(sprintf('Now in finalAccountBalance("%s", "%s")', $account->name, $date->format('Y-m-d H:i:s')));
        // first, the "balance", as described earlier.
        $array             = $account->transactions()
            ->leftJoin('transaction_journals', 'transaction_journals.id', '=', 'transactions.transaction_journal_id')
            ->where('transaction_journals.date', '<=', $date->format('Y-m-d H:i:s'))
            ->where('transactions.transaction_currency_id', $currency->id)
            ->get(['transactions.amount'])->toArray()
        ;
        $return['balance'] = $this->sumTransactions($array, 'amount');
        //Log::debug(sprintf('balance is %s', $return['balance']));
        // add virtual balance:
        $return['balance'] = bcadd('' === (string) $account->virtual_balance ? '0' : $account->virtual_balance, $return['balance']);
        //Log::debug(sprintf('balance is %s (with virtual balance)', $return['balance']));

        // then, native balance (if necessary(
        if ($native->id !== $currency->id) {
            $array                    = $account->transactions()
                ->leftJoin('transaction_journals', 'transaction_journals.id', '=', 'transactions.transaction_journal_id')
                ->where('transaction_journals.date', '<=', $date->format('Y-m-d H:i:s'))
                ->get(['transactions.native_amount'])->toArray()
            ;
            $return['native_balance'] = $this->sumTransactions($array, 'native_amount');
//            Log::debug(sprintf('native_balance is %s', $return['native_balance']));
            $return['native_balance'] = bcadd('' === (string) $account->native_virtual_balance ? '0' : $account->native_virtual_balance, $return['balance']);
//            Log::debug(sprintf('native_balance is %s (with virtual balance)', $return['native_balance']));
        }

        // balance(s) in other currencies.
<<<<<<< HEAD
        $array  = $account->transactions()
                          ->leftJoin('transaction_journals', 'transaction_journals.id', '=', 'transactions.transaction_journal_id')
                          ->leftJoin('transaction_currencies', 'transaction_currencies.id', '=', 'transactions.transaction_currency_id')
                          ->where('transaction_journals.date', '<=', $date->format('Y-m-d H:i:s'))
                          ->get(['transaction_currencies.code', 'transactions.amount'])->toArray();
        $others = $this->groupAndSumTransactions($array, 'code', 'amount');
//        Log::debug('All others are (joined)', $others);
=======
        $array             = $account->transactions()
            ->leftJoin('transaction_journals', 'transaction_journals.id', '=', 'transactions.transaction_journal_id')
            ->leftJoin('transaction_currencies', 'transaction_currencies.id', '=', 'transactions.transaction_currency_id')
            ->where('transaction_journals.date', '<=', $date->format('Y-m-d H:i:s'))
            ->get(['transaction_currencies.code', 'transactions.amount'])->toArray()
        ;
        $others            = $this->groupAndSumTransactions($array, 'code', 'amount');
        Log::debug('All others are (joined)', $others);

>>>>>>> c0499df4
        return array_merge($return, $others);
    }

    private function groupAndSumTransactions(array $array, string $group, string $field): array
    {
        $return = [];

        foreach ($array as $item) {
            $groupKey          = $item[$group] ?? 'unknown';
            $return[$groupKey] = bcadd($return[$groupKey] ?? '0', $item[$field]);
        }

        return $return;
    }

    /**
     * @throws FireflyException
     */
    public function getHostName(string $ipAddress): string
    {
        $host = '';

        try {
            $hostName = gethostbyaddr($ipAddress);
        } catch (\Exception $e) {
            app('log')->error($e->getMessage());
            $hostName = $ipAddress;
        }

        if ('' !== (string) $hostName && $hostName !== $ipAddress) {
            $host = $hostName;
        }

        return (string) $host;
    }

    public function getLastActivities(array $accounts): array
    {
        $list = [];

        $set  = auth()->user()->transactions()
            ->whereIn('transactions.account_id', $accounts)
            ->groupBy(['transactions.account_id', 'transaction_journals.user_id'])
            ->get(['transactions.account_id', \DB::raw('MAX(transaction_journals.date) AS max_date')]) // @phpstan-ignore-line
        ;

        /** @var Transaction $entry */
        foreach ($set as $entry) {
            $date                     = new Carbon($entry->max_date, config('app.timezone'));
            $date->setTimezone(config('app.timezone'));
            $list[(int)$entry->account_id] = $date;
        }

        return $list;
    }

    /**
     * Get user's locale.
     */
    public function getLocale(): string // get preference
    {
        $locale = app('preferences')->get('locale', config('firefly.default_locale', 'equal'))->data;
        if (is_array($locale)) {
            $locale = 'equal';
        }
        if ('equal' === $locale) {
            $locale = $this->getLanguage();
        }
        $locale = (string) $locale;

        // Check for Windows to replace the locale correctly.
        if ('WIN' === strtoupper(substr(PHP_OS, 0, 3))) {
            $locale = str_replace('_', '-', $locale);
        }

        return $locale;
    }

    /**
     * Get user's language.
     *
     * @throws FireflyException
     */
    public function getLanguage(): string // get preference
    {
        $preference = app('preferences')->get('language', config('firefly.default_language', 'en_US'))->data;
        if (!is_string($preference)) {
            throw new FireflyException(sprintf('Preference "language" must be a string, but is unexpectedly a "%s".', gettype($preference)));
        }

        return str_replace('-', '_', $preference);
    }

    public function getLocaleArray(string $locale): array
    {
        return [
            sprintf('%s.utf8', $locale),
            sprintf('%s.UTF-8', $locale),
        ];
    }

    /**
     * Returns the previous URL but refuses to send you to specific URLs.
     *
     * - outside domain
     * - to JS files, API or JSON routes
     *
     * Uses the session's previousUrl() function as inspired by GitHub user @z1r0-
     *
     *  session()->previousUrl() uses getSafeUrl() so we can safely return it:
     */
    public function getSafePreviousUrl(): string
    {
        // Log::debug(sprintf('getSafePreviousUrl: "%s"', session()->previousUrl()));
        return session()->previousUrl() ?? route('index');
    }

    /**
     * Make sure URL is safe.
     */
    public function getSafeUrl(string $unknownUrl, string $safeUrl): string
    {
        // Log::debug(sprintf('getSafeUrl(%s, %s)', $unknownUrl, $safeUrl));
        $returnUrl      = $safeUrl;
        $unknownHost    = parse_url($unknownUrl, PHP_URL_HOST);
        $safeHost       = parse_url($safeUrl, PHP_URL_HOST);

        if (null !== $unknownHost && $unknownHost === $safeHost) {
            $returnUrl = $unknownUrl;
        }

        // URL must not lead to weird pages
        $forbiddenWords = ['jscript', 'json', 'debug', 'serviceworker', 'offline', 'delete', '/login', '/attachments/view'];
        if (\Str::contains($returnUrl, $forbiddenWords)) {
            $returnUrl = $safeUrl;
        }

        return $returnUrl;
    }

    public function negative(string $amount): string
    {
        if ('' === $amount) {
            return '0';
        }
        $amount = $this->floatalize($amount);

        if (1 === bccomp($amount, '0')) {
            $amount = bcmul($amount, '-1');
        }

        return $amount;
    }

    /**
     * https://framework.zend.com/downloads/archives
     *
     * Convert a scientific notation to float
     * Additionally fixed a problem with PHP <= 5.2.x with big integers
     */
    public function floatalize(string $value): string
    {
        $value  = strtoupper($value);
        if (!str_contains($value, 'E')) {
            return $value;
        }
        Log::debug(sprintf('Floatalizing %s', $value));

        $number = substr($value, 0, (int) strpos($value, 'E'));
        if (str_contains($number, '.')) {
            $post   = strlen(substr($number, (int) strpos($number, '.') + 1));
            $mantis = substr($value, (int) strpos($value, 'E') + 1);
            if ($mantis < 0) {
                $post += abs((int) $mantis);
            }

            // TODO careless float could break financial math.
            return number_format((float) $value, $post, '.', '');
        }

        // TODO careless float could break financial math.
        return number_format((float) $value, 0, '.', '');
    }

    public function opposite(?string $amount = null): ?string
    {
        if (null === $amount) {
            return null;
        }

        return bcmul($amount, '-1');
    }

    public function phpBytes(string $string): int
    {
        $string = str_replace(['kb', 'mb', 'gb'], ['k', 'm', 'g'], strtolower($string));

        if (false !== stripos($string, 'k')) {
            // has a K in it, remove the K and multiply by 1024.
            $bytes = bcmul(rtrim($string, 'k'), '1024');

            return (int) $bytes;
        }

        if (false !== stripos($string, 'm')) {
            // has a M in it, remove the M and multiply by 1048576.
            $bytes = bcmul(rtrim($string, 'm'), '1048576');

            return (int) $bytes;
        }

        if (false !== stripos($string, 'g')) {
            // has a G in it, remove the G and multiply by (1024)^3.
            $bytes = bcmul(rtrim($string, 'g'), '1073741824');

            return (int) $bytes;
        }

        return (int) $string;
    }

    public function positive(string $amount): string
    {
        if ('' === $amount) {
            return '0';
        }

        try {
            if (-1 === bccomp($amount, '0')) {
                $amount = bcmul($amount, '-1');
            }
        } catch (\ValueError $e) {
            Log::error(sprintf('ValueError in Steam::positive("%s"): %s', $amount, $e->getMessage()));
            Log::error($e->getTraceAsString());

            return '0';
        }

        return $amount;
    }
}<|MERGE_RESOLUTION|>--- conflicted
+++ resolved
@@ -294,7 +294,6 @@
         }
 
         // balance(s) in other currencies.
-<<<<<<< HEAD
         $array  = $account->transactions()
                           ->leftJoin('transaction_journals', 'transaction_journals.id', '=', 'transactions.transaction_journal_id')
                           ->leftJoin('transaction_currencies', 'transaction_currencies.id', '=', 'transactions.transaction_currency_id')
@@ -302,17 +301,7 @@
                           ->get(['transaction_currencies.code', 'transactions.amount'])->toArray();
         $others = $this->groupAndSumTransactions($array, 'code', 'amount');
 //        Log::debug('All others are (joined)', $others);
-=======
-        $array             = $account->transactions()
-            ->leftJoin('transaction_journals', 'transaction_journals.id', '=', 'transactions.transaction_journal_id')
-            ->leftJoin('transaction_currencies', 'transaction_currencies.id', '=', 'transactions.transaction_currency_id')
-            ->where('transaction_journals.date', '<=', $date->format('Y-m-d H:i:s'))
-            ->get(['transaction_currencies.code', 'transactions.amount'])->toArray()
-        ;
-        $others            = $this->groupAndSumTransactions($array, 'code', 'amount');
-        Log::debug('All others are (joined)', $others);
-
->>>>>>> c0499df4
+
         return array_merge($return, $others);
     }
 
