--- conflicted
+++ resolved
@@ -4,11 +4,8 @@
 
 namespace FireflyIII\Support\JsonApi\Enrichments;
 
-<<<<<<< HEAD
 use Carbon\Carbon;
 use Carbon\CarbonInterface;
-=======
->>>>>>> f3b387fc
 use FireflyIII\Models\Bill;
 use FireflyIII\Models\Note;
 use FireflyIII\Models\ObjectGroup;
@@ -30,7 +27,6 @@
     private UserGroup           $userGroup;
     private Collection          $collection;
     private bool                $convertToNative = false;
-<<<<<<< HEAD
     private ?Carbon             $start           = null;
     private ?Carbon             $end             = null;
     private array               $subscriptionIds = [];
@@ -39,12 +35,6 @@
     private array               $paidDates       = [];
     private array               $notes           = [];
     private array               $payDates        = [];
-=======
-    private array $subscriptionIds               = [];
-    private array $objectGroups                  = [];
-    private array $mappedObjects                 = [];
-    private array $notes                         = [];
->>>>>>> f3b387fc
     private TransactionCurrency $nativeCurrency;
     private BillDateCalculator  $calculator;
 
@@ -60,7 +50,6 @@
 
         $notes            = $this->notes;
         $objectGroups     = $this->objectGroups;
-<<<<<<< HEAD
         $paidDates        = $this->paidDates;
         $payDates         = $this->payDates;
         $this->collection = $this->collection->map(function (Bill $item) use ($notes, $objectGroups, $paidDates, $payDates) {
@@ -69,12 +58,6 @@
             $nem      = $this->getNextExpectedMatch($payDates[$id] ?? []);
 
             $meta    = [
-=======
-        $this->collection = $this->collection->map(function (Bill $item) use ($notes, $objectGroups) {
-            $id            = (int) $item->id;
-            $currency      = $item->transactionCurrency;
-            $meta          = [
->>>>>>> f3b387fc
                 'notes'              => null,
                 'object_group_id'    => null,
                 'object_group_title' => null,
@@ -85,11 +68,7 @@
                 'nem'                => $nem,
                 'nem_diff'           => $this->getNextExpectedMatchDiff($nem, $payDates[$id] ?? [])
             ];
-<<<<<<< HEAD
             $amounts = [
-=======
-            $amounts       = [
->>>>>>> f3b387fc
                 'amount_min' => Steam::bcround($item->amount_min, $currency->decimal_places),
                 'amount_max' => Steam::bcround($item->amount_max, $currency->decimal_places),
                 'average'    => Steam::bcround(bcdiv(bcadd($item->amount_min, $item->amount_max), '2'), $currency->decimal_places),
@@ -138,16 +117,9 @@
     private function collectNotes(): void
     {
         $notes = Note::query()->whereIn('noteable_id', $this->subscriptionIds)
-<<<<<<< HEAD
                      ->whereNotNull('notes.text')
                      ->where('notes.text', '!=', '')
                      ->where('noteable_type', Bill::class)->get(['notes.noteable_id', 'notes.text'])->toArray();
-=======
-            ->whereNotNull('notes.text')
-            ->where('notes.text', '!=', '')
-            ->where('noteable_type', Bill::class)->get(['notes.noteable_id', 'notes.text'])->toArray()
-        ;
->>>>>>> f3b387fc
         foreach ($notes as $note) {
             $this->notes[(int)$note['noteable_id']] = (string)$note['text'];
         }
@@ -179,29 +151,17 @@
     {
         /** @var Bill $bill */
         foreach ($this->collection as $bill) {
-<<<<<<< HEAD
             $this->subscriptionIds[] = (int)$bill->id;
-=======
-            $this->subscriptionIds[] = (int) $bill->id;
->>>>>>> f3b387fc
         }
         $this->subscriptionIds = array_unique($this->subscriptionIds);
     }
 
     private function collectObjectGroups(): void
     {
-<<<<<<< HEAD
         $set = DB::table('object_groupables')
                  ->whereIn('object_groupable_id', $this->subscriptionIds)
                  ->where('object_groupable_type', Bill::class)
                  ->get(['object_groupable_id', 'object_group_id']);
-=======
-        $set    = DB::table('object_groupables')
-            ->whereIn('object_groupable_id', $this->subscriptionIds)
-            ->where('object_groupable_type', Bill::class)
-            ->get(['object_groupable_id', 'object_group_id'])
-        ;
->>>>>>> f3b387fc
 
         $ids    = array_unique($set->pluck('object_group_id')->toArray());
 
@@ -211,7 +171,6 @@
 
         $groups = ObjectGroup::whereIn('id', $ids)->get(['id', 'title', 'order'])->toArray();
         foreach ($groups as $group) {
-<<<<<<< HEAD
             $group['id']                           = (int)$group['id'];
             $group['order']                        = (int)$group['order'];
             $this->objectGroups[(int)$group['id']] = $group;
@@ -440,11 +399,3 @@
         return $nemDiff;
     }
 }
-=======
-            $group['id']                           = (int) $group['id'];
-            $group['order']                        = (int) $group['order'];
-            $this->objectGroups[(int)$group['id']] = $group;
-        }
-    }
-}
->>>>>>> f3b387fc
