--- conflicted
+++ resolved
@@ -163,7 +163,6 @@
         $this->errorIfDuplicate($row['import_hash_v2']);
 
         // Some basic fields
-<<<<<<< HEAD
         $type   = $this->typeRepository->findTransactionType(null, $row['type']);
         $carbon = $row['date'] ?? today(config('app.timezone'));
         $order  = $row['order'] ?? 0;
@@ -171,12 +170,7 @@
         Log::debug('Find currency or return default.');
         $currency = $this->currencyRepository->findCurrency((int) $row['currency_id'], $row['currency_code']);
         Log::debug('Find foreign currency or return NULL.');
-=======
-        $type            = $this->typeRepository->findTransactionType(null, $row['type']);
-        $carbon          = $row['date'] ?? today(config('app.timezone'));
-        $order           = $row['order'] ?? 0;
-        $currency        = $this->currencyRepository->findCurrency((int) $row['currency_id'], $row['currency_code']);
->>>>>>> d399dd16
+
         $foreignCurrency = $this->currencyRepository->findCurrencyNull($row['foreign_currency_id'], $row['foreign_currency_code']);
         $bill            = $this->billRepository->findBill((int) $row['bill_id'], $row['bill_name']);
         $billId          = TransactionTypeEnum::WITHDRAWAL->value === $type->type && null !== $bill ? $bill->id : null;
@@ -219,19 +213,12 @@
             'bic'         => $row['destination_bic'],
             'currency_id' => $currency->id,
         ];
-<<<<<<< HEAD
         Log::debug('Source info:', $sourceInfo);
         Log::debug('Destination info:', $destInfo);
         $sourceAccount      = $this->getAccount($type->type, 'source', $sourceInfo);
         $destinationAccount = $this->getAccount($type->type, 'destination', $destInfo);
         Log::debug('Done with getAccount(2x)');
-=======
-        app('log')->debug('Source info:', $sourceInfo);
-        app('log')->debug('Destination info:', $destInfo);
-        $sourceAccount      = $this->getAccount($type->type, 'source', $sourceInfo);
-        $destinationAccount = $this->getAccount($type->type, 'destination', $destInfo);
-        app('log')->debug('Done with getAccount(2x)');
->>>>>>> d399dd16
+
 
         // this is the moment for a reconciliation sanity check (again).
         if (TransactionTypeEnum::RECONCILIATION->value === $type->type) {
@@ -297,13 +284,8 @@
         // see the currency they expect to see.
         $amount        = (string) $row['amount'];
         $foreignAmount = (string) $row['foreign_amount'];
-<<<<<<< HEAD
-        if (null !== $foreignCurrency && $foreignCurrency->id !== $currency->id
-            && TransactionTypeEnum::TRANSFER->value === $type->type
-=======
         if (null !== $foreignCurrency && $foreignCurrency->id !== $currency->id &&
             (TransactionTypeEnum::TRANSFER->value === $type->type || $this->isBetweenAssetAndLiability($sourceAccount, $destinationAccount))
->>>>>>> d399dd16
         ) {
             $transactionFactory->setCurrency($foreignCurrency);
             $transactionFactory->setForeignCurrency($currency);
@@ -347,11 +329,7 @@
             $json = microtime();
         }
         $hash = hash('sha256', $json);
-<<<<<<< HEAD
         Log::debug(sprintf('The hash is: %s', $hash), $dataRow);
-=======
-        app('log')->debug(sprintf('The hash is: %s', $hash), $dataRow);
->>>>>>> d399dd16
 
         return $hash;
     }
@@ -392,11 +370,7 @@
      */
     private function validateAccounts(NullArrayObject $data): void
     {
-<<<<<<< HEAD
         Log::debug(sprintf('Now in %s', __METHOD__));
-=======
-        app('log')->debug(sprintf('Now in %s', __METHOD__));
->>>>>>> d399dd16
         $transactionType = $data['type'] ?? 'invalid';
         $this->accountValidator->setUser($this->user);
         $this->accountValidator->setTransactionType($transactionType);
@@ -510,11 +484,7 @@
             return app('amount')->getNativeCurrencyByUserGroup($this->user->userGroup);
         }
         $result = $preference ?? $currency;
-<<<<<<< HEAD
         Log::debug(sprintf('Currency is now #%d (%s) because of account #%d (%s)', $result->id, $result->code, $account->id, $account->name));
-=======
-        app('log')->debug(sprintf('Currency is now #%d (%s) because of account #%d (%s)', $result->id, $result->code, $account->id, $account->name));
->>>>>>> d399dd16
 
         return $result;
     }
@@ -655,37 +625,19 @@
 
     private function isBetweenAssetAndLiability(Account $source, Account $destination): bool
     {
-<<<<<<< HEAD
-        if (null === $source || null === $destination) {
-            Log::warning('Either is false, stop.');
-            return false;
-        }
-        $sourceTypes = [AccountTypeEnum::LOAN->value, AccountTypeEnum::DEBT->value, AccountTypeEnum::MORTGAGE->value];
-
-        // source is liability, destination is asset
-        if (in_array($source->accountType->type, $sourceTypes, true) && AccountTypeEnum::ASSET->value === $destination->accountType->type) {
-=======
         $sourceTypes = [AccountTypeEnum::LOAN->value, AccountTypeEnum::DEBT->value, AccountTypeEnum::MORTGAGE->value];
 
         // source is liability, destination is asset
         if(in_array($source->accountType->type, $sourceTypes, true) && AccountTypeEnum::ASSET->value === $destination->accountType->type) {
->>>>>>> d399dd16
             Log::debug('Source is a liability account, destination is an asset account, return TRUE.');
             return true;
         }
         // source is asset, destination is liability
-<<<<<<< HEAD
-        if (in_array($destination->accountType->type, $sourceTypes, true) && AccountTypeEnum::ASSET->value === $source->accountType->type) {
-            Log::debug('Destination is a liability account, source is an asset account, return TRUE.');
-            return true;
-        }
-=======
         if(in_array($destination->accountType->type, $sourceTypes, true) && AccountTypeEnum::ASSET->value === $source->accountType->type) {
             Log::debug('Destination is a liability account, source is an asset account, return TRUE.');
             return true;
         }
         Log::debug('Not between asset and liability, return FALSE');
->>>>>>> d399dd16
         return false;
     }
 }