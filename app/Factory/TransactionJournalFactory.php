<?php

/**
 * TransactionJournalFactory.php
 * Copyright (c) 2019 james@firefly-iii.org
 *
 * This file is part of Firefly III (https://github.com/firefly-iii).
 *
 * This program is free software: you can redistribute it and/or modify
 * it under the terms of the GNU Affero General Public License as
 * published by the Free Software Foundation, either version 3 of the
 * License, or (at your option) any later version.
 *
 * This program is distributed in the hope that it will be useful,
 * but WITHOUT ANY WARRANTY; without even the implied warranty of
 * MERCHANTABILITY or FITNESS FOR A PARTICULAR PURPOSE.  See the
 * GNU Affero General Public License for more details.
 *
 * You should have received a copy of the GNU Affero General Public License
 * along with this program.  If not, see <https://www.gnu.org/licenses/>.
 */

declare(strict_types=1);

namespace FireflyIII\Factory;

use Exception;
use FireflyIII\Exceptions\DuplicateTransactionException;
use FireflyIII\Exceptions\FireflyException;
use FireflyIII\Models\Account;
use FireflyIII\Models\Transaction;
use FireflyIII\Models\TransactionCurrency;
use FireflyIII\Models\TransactionJournal;
use FireflyIII\Models\TransactionJournalMeta;
use FireflyIII\Models\TransactionType;
use FireflyIII\Repositories\Account\AccountRepositoryInterface;
use FireflyIII\Repositories\Bill\BillRepositoryInterface;
use FireflyIII\Repositories\Budget\BudgetRepositoryInterface;
use FireflyIII\Repositories\Category\CategoryRepositoryInterface;
use FireflyIII\Repositories\Currency\CurrencyRepositoryInterface;
use FireflyIII\Repositories\PiggyBank\PiggyBankRepositoryInterface;
use FireflyIII\Repositories\TransactionType\TransactionTypeRepositoryInterface;
use FireflyIII\Services\Internal\Destroy\JournalDestroyService;
use FireflyIII\Services\Internal\Support\JournalServiceTrait;
use FireflyIII\Support\NullArrayObject;
use FireflyIII\User;
use FireflyIII\Validation\AccountValidator;
use Illuminate\Database\QueryException;
use Illuminate\Support\Collection;
use JsonException;
use Log;

/**
 * Class TransactionJournalFactory
 */
class TransactionJournalFactory
{
    use JournalServiceTrait;

    private AccountRepositoryInterface         $accountRepository;
    private AccountValidator                   $accountValidator;
    private BillRepositoryInterface            $billRepository;
    private CurrencyRepositoryInterface        $currencyRepository;
    private bool                               $errorOnHash;
    private array                              $fields;
    private PiggyBankEventFactory              $piggyEventFactory;
    private PiggyBankRepositoryInterface       $piggyRepository;
    private TransactionTypeRepositoryInterface $typeRepository;
    private User                               $user;

    /**
     * Constructor.
     *
     * @throws Exception
     * @codeCoverageIgnore
     */
    public function __construct()
    {
        $this->errorOnHash        = false;
        $this->fields             = config('firefly.journal_meta_fields');
        $this->currencyRepository = app(CurrencyRepositoryInterface::class);
        $this->typeRepository     = app(TransactionTypeRepositoryInterface::class);
        $this->billRepository     = app(BillRepositoryInterface::class);
        $this->budgetRepository   = app(BudgetRepositoryInterface::class);
        $this->categoryRepository = app(CategoryRepositoryInterface::class);
        $this->piggyRepository    = app(PiggyBankRepositoryInterface::class);
        $this->piggyEventFactory  = app(PiggyBankEventFactory::class);
        $this->tagFactory         = app(TagFactory::class);
        $this->accountValidator   = app(AccountValidator::class);
        $this->accountRepository  = app(AccountRepositoryInterface::class);
    }

    /**
     * Store a new (set of) transaction journals.
     *
     * @param  array  $data
     *
     * @return Collection
     * @throws DuplicateTransactionException
     * @throws FireflyException
     * @throws JsonException
     */
    public function create(array $data): Collection
    {
        Log::debug('Now in TransactionJournalFactory::create()');
        // convert to special object.
        $dataObject = new NullArrayObject($data);

        Log::debug('Start of TransactionJournalFactory::create()');
        $collection   = new Collection();
        $transactions = $dataObject['transactions'] ?? [];
        if (0 === count($transactions)) {
            Log::error('There are no transactions in the array, the TransactionJournalFactory cannot continue.');

            return new Collection();
        }
        try {
            /** @var array $row */
            foreach ($transactions as $index => $row) {
                Log::debug(sprintf('Now creating journal %d/%d', $index + 1, count($transactions)));
                $journal = $this->createJournal(new NullArrayObject($row));
                if (null !== $journal) {
                    $collection->push($journal);
                }
                if (null === $journal) {
                    Log::error('The createJournal() method returned NULL. This may indicate an error.');
                }
            }
        } catch (DuplicateTransactionException $e) {
            app('log')->warning('TransactionJournalFactory::create() caught a duplicate journal in createJournal()');
            Log::error($e->getMessage());
            Log::error($e->getTraceAsString());
            $this->forceDeleteOnError($collection);
            throw new DuplicateTransactionException($e->getMessage(), 0, $e);
        } catch (FireflyException $e) {
            app('log')->warning('TransactionJournalFactory::create() caught an exception.');
            Log::error($e->getMessage());
            Log::error($e->getTraceAsString());
            $this->forceDeleteOnError($collection);
            throw new FireflyException($e->getMessage(), 0, $e);
        }

        return $collection;
    }

    /**
     * @param  NullArrayObject  $row
     *
     * @return TransactionJournal|null
     * @throws DuplicateTransactionException
     * @throws FireflyException
     * @throws JsonException
     */
    private function createJournal(NullArrayObject $row): ?TransactionJournal
    {
        $row['import_hash_v2'] = $this->hashArray($row);

        $this->errorIfDuplicate($row['import_hash_v2']);

        /** Some basic fields */
        $type            = $this->typeRepository->findTransactionType(null, $row['type']);
        $carbon          = $row['date'] ?? today(config('app.timezone'));
        $order           = $row['order'] ?? 0;
        $currency        = $this->currencyRepository->findCurrency((int)$row['currency_id'], $row['currency_code']);
        $foreignCurrency = $this->currencyRepository->findCurrencyNull($row['foreign_currency_id'], $row['foreign_currency_code']);
        $bill            = $this->billRepository->findBill((int)$row['bill_id'], $row['bill_name']);
        $billId          = TransactionType::WITHDRAWAL === $type->type && null !== $bill ? $bill->id : null;
        $description     = (string)$row['description'];

        /** Manipulate basic fields */
        $carbon->setTimezone(config('app.timezone'));

        try {
            // validate source and destination using a new Validator.
            $this->validateAccounts($row);
        } catch (FireflyException $e) {
            Log::error('Could not validate source or destination.');
            Log::error($e->getMessage());

            return null;
        }

        // typeOverrule: the account validator may have another opinion on the transaction type.
        // not sure what to do with this.

        /** create or get source and destination accounts  */
        $sourceInfo = [
            'id'          => $row['source_id'],
            'name'        => $row['source_name'],
            'iban'        => $row['source_iban'],
            'number'      => $row['source_number'],
            'bic'         => $row['source_bic'],
            'currency_id' => $currency->id,
        ];

        $destInfo = [
            'id'          => $row['destination_id'],
            'name'        => $row['destination_name'],
            'iban'        => $row['destination_iban'],
            'number'      => $row['destination_number'],
            'bic'         => $row['destination_bic'],
            'currency_id' => $currency->id,
        ];
        Log::debug('Source info:', $sourceInfo);
        Log::debug('Destination info:', $destInfo);
        Log::debug('Now calling getAccount for the source.');
        $sourceAccount = $this->getAccount($type->type, 'source', $sourceInfo);
        Log::debug('Now calling getAccount for the destination.');
        $destinationAccount = $this->getAccount($type->type, 'destination', $destInfo);
        Log::debug('Done with getAccount(2x)');

        // this is the moment for a reconciliation sanity check (again).
        if (TransactionType::RECONCILIATION === $type->type) {
            [$sourceAccount, $destinationAccount] = $this->reconciliationSanityCheck($sourceAccount, $destinationAccount);
        }

        $currency        = $this->getCurrencyByAccount($type->type, $currency, $sourceAccount, $destinationAccount);
        $foreignCurrency = $this->compareCurrencies($currency, $foreignCurrency);
        $foreignCurrency = $this->getForeignByAccount($type->type, $foreignCurrency, $destinationAccount);
        $description     = $this->getDescription($description);

        /** Create a basic journal. */
        $journal = TransactionJournal::create(
            [
                'user_id'                 => $this->user->id,
                'transaction_type_id'     => $type->id,
                'bill_id'                 => $billId,
                'transaction_currency_id' => $currency->id,
                'description'             => substr($description, 0, 1000),
                'date'                    => $carbon->format('Y-m-d H:i:s'),
                'order'                   => $order,
                'tag_count'               => 0,
                'completed'               => 0,
            ]
        );
        Log::debug(sprintf('Created new journal #%d: "%s"', $journal->id, $journal->description));

        /** Create two transactions. */
        $transactionFactory = app(TransactionFactory::class);
        $transactionFactory->setUser($this->user);
        $transactionFactory->setJournal($journal);
        $transactionFactory->setAccount($sourceAccount);
        $transactionFactory->setCurrency($currency);
        $transactionFactory->setForeignCurrency($foreignCurrency);
        $transactionFactory->setReconciled($row['reconciled'] ?? false);
        try {
            $negative = $transactionFactory->createNegative((string)$row['amount'], (string)$row['foreign_amount']);
        } catch (FireflyException $e) {
            Log::error('Exception creating negative transaction.');
            Log::error($e->getMessage());
            Log::error($e->getTraceAsString());
            $this->forceDeleteOnError(new Collection([$journal]));
            throw new FireflyException($e->getMessage(), 0, $e);
        }

        // and the destination one:
        /** @var TransactionFactory $transactionFactory */
        $transactionFactory = app(TransactionFactory::class);
        $transactionFactory->setUser($this->user);
        $transactionFactory->setJournal($journal);
        $transactionFactory->setAccount($destinationAccount);
        $transactionFactory->setCurrency($currency);
        $transactionFactory->setForeignCurrency($foreignCurrency);
        $transactionFactory->setReconciled($row['reconciled'] ?? false);
        try {
            $transactionFactory->createPositive((string)$row['amount'], (string)$row['foreign_amount']);
        } catch (FireflyException $e) {
            Log::error('Exception creating positive transaction.');
            Log::error($e->getMessage());
            Log::error($e->getTraceAsString());
            app('log')->warning('Delete negative transaction.');
            $this->forceTrDelete($negative);
            $this->forceDeleteOnError(new Collection([$journal]));
            throw new FireflyException($e->getMessage(), 0, $e);
        }
        // verify that journal has two transactions. Otherwise, delete and cancel.
        $journal->completed = true;
        $journal->save();

        /** Link all other data to the journal. */

        /** Link budget */
        $this->storeBudget($journal, $row);

        /** Link category */
        $this->storeCategory($journal, $row);

        /** Set notes */
        $this->storeNotes($journal, $row['notes']);

        /** Set piggy bank */
        $this->storePiggyEvent($journal, $row);

        /** Set tags */
        $this->storeTags($journal, $row['tags']);

        /** set all meta fields */
        $this->storeMetaFields($journal, $row);

        return $journal;
    }

    /**
     * @param  NullArrayObject  $row
     *
     * @return string
     * @throws JsonException
     */
    private function hashArray(NullArrayObject $row): string
    {
        $dataRow = $row->getArrayCopy();

        unset($dataRow['import_hash_v2'], $dataRow['original_source']);
        $json = json_encode($dataRow, JSON_THROW_ON_ERROR);
        if (false === $json) {
<<<<<<< HEAD
            $json = json_encode((string) microtime(), JSON_THROW_ON_ERROR);
=======
            $json = json_encode((string)microtime(), JSON_THROW_ON_ERROR);
>>>>>>> 86243131
            Log::error(sprintf('Could not hash the original row! %s', json_last_error_msg()), $dataRow);
        }
        $hash = hash('sha256', $json);
        Log::debug(sprintf('The hash is: %s', $hash), $dataRow);

        return $hash;
    }

    /**
     * If this transaction already exists, throw an error.
     *
     * @param  string  $hash
     *
     * @throws DuplicateTransactionException
     * @throws JsonException
     */
    private function errorIfDuplicate(string $hash): void
    {
        Log::debug(sprintf('In errorIfDuplicate(%s)', $hash));
        if (false === $this->errorOnHash) {
            return;
        }
        $result = null;
        if ($this->errorOnHash) {
            Log::debug('Will verify duplicate!');
            /** @var TransactionJournalMeta $result */
            $result = TransactionJournalMeta::withTrashed()
                                            ->where('data', json_encode($hash, JSON_THROW_ON_ERROR))
                                            ->with(['transactionJournal', 'transactionJournal.transactionGroup'])
                                            ->first();
        }
        if (null !== $result) {
            app('log')->warning(sprintf('Found a duplicate in errorIfDuplicate because hash %s is not unique!', $hash));
            $journal = $result->transactionJournal()->withTrashed()->first();
            $group   = $journal?->transactionGroup()->withTrashed()->first();
            $groupId = $group?->id;
            if (null === $group) {
                $groupId = 0;
            }
            throw new DuplicateTransactionException(sprintf('Duplicate of transaction #%d.', $groupId));
        }
    }

    /**
     * @param  NullArrayObject  $data
     *
     * @throws FireflyException
     */
    private function validateAccounts(NullArrayObject $data): void
    {
        Log::debug(sprintf('Now in %s', __METHOD__));
        $transactionType = $data['type'] ?? 'invalid';
        $this->accountValidator->setUser($this->user);
        $this->accountValidator->setTransactionType($transactionType);

        // validate source account.
        $array       = [
            'id'     => $data['source_id'] ? (int)$data['source_id'] : null,
            'name'   => $data['source_name'] ? (string)$data['source_name'] : null,
            'iban'   => $data['source_iban'] ? (string)$data['source_iban'] : null,
            'number' => $data['source_number'] ? (string)$data['source_number'] : null,
        ];
        $validSource = $this->accountValidator->validateSource($array);

        // do something with result:
        if (false === $validSource) {
            throw new FireflyException(sprintf('Source: %s', $this->accountValidator->sourceError));
        }
        Log::debug('Source seems valid.');

        // validate destination account
        $array = [
            'id'     => $data['destination_id'] ? (int)$data['destination_id'] : null,
            'name'   => $data['destination_name'] ? (string)$data['destination_name'] : null,
            'iban'   => $data['destination_iban'] ? (string)$data['destination_iban'] : null,
            'number' => $data['destination_number'] ? (string)$data['destination_number'] : null,
        ];

        $validDestination = $this->accountValidator->validateDestination($array);
        // do something with result:
        if (false === $validDestination) {
            throw new FireflyException(sprintf('Destination: %s', $this->accountValidator->destError));
        }
    }

    /**
     * @param  string  $type
     * @param  TransactionCurrency|null  $currency
     * @param  Account  $source
     * @param  Account  $destination
     *
     * @return TransactionCurrency
     */
    private function getCurrencyByAccount(string $type, ?TransactionCurrency $currency, Account $source, Account $destination): TransactionCurrency
    {
        Log::debug('Now ingetCurrencyByAccount()');

        return match ($type) {
            default => $this->getCurrency($currency, $source),
            TransactionType::DEPOSIT => $this->getCurrency($currency, $destination),
        };
    }

    /**
     * @param  TransactionCurrency|null  $currency
     * @param  Account  $account
     *
     * @return TransactionCurrency
     * @throws FireflyException
     * @throws JsonException
     */
    private function getCurrency(?TransactionCurrency $currency, Account $account): TransactionCurrency
    {
        Log::debug('Now in getCurrency()');
        $preference = $this->accountRepository->getAccountCurrency($account);
        if (null === $preference && null === $currency) {
            // return user's default:
            return app('amount')->getDefaultCurrencyByUser($this->user);
        }
        $result = ($preference ?? $currency) ?? app('amount')->getSystemCurrency();
        Log::debug(sprintf('Currency is now #%d (%s) because of account #%d (%s)', $result->id, $result->code, $account->id, $account->name));

        return $result;
    }

    /**
     * Set foreign currency to NULL if it's the same as the normal currency:
     *
     * @param  TransactionCurrency|null  $currency
     * @param  TransactionCurrency|null  $foreignCurrency
     *
     * @return TransactionCurrency|null
     */
    private function compareCurrencies(?TransactionCurrency $currency, ?TransactionCurrency $foreignCurrency): ?TransactionCurrency
    {
        if (null === $currency) {
            return null;
        }
        if (null !== $foreignCurrency && $foreignCurrency->id === $currency->id) {
            return null;
        }

        return $foreignCurrency;
    }

    /**
     * @param  string  $type
     * @param  TransactionCurrency|null  $foreignCurrency
     * @param  Account  $destination
     *
     * @return TransactionCurrency|null
     */
    private function getForeignByAccount(string $type, ?TransactionCurrency $foreignCurrency, Account $destination): ?TransactionCurrency
    {
        if (TransactionType::TRANSFER === $type) {
            return $this->getCurrency($foreignCurrency, $destination);
        }

        return $foreignCurrency;
    }

    /**
     * @param  string  $description
     *
     * @return string
     */
    private function getDescription(string $description): string
    {
        $description = '' === $description ? '(empty description)' : $description;

        return substr($description, 0, 255);
    }

    /**
     * Force the deletion of an entire set of transaction journals and their meta object in case of
     * an error creating a group.
     *
     * @param  Collection  $collection
     */
    private function forceDeleteOnError(Collection $collection): void
    {
        Log::debug(sprintf('forceDeleteOnError on collection size %d item(s)', $collection->count()));
        $service = app(JournalDestroyService::class);
        /** @var TransactionJournal $journal */
        foreach ($collection as $journal) {
            Log::debug(sprintf('forceDeleteOnError on journal #%d', $journal->id));
            $service->destroy($journal);
        }
    }

    /**
     * @param  Transaction  $transaction
     */
    private function forceTrDelete(Transaction $transaction): void
    {
        try {
            $transaction->delete();
        } catch (QueryException $e) {
            Log::error($e->getMessage());
            Log::error($e->getTraceAsString());
            Log::error('Could not delete negative transaction.');
        }
    }

    /**
     * Link a piggy bank to this journal.
     *
     * @param  TransactionJournal  $journal
     * @param  NullArrayObject  $data
     */
    private function storePiggyEvent(TransactionJournal $journal, NullArrayObject $data): void
    {
        Log::debug('Will now store piggy event.');
        if (!$journal->isTransfer()) {
            Log::debug('Journal is not a transfer, do nothing.');

            return;
        }

        $piggyBank = $this->piggyRepository->findPiggyBank((int)$data['piggy_bank_id'], $data['piggy_bank_name']);

        if (null !== $piggyBank) {
            $this->piggyEventFactory->create($journal, $piggyBank);
            Log::debug('Create piggy event.');

            return;
        }
        Log::debug('Create no piggy event');
    }

    /**
     * @param  TransactionJournal  $journal
     * @param  NullArrayObject  $transaction
     */
    private function storeMetaFields(TransactionJournal $journal, NullArrayObject $transaction): void
    {
        foreach ($this->fields as $field) {
            $this->storeMeta($journal, $transaction, $field);
        }
    }

    /**
     * @param  TransactionJournal  $journal
     * @param  NullArrayObject  $data
     * @param  string  $field
     */
    protected function storeMeta(TransactionJournal $journal, NullArrayObject $data, string $field): void
    {
        $set = [
            'journal' => $journal,
            'name'    => $field,
            'data'    => (string)($data[$field] ?? ''),
        ];

        //Log::debug(sprintf('Going to store meta-field "%s", with value "%s".', $set['name'], $set['data']));

        /** @var TransactionJournalMetaFactory $factory */
        $factory = app(TransactionJournalMetaFactory::class);
        $factory->updateOrCreate($set);
    }

    /**
     * @param  bool  $errorOnHash
     */
    public function setErrorOnHash(bool $errorOnHash): void
    {
        $this->errorOnHash = $errorOnHash;
        if (true === $errorOnHash) {
            Log::info('Will trigger duplication alert for this journal.');
        }
    }

    /**
     * Set the user.
     *
     * @param  User  $user
     */
    public function setUser(User $user): void
    {
        $this->user = $user;
        $this->currencyRepository->setUser($this->user);
        $this->tagFactory->setUser($user);
        $this->billRepository->setUser($this->user);
        $this->budgetRepository->setUser($this->user);
        $this->categoryRepository->setUser($this->user);
        $this->piggyRepository->setUser($this->user);
        $this->accountRepository->setUser($this->user);
    }

    /**
     * @param Account|null $sourceAccount
     * @param Account|null $destinationAccount
     * @return array
     */
    private function reconciliationSanityCheck(?Account $sourceAccount, ?Account $destinationAccount): array
    {
        Log::debug(sprintf('Now in %s', __METHOD__));
        if (null !== $sourceAccount && null !== $destinationAccount) {
            Log::debug('Both accounts exist, simply return them.');
            return [$sourceAccount, $destinationAccount];
        }
        if (null !== $sourceAccount && null === $destinationAccount) {
            Log::debug('Destination account is NULL, source account is not.');
            $account = $this->accountRepository->getReconciliation($sourceAccount);
            Log::debug(sprintf('Will return account #%d ("%s") of type "%s"', $account->id, $account->name, $account->accountType->type));
            return [$sourceAccount, $account];
        }

        if (null === $sourceAccount && null !== $destinationAccount) {
            Log::debug('Source account is NULL, destination account is not.');
            $account = $this->accountRepository->getReconciliation($destinationAccount);
            Log::debug(sprintf('Will return account #%d ("%s") of type "%s"', $account->id, $account->name, $account->accountType->type));
            return [$account, $destinationAccount];
        }
        Log::debug('Unused fallback');
        return [$sourceAccount, $destinationAccount];
    }
}<|MERGE_RESOLUTION|>--- conflicted
+++ resolved
@@ -313,11 +313,7 @@
         unset($dataRow['import_hash_v2'], $dataRow['original_source']);
         $json = json_encode($dataRow, JSON_THROW_ON_ERROR);
         if (false === $json) {
-<<<<<<< HEAD
             $json = json_encode((string) microtime(), JSON_THROW_ON_ERROR);
-=======
-            $json = json_encode((string)microtime(), JSON_THROW_ON_ERROR);
->>>>>>> 86243131
             Log::error(sprintf('Could not hash the original row! %s', json_last_error_msg()), $dataRow);
         }
         $hash = hash('sha256', $json);
