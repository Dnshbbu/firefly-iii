--- conflicted
+++ resolved
@@ -61,7 +61,6 @@
      */
     public function __construct()
     {
-<<<<<<< HEAD
         $this->postFilters = [];
         $this->tags        = [];
         $this->user        = null;
@@ -70,14 +69,7 @@
         $this->page        = null;
         $this->startRow    = null;
         $this->endRow      = null;
-=======
-        $this->postFilters          = [];
-        $this->tags                 = [];
-        $this->user                 = null;
-        $this->userGroup            = null;
-        $this->limit                = null;
-        $this->page                 = null;
->>>>>>> 64d315ad
+
 
         $this->hasAccountInfo       = false;
         $this->hasCatInformation    = false;
