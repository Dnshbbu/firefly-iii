--- conflicted
+++ resolved
@@ -18,12 +18,6 @@
  * along with this program.  If not, see <https://www.gnu.org/licenses/>.
  */
 
-<<<<<<< HEAD
-
-// slightly darker blue to match the logo:
-$blue:    #1E6581 !default;
-=======
 $blue: #1E6581;
 $green: #64B624;
-$red: #CD5029;
->>>>>>> 13b8ba37
+$red: #CD5029;