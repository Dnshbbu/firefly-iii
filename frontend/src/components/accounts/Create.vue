<!--
  - Create.vue
  - Copyright (c) 2021 james@firefly-iii.org
  -
  - This file is part of Firefly III (https://github.com/firefly-iii).
  -
  - This program is free software: you can redistribute it and/or modify
  - it under the terms of the GNU Affero General Public License as
  - published by the Free Software Foundation, either version 3 of the
  - License, or (at your option) any later version.
  -
  - This program is distributed in the hope that it will be useful,
  - but WITHOUT ANY WARRANTY; without even the implied warranty of
  - MERCHANTABILITY or FITNESS FOR A PARTICULAR PURPOSE.  See the
  - GNU Affero General Public License for more details.
  -
  - You should have received a copy of the GNU Affero General Public License
  - along with this program.  If not, see <https://www.gnu.org/licenses/>.
  -->

<template>
  <div>
    <Alert :message="errorMessage" type="danger"/>
    <Alert :message="successMessage" type="success"/>
    <form @submit="submitForm" autocomplete="off">
      <div class="row">
        <div class="col-xl-6 col-lg-6 col-md-12 col-sm-12 col-xs-12">
          <div class="card card-primary">
            <div class="card-header">
              <h3 class="card-title">
                {{ $t('firefly.mandatoryFields') }}
              </h3>
            </div>
            <div class="card-body">
              <GenericTextInput :disabled="submitting" v-model="name" field-name="name" :errors="errors.name" :title="$t('form.name')"
                                v-on:set-field="storeField($event)"/>
              <Currency :disabled="submitting" v-model="currency_id" :errors="errors.currency" v-on:set-field="storeField($event)"/>
              <AssetAccountRole :disabled="submitting" v-if="'asset' === type" v-model="account_role" :errors="errors.account_role"
                                v-on:set-field="storeField($event)"/>
              <LiabilityType :disabled="submitting" v-if="'liabilities' === type" v-model="liability_type" :errors="errors.liability_type"
                             v-on:set-field="storeField($event)"/>
              <LiabilityDirection :disabled="submitting" v-if="'liabilities' === type" v-model="liability_direction" :errors="errors.liability_direction"
                                  v-on:set-field="storeField($event)"/>

              <GenericTextInput :disabled="submitting" v-if="'liabilities' === type" field-type="number" field-step="any" v-model="liability_amount"
                                field-name="liability_amount" :errors="errors.liability_amount" :title="$t('form.amount')" v-on:set-field="storeField($event)"/>
              <GenericTextInput :disabled="submitting" v-if="'liabilities' === type" field-type="date" v-model="liability_date" field-name="liability_date"
                                :errors="errors.liability_date" :title="$t('form.date')" v-on:set-field="storeField($event)"/>

              <Interest :disabled="submitting" v-if="'liabilities' === type" v-model="interest" :errors="errors.interest" v-on:set-field="storeField($event)"/>
              <InterestPeriod :disabled="submitting" v-if="'liabilities' === type" v-model="interest_period" :errors="errors.interest_period"
                              v-on:set-field="storeField($event)"/>

            </div>
          </div>
        </div>
        <div class="col-xl-6 col-lg-6 col-md-12 col-sm-12 col-xs-12">
          <div class="card">
            <div class="card-header">
              <h3 class="card-title">
                {{ $t('firefly.optionalFields') }}
              </h3>
            </div>
            <div class="card-body">
              <GenericTextInput :disabled="submitting" v-model="iban" field-name="iban" :errors="errors.iban" :title="$t('form.iban')"
                                v-on:set-field="storeField($event)"/>
              <GenericTextInput :disabled="submitting" v-model="bic" field-name="bic" :errors="errors.bic" :title="$t('form.BIC')"
                                v-on:set-field="storeField($event)"/>
              <GenericTextInput :disabled="submitting" v-model="account_number" field-name="account_number" :errors="errors.account_number"
                                :title="$t('form.account_number')" v-on:set-field="storeField($event)"/>

              <GenericTextInput :disabled="submitting" v-if="'asset' === type" field-type="amount" v-model="virtual_balance" field-name="virtual_balance"
                                :errors="errors.virtual_balance" :title="$t('form.virtual_balance')" v-on:set-field="storeField($event)"/>
              <GenericTextInput :disabled="submitting" v-if="'asset' === type" field-type="amount" v-model="opening_balance" field-name="opening_balance"
                                :errors="errors.opening_balance" :title="$t('form.opening_balance')" v-on:set-field="storeField($event)"/>
              <GenericTextInput :disabled="submitting" v-if="'asset' === type" field-type="date" v-model="opening_balance_date"
                                field-name="opening_balance_date" :errors="errors.opening_balance_date" :title="$t('form.opening_balance_date')"
                                v-on:set-field="storeField($event)"/>

              <GenericCheckbox :disabled="submitting" v-if="'asset' === type" :title="$t('form.include_net_worth')" field-name="include_net_worth"
                               v-model="include_net_worth" :errors="errors.include_net_worth" :description="$t('form.include_net_worth')"
                               v-on:set-field="storeField($event)"/>
              <GenericCheckbox :disabled="submitting" :title="$t('form.active')" field-name="active"
                               v-model="active" :errors="errors.active" :description="$t('form.active')"
                               v-on:set-field="storeField($event)"/>
              <GenericTextarea :disabled="submitting" field-name="notes" :title="$t('form.notes')" v-model="notes" :errors="errors.notes"
                               v-on:set-field="storeField($event)"/>

              <GenericLocation :disabled="submitting" v-model="location" :title="$t('form.location')" :errors="errors.location"
                               v-on:set-field="storeField($event)"/>
              <GenericAttachments :disabled="submitting" :title="$t('form.attachments')" field-name="attachments" :errors="errors.attachments"/>


            </div>
          </div>
        </div>
      </div>
    </form>
    <div class="row">
      <div class="col-xl-6 col-lg-6 col-md-12 col-sm-12 col-xs-12 offset-xl-6 offset-lg-6">
        <div class="card">
          <div class="card-body">
            <div class="row">
              <div class="col-lg-6 offset-lg-6">
                <button :disabled=submitting type="button" @click="submitForm" class="btn btn-success btn-block">{{
                    $t('firefly.store_new_' + type + '_account')
                  }}
                </button>
                <div class="form-check">
                  <input id="createAnother" v-model="createAnother" class="form-check-input" type="checkbox">
                  <label class="form-check-label" for="createAnother">
                    <span class="small">{{ $t('firefly.create_another') }}</span>
                  </label>
                </div>
                <div class="form-check">
                  <input id="resetFormAfter" v-model="resetFormAfter" :disabled="!createAnother" class="form-check-input" type="checkbox">
                  <label class="form-check-label" for="resetFormAfter">
                    <span class="small">{{ $t('firefly.reset_after') }}</span>
                  </label>
                </div>
              </div>
            </div>
          </div>
        </div>
      </div>
    </div>
  </div>
</template>

<script>
const lodashClonedeep = require('lodash.clonedeep');
import Currency from "./Currency";
import AssetAccountRole from "./AssetAccountRole"
import LiabilityType from "./LiabilityType";
import LiabilityDirection from "./LiabilityDirection";
import Interest from "./Interest";
import InterestPeriod from "./InterestPeriod";
import GenericTextInput from "../form/GenericTextInput";
import GenericTextarea from "../form/GenericTextarea";
import GenericLocation from "../form/GenericLocation";
import GenericAttachments from "../form/GenericAttachments";
import GenericCheckbox from "../form/GenericCheckbox";
import Alert from '../partials/Alert';

export default {
  name: "Create",
  components: {
    Currency, AssetAccountRole, LiabilityType, LiabilityDirection, Interest, InterestPeriod,
    GenericTextInput, GenericTextarea, GenericLocation, GenericAttachments, GenericCheckbox, Alert

  },
  created() {
    this.errors = lodashClonedeep(this.defaultErrors);
    let pathName = window.location.pathname;
    let parts = pathName.split('/');
    this.type = parts[parts.length - 1];
  },
  data() {
    return {
      submitting: false,
      successMessage: '',
      errorMessage: '',
      createAnother: false,
      resetFormAfter: false,
      returnedId: 0,
      returnedTitle: '',

      // info
      name: '',
      type: 'any',
      currency_id: null,

      // liabilities
      liability_type: 'Loan',
      liability_direction: 'debit',
      liability_amount: null,
      liability_date: null,
      interest: null,
      interest_period: 'monthly',

      // optional fields
      iban: null,
      bic: null,
      account_number: null,
      virtual_balance: null,
      opening_balance: null,
      opening_balance_date: null,
      include_net_worth: true,
      active: true,
      notes: null,
      location: {},


      account_role: 'defaultAsset',
      errors: {},
      defaultErrors: {
        name: [],
        currency: [],
        account_role: [],
        liability_type: [],
        liability_direction: [],
        liability_amount: [],
        liability_date: [],
        interest: [],
        interest_period: [],
        iban: [],
        bic: [],
        account_number: [],
        virtual_balance: [],
        opening_balance: [],
        opening_balance_date: [],
        include_net_worth: [],
        notes: [],
        location: [],
      }
    }
  },
  methods: {
    storeField: function (payload) {
      // console.log(payload);
      if ('location' === payload.field) {
        if (true === payload.value.hasMarker) {
          this.location = payload.value;
          return;
        }
        this.location = {};
        return;
      }
      this[payload.field] = payload.value;
    },
    submitForm: function (e) {
      e.preventDefault();
      this.submitting = true;
      let submission = this.getSubmission();
      // console.log('Will submit:');
      // console.log(submission);
      let url = './api/v1/accounts';

      axios.post(url, submission)
          .then(response => {
<<<<<<< HEAD
            this.errors = lodashClonedeep(this.defaultErrors);
            console.log('success!');
=======
            // console.log('success!');
>>>>>>> f03b0569
            this.returnedId = parseInt(response.data.data.id);
            this.returnedTitle = response.data.data.attributes.name;
            this.successMessage = this.$t('firefly.stored_new_account_js', {ID: this.returnedId, name: this.returnedTitle});
            // stay here is false?
            if (false === this.createAnother) {
              window.location.href = (window.previousURL ?? '/') + '?account_id=' + this.returnedId + '&message=created';
              return;
            }
            this.submitting = false;
            if (this.resetFormAfter) {
              // console.log('reset!');
              this.name = '';
              this.liability_type = 'Loan';
              this.liability_direction = 'debit';
              this.liability_amount = null;
              this.liability_date = null;
              this.interest = null;
              this.interest_period = 'monthly';
              this.iban = null;
              this.bic = null;
              this.account_number = null;
              this.virtual_balance = null;
              this.opening_balance = null;
              this.opening_balance_date = null;
              this.include_net_worth = true;
              this.active = true;
              this.notes = null;
              this.location = {};
            }
          })
          .catch(error => {
            this.submitting = false;
            this.parseErrors(error.response.data);
          });
    },
    parseErrors: function (errors) {
      this.errors = lodashClonedeep(this.defaultErrors);
      // console.log(errors);
      for (let i in errors.errors) {
        if (errors.errors.hasOwnProperty(i)) {
          this.errors[i] = errors.errors[i];
        }
        if('liability_start_date' === i) {
          this.errors.opening_balance_date = errors.errors[i];
        }
      }
    },
    getSubmission: function () {
      let submission = {
        "name": this.name,
        "type": this.type,
        "iban": this.iban,
        "bic": this.bic,
        "account_number": this.account_number,
        "currency_id": this.currency_id,
        "virtual_balance": this.virtual_balance,
        "active": this.active,
        "order": 31337,
        "include_net_worth": this.include_net_worth,
        "account_role": this.account_role,
        "notes": this.notes,
      };
      if ('liabilities' === this.type) {
        submission.liability_type = this.liability_type.toLowerCase();
        submission.interest = this.interest;
        submission.interest_period = this.interest_period;
        submission.liability_amount = this.liability_amount;
        submission.liability_start_date = this.liability_date;
        submission.liability_direction = this.liability_direction;
      }
      if ((null !== this.opening_balance || null !== this.opening_balance_date) && 'asset' === this.type) {
        submission.opening_balance = this.opening_balance;
        submission.opening_balance_date = this.opening_balance_date;
      }
      if('' === submission.opening_balance) {
        delete submission.opening_balance;
      }

      if ('asset' === this.type && 'ccAsset' === this.account_role) {
        submission.credit_card_type = 'monthlyFull';
        submission.monthly_payment_date = '2021-01-01';
      }
      if (Object.keys(this.location).length >= 3) {
        submission.longitude = this.location.lng;
        submission.latitude = this.location.lat;
        submission.zoom_level = this.location.zoomLevel;
      }

      return submission;
    }
  }
}
</script>

<style scoped>

</style><|MERGE_RESOLUTION|>--- conflicted
+++ resolved
@@ -238,12 +238,8 @@
 
       axios.post(url, submission)
           .then(response => {
-<<<<<<< HEAD
             this.errors = lodashClonedeep(this.defaultErrors);
             console.log('success!');
-=======
-            // console.log('success!');
->>>>>>> f03b0569
             this.returnedId = parseInt(response.data.data.id);
             this.returnedTitle = response.data.data.attributes.name;
             this.successMessage = this.$t('firefly.stored_new_account_js', {ID: this.returnedId, name: this.returnedTitle});
