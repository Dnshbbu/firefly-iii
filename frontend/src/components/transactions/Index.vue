<!--
  - Index.vue
  - Copyright (c) 2021 james@firefly-iii.org
  -
  - This file is part of Firefly III (https://github.com/firefly-iii).
  -
  - This program is free software: you can redistribute it and/or modify
  - it under the terms of the GNU Affero General Public License as
  - published by the Free Software Foundation, either version 3 of the
  - License, or (at your option) any later version.
  -
  - This program is distributed in the hope that it will be useful,
  - but WITHOUT ANY WARRANTY; without even the implied warranty of
  - MERCHANTABILITY or FITNESS FOR A PARTICULAR PURPOSE.  See the
  - GNU Affero General Public License for more details.
  -
  - You should have received a copy of the GNU Affero General Public License
  - along with this program.  If not, see <https://www.gnu.org/licenses/>.
  -->

<template>
  <div>
    <div class="row">
      <div class="col-lg-12 col-md-12 col-sm-12 col-xs-12">
        <b-pagination
            v-model="currentPage"
            :total-rows="total"
            :per-page="perPage"
            aria-controls="my-table"
        ></b-pagination>
      </div>
    </div>
    <div class="row">
      <div class="col-lg-12 col-md-12 col-sm-12 col-xs-12">
        <div class="card">
          <div class="card-body p-0">
            <b-table id="my-table" striped hover responsive="md" primary-key="key" :no-local-sorting="false"
                     :items="transactionRows" :fields="fields"
                     :per-page="perPage"
                     sort-icon-left
                     ref="table"
                     :current-page="currentPage"
                     :busy.sync="loading"
                     :sort-by.sync="sortBy"
                     :sort-desc.sync="sortDesc"
                     :sort-compare="tableSortCompare"
            >
              <template #table-busy>
                <span class="fa fa-spinner"></span>
              </template>
              <template #cell(type)="data">
                <span v-if="! data.item.split || data.item.split_parent === null">
                  <span class="fas fa-long-arrow-alt-right" v-if="'deposit' === data.item.type"></span>
                  <span class="fas fa-long-arrow-alt-left" v-else-if="'withdrawal' === data.item.type"></span>
                  <span class="fas fa-long-arrows-alt-h" v-else-if="'transfer' === data.item.type"></span>
                </span>
              </template>
              <template #cell(description)="data">
                <span><span class="fas fa-angle-right" v-if="data.item.split && data.item.split_parent !== null"></span></span>
                <a :class="false === data.item.active ? 'text-muted' : ''" :href="'./transactions/show/' + data.item.id" :title="data.value">{{
                    data.value
                  }}</a>
              </template>
              <template #cell(amount)="data">
                <span class="text-success" v-if="'deposit' === data.item.type">
                  {{ Intl.NumberFormat('en-US', {style: 'currency', currency: data.item.currency_code}).format(data.item.amount) }}
                </span>

                <span class="text-danger" v-else-if="'withdrawal' === data.item.type">
                  {{ Intl.NumberFormat('en-US', {style: 'currency', currency: data.item.currency_code}).format(-data.item.amount) }}
                </span>

                <span class="text-muted" v-else-if="'transfer' === data.item.type">
                  {{ Intl.NumberFormat('en-US', {style: 'currency', currency: data.item.currency_code}).format(data.item.amount) }}
                </span>
              </template>
              <template #cell(date)="data">
                {{ data.item.date_formatted }}
              </template>
              <template #cell(source_account)="data">
                <a :class="false === data.item.active ? 'text-muted' : ''" :href="'./accounts/show/' + data.item.source_id"
                   :title="data.item.source_name">{{ data.item.source_name }}</a>
              </template>
              <template #cell(destination_account)="data">
                <a :class="false === data.item.active ? 'text-muted' : ''" :href="'./accounts/show/' + data.item.destination_id"
                   :title="data.item.destination_name">{{ data.item.destination_name }}</a>
              </template>
              <template #cell(menu)="data">
                <div class="btn-group btn-group-sm" v-if="! data.item.split || data.item.split_parent === null">
                  <div class="dropdown">
                    <button class="btn btn-light btn-sm dropdown-toggle" type="button" :id="'dropdownMenuButton' + data.item.id" data-toggle="dropdown"
                            aria-haspopup="true" aria-expanded="false">
                      {{ $t('firefly.actions') }}
                    </button>
                    <div class="dropdown-menu" :aria-labelledby="'dropdownMenuButton' + data.item.id">
                      <a class="dropdown-item" :href="'./transactions/edit/' + data.item.id"><span class="fa fas fa-pencil-alt"></span> {{ $t('firefly.edit') }}</a>
                      <a class="dropdown-item" :href="'./transactions/delete/' + data.item.id"><span class="fa far fa-trash"></span> {{ $t('firefly.delete') }}</a>
                    </div>
                  </div>
                </div>
                <div class="btn btn-light btn-sm" v-if="data.item.split && data.item.split_parent === null && data.item.collapsed === true"
                     v-on:click="toggleCollapse(data.item)">
<<<<<<< HEAD
                  <i class="fa fa-caret-down"></i>
                  {{ $t('firefly.transaction_expand_split') }}
                </div>
                <div class="btn btn-light btn-sm" v-else-if="data.item.split && data.item.split_parent === null && data.item.collapsed === false"
                     v-on:click="toggleCollapse(data.item)">
                  <i class="fa fa-caret-up"></i>
                  {{ $t('firefly.transaction_collapse_split') }}
=======
                  <span class="fa fa-caret-down"></span>
                  Expand split
                </div>
                <div class="btn btn-light btn-sm" v-else-if="data.item.split && data.item.split_parent === null && data.item.collapsed === false"
                     v-on:click="toggleCollapse(data.item)">
                  <span class="fa fa-caret-up"></span>
                  Collapse split
>>>>>>> f4d6d8ef
                </div>
              </template>
              <template #cell(category)="data">
                {{ data.item.category_name }}
              </template>
            </b-table>
          </div>
          <div class="card-footer">
            <a :href="'./transactions/create/' + type" class="btn btn-success"
               :title="$t('firefly.create_new_transaction')">{{ $t('firefly.create_new_transaction') }}</a>
            <a href="#" class="btn btn-info"><span class="fas fa-sync"></span></a>
          </div>
        </div>
      </div>
    </div>
    <div class="row">
      <div class="col-lg-12 col-md-12 col-sm-12 col-xs-12">
        <b-pagination
            v-model="currentPage"
            :total-rows="total"
            :per-page="perPage"
            aria-controls="my-table"
        ></b-pagination>
      </div>
    </div>
  </div>
</template>

<script>

import {mapGetters} from "vuex";
import format from "date-fns/format";
import {setup} from 'axios-cache-adapter';
import {configureAxios} from "../../shared/forageStore";

export default {
  name: "Index",
  data() {
    return {
      transactions: [],
      transactionRows: [],
      type: 'all',
      downloaded: false,
      loading: false,
      ready: false,
      fields: [],
      currentPage: 1,
      perPage: 5,
      total: 1,
      sortBy: 'order',
      sortDesc: false,
      api: null,
      sortableOptions: {
        disabled: false,
        chosenClass: 'is-selected',
        onEnd: null
      },
      sortable: null
    }
  },
  watch: {
    storeReady: function () {
      this.getTransactionList();
    },
    start: function () {
      this.getTransactionList();
    },
    end: function () {
      this.getTransactionList();
    },
    activeFilter: function (value) {
      this.filterAccountList();
    }
  },
  computed: {
    ...mapGetters('root', ['listPageSize']),
    ...mapGetters('dashboard/index', ['start', 'end',]),
    'indexReady': function () {
      return null !== this.start && null !== this.end && null !== this.listPageSize && this.ready;
    },
    cardTitle: function () {
      return this.$t('firefly.' + this.type + '_transactions');
    }
  },
  created() {
    let pathName = window.location.pathname;
    let parts = pathName.split('/');
    this.type = parts[parts.length - 1];
    this.perPage = this.listPageSize ?? 51;
    console.log('Per page: ' + this.perPage);

    let params = new URLSearchParams(window.location.search);
    this.currentPage = params.get('page') ? parseInt(params.get('page')) : 1;
    this.updateFieldList();
    this.ready = true;

    // make object thing:
    let token = document.head.querySelector('meta[name="csrf-token"]');
    this.api = setup(
        {
          // `axios` options
          //baseURL: './',
          headers: {'X-CSRF-TOKEN': token.content, 'X-James': 'yes'},

          // `axios-cache-adapter` options
          cache: {
            maxAge: 15 * 60 * 1000,
            readHeaders: false,
            exclude: {
              query: false,
            },
            debug: true
          }
        });
  },
  methods: {
    updateFieldList: function () {
      this.fields = [
        {key: 'type', label: ' ', sortable: false},
        {key: 'description', label: this.$t('list.description'), sortable: true},
        {key: 'amount', label: this.$t('list.amount'), sortable: true},
        {key: 'date', label: this.$t('list.date'), sortable: true},
        {key: 'source_name', label: this.$t('list.source_account'), sortable: true},
        {key: 'destination_name', label: this.$t('list.destination_account'), sortable: true},
        {key: 'category_name', label: this.$t('list.category'), sortable: true},
        {key: 'menu', label: ' ', sortable: false},
      ];
    },
    getTransactionList: function () {
      console.log('getTransactionList()');
      if (this.indexReady && !this.loading && !this.downloaded) {
        console.log('Index ready, not loading and not already downloaded. Reset.');
        this.loading = true;
        this.perPage = this.listPageSize ?? 51;
        this.transactions = [];
        this.transactionRows = [];
        this.downloadTransactionList(1);
      }
    },
    downloadTransactionList: function (page) {
      console.log('downloadTransactionList(' + page + ')');
      configureAxios().then(async (api) => {
        let startStr = format(this.start, 'y-MM-dd');
        let endStr = format(this.end, 'y-MM-dd');
        api.get('./api/v1/transactions?type=' + this.type + '&page=' + page + "&start=" + startStr + "&end=" + endStr)
            .then(response => {

                    //let currentPage = parseInt(response.data.meta.pagination.current_page);
                    //let totalPages = parseInt(response.data.meta.pagination.total_pages);
                    this.total = parseInt(response.data.meta.pagination.total);
                    //console.log('total is ' + this.total);
                    this.transactions.push(...response.data.data);
                    // if (currentPage < totalPage) {
                    //   let nextPage = currentPage + 1;
                    //   this.downloadTransactionList(nextPage);
                    // }
                    // if (currentPage >= totalPage) {
                    // console.log('Looks like all downloaded.');
                    this.downloaded = true;
                    this.createTransactionRows();
                    // }

                  }
            );
      });
    },
    createTransactionRows: function () {
      this.transactionRows = [];
      for (let i in this.transactions) {
        let transaction = this.transactions[i];
        let transactionRow = this.getTransactionRow(transaction, 0);
        this.transactionRows.push(transactionRow);

        if (transaction.attributes.transactions.length > 1) {
          transactionRow.description = transaction.attributes.group_title;
          transactionRow.split = true;
          transactionRow.collapsed = transaction.collapsed === true || transaction.collapsed === undefined;
          transactionRow.amount = transaction.attributes.transactions
              .map(transaction => Number(transaction.amount))
              .reduce((sum, n) => sum + n);
          transactionRow.source_name = '';
          transactionRow.source_id = '';
          transactionRow.destination_name = '';
          transactionRow.destination_id = '';

          if (!transactionRow.collapsed) {
            for (let i = 0; i < transaction.attributes.transactions.length; i++) {
              let splitTransactionRow = this.getTransactionRow(transaction, i);
              splitTransactionRow.key = splitTransactionRow.id + "." + i
              splitTransactionRow.split = true;
              splitTransactionRow.split_index = i + 1;
              splitTransactionRow.split_parent = transactionRow;
              this.transactionRows.push(splitTransactionRow);
            }
          }
        }
      }

      this.loading = false;
    },
    getTransactionRow(transaction, index) {
      let transactionRow = {};
      let currentTransaction = transaction.attributes.transactions[index];

      transactionRow.key = transaction.id;
      transactionRow.id = transaction.id;
      transactionRow.type = currentTransaction.type;
      transactionRow.description = currentTransaction.description;
      transactionRow.amount = currentTransaction.amount;
      transactionRow.currency_code = currentTransaction.currency_code;
      transactionRow.date = new Date(currentTransaction.date);
      transactionRow.date_formatted = format(transactionRow.date, this.$t('config.month_and_day_fns'));
      transactionRow.source_name = currentTransaction.source_name;
      transactionRow.source_id = currentTransaction.source_id;
      transactionRow.destination_name = currentTransaction.destination_name;
      transactionRow.destination_id = currentTransaction.destination_id;
      transactionRow.category_id = currentTransaction.category_id;
      transactionRow.category_name = currentTransaction.category_name;
      transactionRow.split = false;
      transactionRow.split_index = 0;
      transactionRow.split_parent = null;

      return transactionRow;
    },
    toggleCollapse: function (row) {
      let transaction = this.transactions.filter(transaction => transaction.id === row.id)[0];
      if (transaction.collapsed === undefined) {
        transaction.collapsed = false;
      } else {
        transaction.collapsed = !transaction.collapsed;
      }
      this.createTransactionRows();
    },
    tableSortCompare: function (aRow, bRow, key, sortDesc, formatter, compareOptions, compareLocale) {
      let a = aRow[key]
      let b = bRow[key]

      if (aRow.id === bRow.id) {
        // Order split transactions normally when compared to each other, except always put the header first
        if (aRow.split_parent === null) {
          return sortDesc ? 1 : -1;
        } else if (bRow.split_parent === null) {
          return sortDesc ? -1 : 1;
        }
      } else {
        // Sort split transactions based on their parent when compared to other transactions
        if (aRow.split && aRow.split_parent !== null) {
          a = aRow.split_parent[key]
        }
        if (bRow.split && bRow.split_parent !== null) {
          b = bRow.split_parent[key]
        }
      }

      if (
          (typeof a === 'number' && typeof b === 'number') ||
          (a instanceof Date && b instanceof Date)
      ) {
        // If both compared fields are native numbers or both are native dates
        return a < b ? -1 : a > b ? 1 : 0
      } else {
        // Otherwise stringify the field data and use String.prototype.localeCompare
        return toString(a).localeCompare(toString(b), compareLocale, compareOptions)
      }

      function toString(value) {
        if (value === null || typeof value === 'undefined') {
          return ''
        } else if (value instanceof Object) {
          return Object.keys(value)
              .sort()
              .map(key => toString(value[key]))
              .join(' ')
        } else {
          return String(value)
        }
      }
    },
  },
}
</script><|MERGE_RESOLUTION|>--- conflicted
+++ resolved
@@ -100,7 +100,6 @@
                 </div>
                 <div class="btn btn-light btn-sm" v-if="data.item.split && data.item.split_parent === null && data.item.collapsed === true"
                      v-on:click="toggleCollapse(data.item)">
-<<<<<<< HEAD
                   <i class="fa fa-caret-down"></i>
                   {{ $t('firefly.transaction_expand_split') }}
                 </div>
@@ -108,15 +107,6 @@
                      v-on:click="toggleCollapse(data.item)">
                   <i class="fa fa-caret-up"></i>
                   {{ $t('firefly.transaction_collapse_split') }}
-=======
-                  <span class="fa fa-caret-down"></span>
-                  Expand split
-                </div>
-                <div class="btn btn-light btn-sm" v-else-if="data.item.split && data.item.split_parent === null && data.item.collapsed === false"
-                     v-on:click="toggleCollapse(data.item)">
-                  <span class="fa fa-caret-up"></span>
-                  Collapse split
->>>>>>> f4d6d8ef
                 </div>
               </template>
               <template #cell(category)="data">
