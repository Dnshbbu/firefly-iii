# Change Log
All notable changes to this project will be documented in this file.
This project adheres to [Semantic Versioning](http://semver.org/).

<<<<<<< HEAD
## 4.8.0

Lots of changes
- No more export function
- updated api


## [4.7.17.1 (API 0.9.2)] - 2019-07-15
=======
## [4.7.17.2 (API 0.9.2)] - 2019-07-15
>>>>>>> a70b7cc7

- XSS bug in budget title.

## [4.7.17 (API 0.9.2)] - 2019-03-17

### Added
- Support for Norwegian!

### Changed
- Clear cache during install routine.
- Add Firefly III version number to install routine.

### Removed
- Initial release.

### Fixed
- [Issue 2159](https://github.com/firefly-iii/firefly-iii/issues/2159) Bad redirect due to Laravel upgrade.
- [Issue 2166](https://github.com/firefly-iii/firefly-iii/issues/2166) Importer had some issues with distinguishing double transfers.
- [Issue 2167](https://github.com/firefly-iii/firefly-iii/issues/2167) New LDAP package gave some configuration changes.
- [Issue 2173](https://github.com/firefly-iii/firefly-iii/issues/2173) Missing class when generating 2FA codes.

## [4.7.16 (API 0.9.2)] - 2019-03-08

4.7.16 was released to fix a persistent issue with broken user preferences.

### Changed

- Firefly III now uses Laravel 5.8.

## [4.7.15 (API 0.9.2)] - 2019-03-02

4.7.15 was released to fix some issues upgrading from older versions.

### Added
- [Issue 2128](https://github.com/firefly-iii/firefly-iii/issues/2128) Support for Postgres SSL

### Changed
- [Issue 2120](https://github.com/firefly-iii/firefly-iii/issues/2120) Add a missing meta tag, thanks to @lastlink
- Search is a lot faster now.

### Fixed
- [Issue 2125](https://github.com/firefly-iii/firefly-iii/issues/2125) Decryption issues during upgrade
- [Issue 2130](https://github.com/firefly-iii/firefly-iii/issues/2130) Fixed database migrations and rollbacks.
- [Issue 2135](https://github.com/firefly-iii/firefly-iii/issues/2135) Date fixes in transaction overview

## [4.7.14 (API 0.9.2)] - 2019-02-24

4.7.14 was released to fix an issue with the Composer installation script.

## [4.7.13 (API 0.9.2)] - 2019-02-23

4.7.13 was released to fix an issue that affected the Softaculous build.

### Added
- A routine has been added that warns about transactions with a 0.00 amount.

### Changed
- PHP maximum execution time is now 600 seconds in the Docker image.
- Moved several files outside of the root of Firefly III

### Fixed
- Fix issue where missing preference breaks the database upgrade.
- [Issue 2100](https://github.com/firefly-iii/firefly-iii/issues/2100) Mass edit transactions results in a reset of the date.

## [4.7.12 (API 0.9.2)] - 2019-02-16

4.7.12 was released to fix several shortcomings in v4.7.11's Docker image. Those in turn were caused by me. My apologies.

### Changed
- [Issue 2085](https://github.com/firefly-iii/firefly-iii/issues/2085) Upgraded the LDAP code. To keep using LDAP, set the `LOGIN_PROVIDER` to `ldap`.

### Fixed
- [Issue 2061](https://github.com/firefly-iii/firefly-iii/issues/2061) Some users reported empty update popups. 
- [Issue 2070](https://github.com/firefly-iii/firefly-iii/issues/2070) A cache issue prevented rules from being applied correctly.
- [Issue 2071](https://github.com/firefly-iii/firefly-iii/issues/2071) Several issues with Postgres and date values with time zone information in them.
- [Issue 2081](https://github.com/firefly-iii/firefly-iii/issues/2081) Rules were not being applied when importing using FinTS.
- [Issue 2082](https://github.com/firefly-iii/firefly-iii/issues/2082) The mass-editor changed all dates to today.

## [4.7.11 (API 0.9.2)] - 2019-02-10
### Added
- Experimental audit logging channel to track important events (separate from debug logging).

### Changed
- [Issue 2003](https://github.com/firefly-iii/firefly-iii/issues/2003), [issue 2006](https://github.com/firefly-iii/firefly-iii/issues/2006) Transactions can be stored with a timestamp. The user-interface does not support this yet. But the API does.
- Docker image tags a new manifest for arm and amd64.

### Removed
- [skuzzle](https://github.com/skuzzle) removed an annoying console.log statement.

### Fixed
- [Issue 2048](https://github.com/firefly-iii/firefly-iii/issues/2048) Fix "Are you sure?" popup, thanks to @nescafe2002!
- [Issue 2049](https://github.com/firefly-iii/firefly-iii/issues/2049) Empty preferences would crash Firefly III.
- [Issue 2052](https://github.com/firefly-iii/firefly-iii/issues/2052) Rules could not auto-covert to liabilities.
- Webbased upgrade routine will also decrypt the database.
- Last use date for categories was off.

### API
- The `date`-field in any transaction object now returns a ISO 8601 timestamp instead of a date.
 

## [4.7.10] - 2019-02-03
### Added
- [Issue 2037](https://github.com/firefly-iii/firefly-iii/issues/2037) Added some new magic keywords to reports.
- Added a new currency exchange rate service, [ratesapi.io](https://ratesapi.io/), that does not require expensive API keys. Built by [@BoGnY](https://github.com/BoGnY).
- Added Chinese Traditional translations. Thanks!

### Changed
- [Issue 1977](https://github.com/firefly-iii/firefly-iii/issues/1977) Docker image now includes memcached support
- [Issue 2031](https://github.com/firefly-iii/firefly-iii/issues/2031) A new generic debit/credit indicator for imports.
- The new Docker image no longer has the capability to run cron jobs, and will no longer generate your recurring transactions for you. This has been done to simplify the build and make sure your Docker container runs one service, as it should. To set up a cron job for your new Docker container, [check out the documentation](https://docs.firefly-iii.org/en/latest/installation/cronjob.html).
- Due to a change in the database structure, this upgrade will reset your preferences. Sorry about that.

### Deprecated
- I will no longer accept PR's that introduce new currencies.

### Removed
- Firefly III no longer encrypts the database and will [decrypt the database](https://github.com/firefly-iii/help/wiki/Database-encryption) on its first run.

### Fixed
- [Issue 1923](https://github.com/firefly-iii/firefly-iii/issues/1923) Broken window position for date picker.
- [Issue 1967](https://github.com/firefly-iii/firefly-iii/issues/1967) Attachments were hidden in bill view.
- [Issue 1927](https://github.com/firefly-iii/firefly-iii/issues/1927) It was impossible to make recurring transactions skip.
- [Issue 1929](https://github.com/firefly-iii/firefly-iii/issues/1929) Fix the recurring transactions calendar overview.
- [Issue 1933](https://github.com/firefly-iii/firefly-iii/issues/1933) Fixed a bug that made it impossible to authenticate to FreeIPA servers.
- [Issue 1938](https://github.com/firefly-iii/firefly-iii/issues/1938) The importer can now handle the insane way Postbank (DE) formats its numbers.
- [Issue 1942](https://github.com/firefly-iii/firefly-iii/issues/1942) Favicons are relative so Scriptaculous installations work better.
- [Issue 1944](https://github.com/firefly-iii/firefly-iii/issues/1944) Make sure that the search allows you to mass-select transactions.
- [Issue 1945](https://github.com/firefly-iii/firefly-iii/issues/1945) Slight UI change so the drop-down menu renders better.
- [Issue 1955](https://github.com/firefly-iii/firefly-iii/issues/1955) Fixed a bug in the category report.
- [Issue 1968](https://github.com/firefly-iii/firefly-iii/issues/1968) The yearly range would jump to 1-Jan / 1-Jan instead of 1-Jan / 31-Dec
- [Issue 1975](https://github.com/firefly-iii/firefly-iii/issues/1975) Fixed explanation for missing credit card liabilities.
- [Issue 1979](https://github.com/firefly-iii/firefly-iii/issues/1979) Make sure tags are trimmed.
- [Issue 1983](https://github.com/firefly-iii/firefly-iii/issues/1983) Could not use your favorite decimal separator.
- [Issue 1989](https://github.com/firefly-iii/firefly-iii/issues/1989) Bug in YNAB importer forced you to select all accounts.
- [Issue 1990](https://github.com/firefly-iii/firefly-iii/issues/1990) Rule description was invisible in edit screen.
- [Issue 1996](https://github.com/firefly-iii/firefly-iii/issues/1996) Deleted budget would inadvertently also hide transactions.
- [Issue 2001](https://github.com/firefly-iii/firefly-iii/issues/2001) Various issues with tag chart view.
- [Issue 2009](https://github.com/firefly-iii/firefly-iii/issues/2009) Could not change recurrence back to "forever".
- [Issue 2033](https://github.com/firefly-iii/firefly-iii/issues/2033) Longitude can go from -180 to 180.
- [Issue 2034](https://github.com/firefly-iii/firefly-iii/issues/2034) Rules were not being triggered in mass-edit.
- [Issue 2043](https://github.com/firefly-iii/firefly-iii/issues/2043) In rare instances the repetition of a recurring transaction was displayed incorrectly.
- Fixed broken translations in the recurring transactions overview.
- When you create a recurring transfer you make make it fill (or empty) a piggy bank. This was not working, despite a fix in 4.7.8.
- Fixed a bug where the importer would not be capable of creating new currencies.
- Rule trigger tester would skip the amount.

### Security
- OAuth2 form can now submit back to original requester.

### API (0.9.1)
- Submitting transactions with a disabled currency will auto-enable the currency.
- The documentation now states that "Deposit" is a possible return when you get a transaction.
- "savingAsset" was incorrectly documented as "savingsAsset".
- Account endpoint can now return type "reconciliation" and "initial-balance" correctly.
- New API endpoint under `/summary/basic` that gives you a basic overview of the user's finances.
- New API endpoints under `/chart/*` to allow you to render charts.
- `/accounts/x/transactions` now supports the limit query parameter.
- `/budgets/x/transactions` now supports the limit query parameter.
- `/available_budgets` now supports custom start and end date parameters.
- New endpoint `/preferences/prefName` to retrieve a single preference.
- Added field `account_name` to all piggy banks.
- New tag cloud in API.


See the [API docs](https://api-docs.firefly-iii.org/) for more information.

## [4.7.9] - 2018-12-25
### Added
- [Issue 1622](https://github.com/firefly-iii/firefly-iii/issues/1622) Can now unlink a transaction from a bill.
- [Issue 1848](https://github.com/firefly-iii/firefly-iii/issues/1848) Added support for the Swiss Franc.

### Changed
- [Issue 1828](https://github.com/firefly-iii/firefly-iii/issues/1828) Focus on fields for easy access.
- [Issue 1859](https://github.com/firefly-iii/firefly-iii/issues/1859) Warning when seeding database.
- Completely rewritten API. Check out the documentation [here](https://api-docs.firefly-iii.org/).
- Currencies can now be enabled and disabled, making for cleaner views.
- You can disable the `X-Frame-Options` header if this is necessary.
- New fancy favicons.
- Updated and improved docker build.
- Firefly III has been translated into Chinese (Traditional).


### Removed
- Docker build no longer builds its own cURL.

### Fixed
- [Issue 1607](https://github.com/firefly-iii/firefly-iii/issues/1607) [issue 1857](https://github.com/firefly-iii/firefly-iii/issues/1857) [issue 1895](https://github.com/firefly-iii/firefly-iii/issues/1895) Improved bunq import and added support for auto-savings.
- [Issue 1766](https://github.com/firefly-iii/firefly-iii/issues/1766) Extra commands so cache dir is owned by www user.
- [Issue 1811](https://github.com/firefly-iii/firefly-iii/issues/1811) 404 when generating report without options.
- [Issue 1835](https://github.com/firefly-iii/firefly-iii/issues/1835) Strange debug popup removed.
- [Issue 1840](https://github.com/firefly-iii/firefly-iii/issues/1840) Error when exporting data.
- [Issue 1857](https://github.com/firefly-iii/firefly-iii/issues/1857) Bunq import words again (see above).
- [Issue 1858](https://github.com/firefly-iii/firefly-iii/issues/1858) SQL errors when importing CSV.
- [Issue 1861](https://github.com/firefly-iii/firefly-iii/issues/1861) Period navigator was broken.
- [Issue 1864](https://github.com/firefly-iii/firefly-iii/issues/1864) First description was empty on split transactions.
- [Issue 1865](https://github.com/firefly-iii/firefly-iii/issues/1865) Bad math when showing categories.
- [Issue 1868](https://github.com/firefly-iii/firefly-iii/issues/1868) Fixes to FinTS import.
- [Issue 1872](https://github.com/firefly-iii/firefly-iii/issues/1872) Some images had 404's.
- [Issue 1877](https://github.com/firefly-iii/firefly-iii/issues/1877) Several encryption / decryption issues.
- [Issue 1878](https://github.com/firefly-iii/firefly-iii/issues/1878) Wrong nav links
- [Issue 1884](https://github.com/firefly-iii/firefly-iii/issues/1884) Budget API improvements (see above)
- [Issue 1888](https://github.com/firefly-iii/firefly-iii/issues/1888) Transaction API improvements (see above)
- [Issue 1890](https://github.com/firefly-iii/firefly-iii/issues/1890) Fixes in Bills API
- [Issue 1891](https://github.com/firefly-iii/firefly-iii/issues/1891) Typo fixed.
- [Issue 1893](https://github.com/firefly-iii/firefly-iii/issues/1893) Update piggies from recurring transactions.
- [Issue 1898](https://github.com/firefly-iii/firefly-iii/issues/1898) Bug in tag report.
- [Issue 1901](https://github.com/firefly-iii/firefly-iii/issues/1901) Redirect when cloning transactions.
- [Issue 1909](https://github.com/firefly-iii/firefly-iii/issues/1909) Date range fixes.
- [Issue 1916](https://github.com/firefly-iii/firefly-iii/issues/1916) Date range fixes.

## [4.7.8] - 2018-10-28
### Added
- [Issue 1005](https://github.com/firefly-iii/firefly-iii/issues/1005) You can now configure Firefly III to use LDAP. 
- [Issue 1071](https://github.com/firefly-iii/firefly-iii/issues/1071) You can execute transaction rules using the command line (so you can cronjob it)
- [Issue 1108](https://github.com/firefly-iii/firefly-iii/issues/1108) You can now reorder budgets.
- [Issue 1159](https://github.com/firefly-iii/firefly-iii/issues/1159) The ability to import transactions from FinTS-enabled banks.
- [Issue 1727](https://github.com/firefly-iii/firefly-iii/issues/1727) You can now use SFTP as storage for uploads and exports.
- [Issue 1733](https://github.com/firefly-iii/firefly-iii/issues/1733) You can configure Firefly III not to send emails with transaction information in them.



### Changed
- [Issue 1040](https://github.com/firefly-iii/firefly-iii/issues/1040) Fixed various things that would not scale properly in the past.
- [Issue 1771](https://github.com/firefly-iii/firefly-iii/issues/1771) A link to the transaction that fits the bill.
- [Issue 1800](https://github.com/firefly-iii/firefly-iii/issues/1800) Icon updated to match others.
- MySQL database connection now forces the InnoDB to be used.

### Fixed
- [Issue 1583](https://github.com/firefly-iii/firefly-iii/issues/1583) Some times recurring transactions would not fire.
- [Issue 1607](https://github.com/firefly-iii/firefly-iii/issues/1607) Problems with the bunq API, finally solved?! (I feel like a clickbait YouTube video now)
- [Issue 1698](https://github.com/firefly-iii/firefly-iii/issues/1698) Certificate problems in the Docker container
- [Issue 1751](https://github.com/firefly-iii/firefly-iii/issues/1751) Bug in autocomplete
- [Issue 1760](https://github.com/firefly-iii/firefly-iii/issues/1760) Tag report bad math
- [Issue 1765](https://github.com/firefly-iii/firefly-iii/issues/1765) API inconsistencies for piggy banks.
- [Issue 1774](https://github.com/firefly-iii/firefly-iii/issues/1774) Integer exception in SQLite databases
- [Issue 1775](https://github.com/firefly-iii/firefly-iii/issues/1775) Heroku now supports all locales
- [Issue 1778](https://github.com/firefly-iii/firefly-iii/issues/1778) More autocomplete problems fixed
- [Issue 1747](https://github.com/firefly-iii/firefly-iii/issues/1747) Rules now stop at the right moment.
- [Issue 1781](https://github.com/firefly-iii/firefly-iii/issues/1781) Problems when creating new rules.
- [Issue 1784](https://github.com/firefly-iii/firefly-iii/issues/1784) Can now create a liability with an empty balance.
- [Issue 1785](https://github.com/firefly-iii/firefly-iii/issues/1785) Redirect error
- [Issue 1790](https://github.com/firefly-iii/firefly-iii/issues/1790) Show attachments for bills.
- [Issue 1792](https://github.com/firefly-iii/firefly-iii/issues/1792) Mention excluded accounts.
- [Issue 1798](https://github.com/firefly-iii/firefly-iii/issues/1798) Could not recreate deleted piggy banks
- [Issue 1805](https://github.com/firefly-iii/firefly-iii/issues/1805) Fixes when handling foreign currencies
- [Issue 1807](https://github.com/firefly-iii/firefly-iii/issues/1807) Also decrypt deleted records.
- [Issue 1812](https://github.com/firefly-iii/firefly-iii/issues/1812) Fix in transactions API
- [Issue 1815](https://github.com/firefly-iii/firefly-iii/issues/1815) Opening balance account name can now be translated.
- [Issue 1830](https://github.com/firefly-iii/firefly-iii/issues/1830) Multi-user in a single browser could leak autocomplete data.

## [4.7.7] - 2018-10-01

This version of Firefly III requires PHP 7.2. I've already started using several features from 7.2. Please make sure you upgrade.

### Added
- [Issue 954](https://github.com/firefly-iii/firefly-iii/issues/954) Some additional view chart ranges
- [Issue 1710](https://github.com/firefly-iii/firefly-iii/issues/1710) Added a new currency ([hamuz](https://github.com/hamuz)) 
- Transactions will now store (in the database) how they were created.

### Changed
- [Issue 907](https://github.com/firefly-iii/firefly-iii/issues/907) Better and more options on the transaction list.
- [Issue 1450](https://github.com/firefly-iii/firefly-iii/issues/1450) Add a rule to change the type of a transaction automagically
- [Issue 1701](https://github.com/firefly-iii/firefly-iii/issues/1701) Fix reference to PHP executable ([hertzg](https://github.com/hertzg))
- Budget limits have currency information, for future expansion.
- Some charts and pages can handle multiple currencies better.
- New GA code for those who use it.

### Removed
- The credit card liability type has been removed.

### Fixed
- [Issue 896](https://github.com/firefly-iii/firefly-iii/issues/896) Better redirection when coming from deleted objects.
- [Issue 1519](https://github.com/firefly-iii/firefly-iii/issues/1519) Fix autocomplete tags
- [Issue 1607](https://github.com/firefly-iii/firefly-iii/issues/1607) Some fixes for the bunq api calls
- [Issue 1650](https://github.com/firefly-iii/firefly-iii/issues/1650) Add a negated amount column for CSV imports ([hamuz](https://github.com/hamuz))
- [Issue 1658](https://github.com/firefly-iii/firefly-iii/issues/1658) Make font heavy again.
- [Issue 1660](https://github.com/firefly-iii/firefly-iii/issues/1660) Add a negated amount column for CSV imports ([hamuz](https://github.com/hamuz))
- [Issue 1667](https://github.com/firefly-iii/firefly-iii/issues/1667) Fix pie charts
- [Issue 1668](https://github.com/firefly-iii/firefly-iii/issues/1668) YNAB iso_code fix
- [Issue 1670](https://github.com/firefly-iii/firefly-iii/issues/1670) Fix piggy bank API error
- [Issue 1671](https://github.com/firefly-iii/firefly-iii/issues/1671) More options for liability accounts.
- [Issue 1673](https://github.com/firefly-iii/firefly-iii/issues/1673) Fix reconciliation issues.
- [Issue 1675](https://github.com/firefly-iii/firefly-iii/issues/1675) Wrong sum in tag report.
- [Issue 1679](https://github.com/firefly-iii/firefly-iii/issues/1679) Change type of a transaction wouldn't trigger rules.
- [Issue 1682](https://github.com/firefly-iii/firefly-iii/issues/1682) Add liability accounts to transaction conversion
- [Issue 1683](https://github.com/firefly-iii/firefly-iii/issues/1683) See matching transaction showed transfers twice.
- [Issue 1685](https://github.com/firefly-iii/firefly-iii/issues/1685) fix autocomplete for rules
- [Issue 1690](https://github.com/firefly-iii/firefly-iii/issues/1690) Missing highlighted button in intro popup
- [Issue 1691](https://github.com/firefly-iii/firefly-iii/issues/1691) No mention of liabilities in demo text
- [Issue 1695](https://github.com/firefly-iii/firefly-iii/issues/1695) Small fixes in bills pages.
- [Issue 1708](https://github.com/firefly-iii/firefly-iii/issues/1708) Fix by [mathieupost](https://github.com/mathieupost) for bunq
- [Issue 1709](https://github.com/firefly-iii/firefly-iii/issues/1709) Fix oauth buttons 
- [Issue 1712](https://github.com/firefly-iii/firefly-iii/issues/1712) Double slash fix by [hamuz](https://github.com/hamuz)
- [Issue 1719](https://github.com/firefly-iii/firefly-iii/issues/1719) Add missing accounts to API
- [Issue 1720](https://github.com/firefly-iii/firefly-iii/issues/1720) Fix validation for transaction type.
- [Issue 1723](https://github.com/firefly-iii/firefly-iii/issues/1723) API broken for currency exchange rates.
- [Issue 1728](https://github.com/firefly-iii/firefly-iii/issues/1728) Fix problem with transaction factory.
- [Issue 1729](https://github.com/firefly-iii/firefly-iii/issues/1729) Fix bulk transaction editor
- [Issue 1731](https://github.com/firefly-iii/firefly-iii/issues/1731) API failure for budget limits.

### Security
- Secure headers now allow Mapbox and the 2FA QR code.

## [4.7.6.2] - 2018-09-03
### Fixed
- Docker file builds again.
- Fix CSS of OAuth2 authorization view.

## [4.7.6.1] - 2018-09-02
### Fixed
- An issue where I switched variables from the Docker `.env` file to the normal `.env` file and vice versa -- breaking both.
- [Issue 1649](https://github.com/firefly-iii/firefly-iii/issues/1649) 2FA QR code would not show up due to very strict security policy headers
- Docker build gave a cURL error whenever it runs PHP commands.

## [4.7.6] - 2018-09-02
### Added
- [Issue 145](https://github.com/firefly-iii/firefly-iii/issues/145) You can now download transactions from YNAB.
- [Issue 306](https://github.com/firefly-iii/firefly-iii/issues/306) You can now add liabilities to Firefly III.
- [Issue 740](https://github.com/firefly-iii/firefly-iii/issues/740) Various charts are now currency aware.
- [Issue 833](https://github.com/firefly-iii/firefly-iii/issues/833) Bills can use non-default currencies.
- [Issue 1578](https://github.com/firefly-iii/firefly-iii/issues/1578) Firefly III will notify you if the cron job hasn't fired.
- [Issue 1623](https://github.com/firefly-iii/firefly-iii/issues/1623) New transactions will link back from the success message.
- [Issue 1624](https://github.com/firefly-iii/firefly-iii/issues/1624) transactions will link to the object.
- You can call the cron job over the web now (see docs).
- You don't need to call the cron job every minute any more.
- Various charts are now red/green to signify income and expenses.
- Option to add or remove accounts from the net worth calculations.

### Deprecated
- This will be the last release on PHP 7.1. Future versions will require PHP 7.2.

### Fixed
- [Issue 1460](https://github.com/firefly-iii/firefly-iii/issues/1460) Downloading transactions from bunq should go more smoothly.
- [Issue 1464](https://github.com/firefly-iii/firefly-iii/issues/1464) Fixed the docker file to work on Raspberry Pi's.
- [Issue 1540](https://github.com/firefly-iii/firefly-iii/issues/1540) The Docker file now has a working cron job for recurring transactions.
- [Issue 1564](https://github.com/firefly-iii/firefly-iii/issues/1564) Fix double transfers when importing from bunq.
- [Issue 1575](https://github.com/firefly-iii/firefly-iii/issues/1575) Some views would give a XSRF token warning
- [Issue 1576](https://github.com/firefly-iii/firefly-iii/issues/1576) Fix assigning budgets
- [Issue 1580](https://github.com/firefly-iii/firefly-iii/issues/1580) Missing string for translation
- [Issue 1581](https://github.com/firefly-iii/firefly-iii/issues/1581) Expand help text
- [Issue 1584](https://github.com/firefly-iii/firefly-iii/issues/1584) Link to administration is back.
- [Issue 1586](https://github.com/firefly-iii/firefly-iii/issues/1586) Date fields in import were mislabeled.
- [Issue 1593](https://github.com/firefly-iii/firefly-iii/issues/1593) Link types are translatable.
- [Issue 1594](https://github.com/firefly-iii/firefly-iii/issues/1594) Very long breadcrumbs are weird.
- [Issue 1598](https://github.com/firefly-iii/firefly-iii/issues/1598) Fix budget calculations.
- [Issue 1597](https://github.com/firefly-iii/firefly-iii/issues/1597) Piggy banks are always inactive.
- [Issue 1605](https://github.com/firefly-iii/firefly-iii/issues/1605) System will ignore foreign currency setting if user doesn't indicate the amount.
- [Issue 1608](https://github.com/firefly-iii/firefly-iii/issues/1608) Spelling error in command line import.
- [Issue 1609](https://github.com/firefly-iii/firefly-iii/issues/1609) Link to budgets page was absolute.
- [Issue 1615](https://github.com/firefly-iii/firefly-iii/issues/1615) Fix currency bug in transactions.
- [Issue 1616](https://github.com/firefly-iii/firefly-iii/issues/1616) Fix null pointer exception in pie charts.
- [Issue 1617](https://github.com/firefly-iii/firefly-iii/issues/1617) Fix for complex tag names in URL's.
- [Issue 1620](https://github.com/firefly-iii/firefly-iii/issues/1620) Fixed index reference in API.
- [Issue 1639](https://github.com/firefly-iii/firefly-iii/issues/1639) Firefly III trusts the Heroku load balancer, fixing deployment on Heroku.
- [Issue 1642](https://github.com/firefly-iii/firefly-iii/issues/1642) Fix issue with split journals.
- [Issue 1643](https://github.com/firefly-iii/firefly-iii/issues/1643) Fix reconciliation issue.
- Users can no longer give income a budget.
- Fix bug in Spectre import.
- Heroku would not make you owner.
- The rule "tester" will now also take the "strict"-checkbox into account.
 
### Security
- Add `.htaccess` files to all public directories.
- New secure headers will make Firefly III slightly more secure.

## [4.7.5.3] - 2017-07-28
### Added
- Many updated French translations thanks to [@bubka](https://crowdin.com/profile/bubka).

### Fixed
- [Issue 1527](https://github.com/firefly-iii/firefly-iii/issues/1527), fixed views for transactions without a budget.
- [Issue 1553](https://github.com/firefly-iii/firefly-iii/issues/1553), report could not handle transactions before the first one in the system.
- [Issue 1549](https://github.com/firefly-iii/firefly-iii/issues/1549) update a budget will also update any rules that refer to that budget.
- [Issue 1530](https://github.com/firefly-iii/firefly-iii/issues/1530), fix issue with bill chart.
- [Issue 1563](https://github.com/firefly-iii/firefly-iii/issues/1563), fix piggy bank suggested amount
- [Issue 1571](https://github.com/firefly-iii/firefly-iii/issues/1571), fix OAuth in Sandstorm
- [Issue 1568](https://github.com/firefly-iii/firefly-iii/issues/1568), bug in Sandstorm user code.
- [Issue 1569](https://github.com/firefly-iii/firefly-iii/issues/1569), optimized Sandstorm build by [ocdtrekkie](https://github.com/ocdtrekkie)
- Fixed a bug where transfers would be stored inversely when using the CSV import.
- Retired the "Rabobank description"-fix, because it is no longer necessary.
- Fixed a bug where users could not delete budget limits in the API.
- Piggy bank notes are visible again.

## [4.7.5.2] - 2017-07-28
This version was superseeded by v4.7.5.3 because of a critical bug in the proxy-middleware.

## [4.7.5.1] - 2018-07-14
### Fixed
- [Issue 1531](https://github.com/firefly-iii/firefly-iii/issues/1531), the database routine incorrectly reports empty categories.
- [Issue 1532](https://github.com/firefly-iii/firefly-iii/issues/1532), broken dropdown for autosuggest things.
- [Issue 1533](https://github.com/firefly-iii/firefly-iii/issues/1533), fix where the import could not import category names.
- [Issue 1538](https://github.com/firefly-iii/firefly-iii/issues/1538), fix a bug where Spectre would not work when ignoring rules.
- [Issue 1542](https://github.com/firefly-iii/firefly-iii/issues/1542), fix a bug where the importer was incapable of generating new currencies.
- [Issue 1541](https://github.com/firefly-iii/firefly-iii/issues/1541), no longer ignore composer.lock in Docker ignore.
- Bills are stored inactive.

## [4.7.5] - 2018-07-02
### Added
- A new feature called "recurring transactions" that will make Firefly III automatically create transactions for you.
- New API end points for attachments, available budgets, budgets, budget limits, categories, configuration, currency exchange rates, journal links, link types, piggy banks, preferences, recurring transactions, rules, rule groups and tags.
- Added support for YunoHost.

### Changed
- The 2FA secret is visible so you can type it into 2FA apps.
- Bunq and Spectre imports will now ask to apply rules.
- Sandstorm users can now make API keys.

### Fixed
- Various typo's in the English translations. [issue 1493](https://github.com/firefly-iii/firefly-iii/issues/1493)
- Bug where Spectre was never called [issue 1492](https://github.com/firefly-iii/firefly-iii/issues/1492)
- Clear cache after journal is created through API [issue 1483](https://github.com/firefly-iii/firefly-iii/issues/1483)
- Make sure docker directories exist [issue 1500](https://github.com/firefly-iii/firefly-iii/issues/1500)
- Broken link to bill edit [issue 1505](https://github.com/firefly-iii/firefly-iii/issues/1505)
- Several bugs in the editing of split transactions [issue 1509](https://github.com/firefly-iii/firefly-iii/issues/1509)
- Import routine ignored formatting of several date fields [issue 1510](https://github.com/firefly-iii/firefly-iii/issues/1510)
- Piggy bank events now show the correct currency [issue 1446](https://github.com/firefly-iii/firefly-iii/issues/1446)
- Inactive accounts are no longer suggested [issue 1463](https://github.com/firefly-iii/firefly-iii/issues/1463)
- Some income / expense charts are less confusing [issue 1518](https://github.com/firefly-iii/firefly-iii/issues/1518)
- Validation bug in multi-currency create view [issue 1521](https://github.com/firefly-iii/firefly-iii/issues/1521)
- Bug where imported transfers would be stored incorrectly.

## [4.7.4] - 2015-06-03
### Added
- [Issue 1409](https://github.com/firefly-iii/firefly-iii/issues/1409), add Indian Rupee and explain that users can do this themselves [issue 1413](https://github.com/firefly-iii/firefly-iii/issues/1413)
- [Issue 1445](https://github.com/firefly-iii/firefly-iii/issues/1445), upgrade Curl in Docker image.
- [Issue 1386](https://github.com/firefly-iii/firefly-iii/issues/1386), quick links to often used pages.
- [Issue 1405](https://github.com/firefly-iii/firefly-iii/issues/1405), show proposed amount to piggy banks.
- [Issue 1416](https://github.com/firefly-iii/firefly-iii/issues/1416), ability to delete lost attachments.

### Changed
- A completely rewritten import routine that can handle bunq (thanks everybody for testing!), CSV files and Spectre. Please make sure you read about this at http://bit.ly/FF3-new-import
- [Issue 1392](https://github.com/firefly-iii/firefly-iii/issues/1392), explicitly mention rules are inactive (when they are).
- [Issue 1406](https://github.com/firefly-iii/firefly-iii/issues/1406), bill conversion to rules will be smarter about the rules they create.

### Fixed
- [Issue 1369](https://github.com/firefly-iii/firefly-iii/issues/1369), you can now properly order piggy banks again.
- [Issue 1389](https://github.com/firefly-iii/firefly-iii/issues/1389), null-pointer in the import routine.
- [Issue 1400](https://github.com/firefly-iii/firefly-iii/issues/1400), missing translation.
- [Issue 1403](https://github.com/firefly-iii/firefly-iii/issues/1403), bill would always be marked as inactive in edit screen.
- [Issue 1418](https://github.com/firefly-iii/firefly-iii/issues/1418), missing note text on bill page.
- Export routine would break when encountering un-decryptable files.
- [Issue 1425](https://github.com/firefly-iii/firefly-iii/issues/1425), empty fields when edit multiple transactions at once.
- [Issue 1449](https://github.com/firefly-iii/firefly-iii/issues/1449), bad calculations in "budget left to spend" view.
- [Issue 1451](https://github.com/firefly-iii/firefly-iii/issues/1451), same but in another view.
- [Issue 1453](https://github.com/firefly-iii/firefly-iii/issues/1453), same as [issue 1403](https://github.com/firefly-iii/firefly-iii/issues/1403).
- [Issue 1455](https://github.com/firefly-iii/firefly-iii/issues/1455), could add income to a budget.
- [Issue 1442](https://github.com/firefly-iii/firefly-iii/issues/1442), issues with editing a split deposit.
- [Issue 1452](https://github.com/firefly-iii/firefly-iii/issues/1452), date range problems with tags.
- [Issue 1458](https://github.com/firefly-iii/firefly-iii/issues/1458), same for transactions.


### Security
- [Issue 1415](https://github.com/firefly-iii/firefly-iii/issues/1415), will email you when OAuth2 keys are generated.


## [4.7.3.2] - 2018-05-16
### Fixed
- Forgot to increase the version number :(.


## [4.7.3.1] - 2018-05-14
### Fixed
- Fixed a critical bug where the rules-engine would fire inadvertently.

## [4.7.3] - 2018-04-29
### Added
- Currency added to API
- Firfely III will also generate a cash wallet for new users.
- Can now reset Spectre and bunq settings
- Docker file has a time zone
- Allow database connection to be configured in Docker file
- Can now view and edit attachments in edit-screen
- User can visit hidden `/attachments` page
- [Issue 1356](https://github.com/firefly-iii/firefly-iii/issues/1356): Budgets will show the remaining amount per day
- [Issue 1367](https://github.com/firefly-iii/firefly-iii/issues/1367): Rules now come in strict and non-strict mode.
- Added a security.txt
- More support for trusted proxies

### Changed
- Improved edit routine for split transactions.
- Upgrade routine can handle `proc_close` being disabled.
- Bills now use rules to match transactions, making it more flexible.
- [Issue 1328](https://github.com/firefly-iii/firefly-iii/issues/1328): piggy banks no have a more useful chart.
- Spectre API upgraded to v4
- Move to MariaDB ([issue 1366](https://github.com/firefly-iii/firefly-iii/issues/1366))
- Piggy banks take currency from parent account ([issue 1334](https://github.com/firefly-iii/firefly-iii/issues/1334))

### Deprecated
- [Issue 1341](https://github.com/firefly-iii/firefly-iii/issues/1341): Removed depricated command from dockerfile

### Fixed
- Several issues with docker image ([issue 1320](https://github.com/firefly-iii/firefly-iii/issues/1320), [issue 1382](https://github.com/firefly-iii/firefly-iii/issues/1382)).
- Fix giant tags and division by zero ([issue 1325](https://github.com/firefly-iii/firefly-iii/issues/1325) and others)
- Several issues with bunq import ([issue 1352](https://github.com/firefly-iii/firefly-iii/issues/1352), [issue 1330](https://github.com/firefly-iii/firefly-iii/issues/1330), [issue 1378](https://github.com/firefly-iii/firefly-iii/issues/1378), [issue 1380](https://github.com/firefly-iii/firefly-iii/issues/1380))
- [Issue 1246](https://github.com/firefly-iii/firefly-iii/issues/1246): date picker is internationalised
- [Issue 1327](https://github.com/firefly-iii/firefly-iii/issues/1327): fix formattting issues in piggy banks
- [Issue 1348](https://github.com/firefly-iii/firefly-iii/issues/1348): 500 error in API
- [Issue 1349](https://github.com/firefly-iii/firefly-iii/issues/1349): Errors in import routine
- Several fixes for (multi-currency) reconciliation ([issue 1336](https://github.com/firefly-iii/firefly-iii/issues/1336), [issue 1363](https://github.com/firefly-iii/firefly-iii/issues/1363))
- [Issue 1353](https://github.com/firefly-iii/firefly-iii/issues/1353): return NULL values in range-indicator

## [4.7.2.2] - 2018-04-04
### Fixed
- Bug in split transaction edit routine
- Piggy bank percentage was very specific.
- Logging in Slack is easier to config.
- [Issue 1312](https://github.com/firefly-iii/firefly-iii/issues/1312) Import broken for ING accounts
- [Issue 1313](https://github.com/firefly-iii/firefly-iii/issues/1313) Error when creating new asset account
- [Issue 1317](https://github.com/firefly-iii/firefly-iii/issues/1317) Forgot an include :(

## [4.7.2.1] - 2018-04-02
### Fixed
- Null pointer exception in transaction overview.
- Installations running in subdirs were incapable of creating OAuth tokens.
- OAuth keys were not created in all cases.

## [4.7.2] - 2018-04-01
### Added
- [Issue 1123](https://github.com/firefly-iii/firefly-iii/issues/1123) First browser based update routine.
- Add support for Italian.
- [Issue 1232](https://github.com/firefly-iii/firefly-iii/issues/1232) Allow user to specify Docker database port.
- [Issue 1197](https://github.com/firefly-iii/firefly-iii/issues/1197) Beter account list overview 
- [Issue 1202](https://github.com/firefly-iii/firefly-iii/issues/1202) Some budgetary warnings 
- [Issue 1284](https://github.com/firefly-iii/firefly-iii/issues/1284) Experimental support for bunq import
- [Issue 1248](https://github.com/firefly-iii/firefly-iii/issues/1248) Ability to import BIC, ability to import SEPA fields. 
- [Issue 1102](https://github.com/firefly-iii/firefly-iii/issues/1102) Summary line for bills 
- More info to debug page.
- [Issue 1186](https://github.com/firefly-iii/firefly-iii/issues/1186) You can see the latest account balance in CRUD forms 
- Add Kubernetes YAML files, kindly created by a FF3 user.

### Changed
- [Issue 1244](https://github.com/firefly-iii/firefly-iii/issues/1244) Better line for "today" marker and add it to other chart as well ([issue 1214](https://github.com/firefly-iii/firefly-iii/issues/1214))
- [Issue 1219](https://github.com/firefly-iii/firefly-iii/issues/1219) Languages in dropdown 
- [Issue 1189](https://github.com/firefly-iii/firefly-iii/issues/1189) Inactive accounts get removed from net worth 
- [Issue 1220](https://github.com/firefly-iii/firefly-iii/issues/1220) Attachment description and notes migrated to just "notes". 
- [Issue 1236](https://github.com/firefly-iii/firefly-iii/issues/1236) Multi currency balance box 
- [Issue 1240](https://github.com/firefly-iii/firefly-iii/issues/1240) Better overview for accounts. 
- [Issue 1292](https://github.com/firefly-iii/firefly-iii/issues/1292) Removed some charts from the "all"-overview of budgets and categories 
- [Issue 1245](https://github.com/firefly-iii/firefly-iii/issues/1245) Improved recognition of IBANs 
- Improved import routine.
- Update notifier will wait three days before notifying users.
- [Issue 1300](https://github.com/firefly-iii/firefly-iii/issues/1300) Virtual balance of credit cards does not count for net worth 
- [Issue 1247](https://github.com/firefly-iii/firefly-iii/issues/1247) Can now see overspent amount 
- [Issue 1221](https://github.com/firefly-iii/firefly-iii/issues/1221) Upgrade to Laravel 5.6 
- [Issue 1187](https://github.com/firefly-iii/firefly-iii/issues/1187) Updated the password verifier to use Troy Hunt's new API 
- Revenue chart is now on frontpage permanently
- [Issue 1153](https://github.com/firefly-iii/firefly-iii/issues/1153) 2FA settings are in your profile now 
- [Issue 1227](https://github.com/firefly-iii/firefly-iii/issues/1227) Can set the timezone in config or in Docker 

### Fixed
- [Issue 1294](https://github.com/firefly-iii/firefly-iii/issues/1294) Ability to link a transaction to itself 
- Correct reference to journal description in split form.
- [Issue 1234](https://github.com/firefly-iii/firefly-iii/issues/1234) Fix budget page issues in SQLite 
- [Issue 1262](https://github.com/firefly-iii/firefly-iii/issues/1262) Can now use double and epty headers in CSV files 
- [Issue 1258](https://github.com/firefly-iii/firefly-iii/issues/1258) Fixed a possible date mismatch in piggy banks
- [Issue 1283](https://github.com/firefly-iii/firefly-iii/issues/1283) Bulk delete was broken 
- [Issue 1293](https://github.com/firefly-iii/firefly-iii/issues/1293) Layout problem with notes 
- [Issue 1257](https://github.com/firefly-iii/firefly-iii/issues/1257) Improve transaction lists query count 
- [Issue 1291](https://github.com/firefly-iii/firefly-iii/issues/1291) Fixer IO problems 
- [Issue 1239](https://github.com/firefly-iii/firefly-iii/issues/1239) Could not edit expense or revenue accounts ([issue 1298](https://github.com/firefly-iii/firefly-iii/issues/1298)) 
- [Issue 1297](https://github.com/firefly-iii/firefly-iii/issues/1297) Could not convert to withdrawal 
- [Issue 1226](https://github.com/firefly-iii/firefly-iii/issues/1226) Category overview in default report shows no income. 
- Various other bugs and problems ([issue 1198](https://github.com/firefly-iii/firefly-iii/issues/1198), [issue 1213](https://github.com/firefly-iii/firefly-iii/issues/1213), [issue 1237](https://github.com/firefly-iii/firefly-iii/issues/1237), [issue 1238](https://github.com/firefly-iii/firefly-iii/issues/1238), [issue 1199](https://github.com/firefly-iii/firefly-iii/issues/1199), [issue 1200](https://github.com/firefly-iii/firefly-iii/issues/1200))

### Security
- Fixed an issue with token validation on the command line.

## [4.7.1] - 2018-03-04
### Added
- A brand new API. Read about it in the [documentation](http://firefly-iii.readthedocs.io/en/latest/).
- Add support for Spanish. [issue 1194](https://github.com/firefly-iii/firefly-iii/issues/1194)
- Some custom preferences are selected by default for a better user experience.
- Some new currencies [issue 1211](https://github.com/firefly-iii/firefly-iii/issues/1211)

### Fixed
- Fixed [issue 1155](https://github.com/firefly-iii/firefly-iii/issues/1155) (reported by [ndandanov](https://github.com/ndandanov))
- [Issue 1156](https://github.com/firefly-iii/firefly-iii/issues/1156) [issue 1182](https://github.com/firefly-iii/firefly-iii/issues/1182) and other issues related to SQLite databases.
- Multi-page budget overview was broken (reported by [jinformatique](https://github.com/jinformatique))
- Importing CSV files with semi-colons in them did not work [issue 1172](https://github.com/firefly-iii/firefly-iii/issues/1172) [issue 1183](https://github.com/firefly-iii/firefly-iii/issues/1183) [issue 1210](https://github.com/firefly-iii/firefly-iii/issues/1210)
- Could not use account number that was in use by a deleted account [issue 1174](https://github.com/firefly-iii/firefly-iii/issues/1174) 
- Fixed spelling error that lead to 404's [issue 1175](https://github.com/firefly-iii/firefly-iii/issues/1175) [issue 1190](https://github.com/firefly-iii/firefly-iii/issues/1190)
- Fixed tag autocomplete [issue 1178](https://github.com/firefly-iii/firefly-iii/issues/1178)
- Better links for "new transaction" buttons [issue 1185](https://github.com/firefly-iii/firefly-iii/issues/1185)
- Cache errors in budget charts [issue 1192](https://github.com/firefly-iii/firefly-iii/issues/1192)
- Deleting transactions that are linked to other other transactions would lead to errors [issue 1209](https://github.com/firefly-iii/firefly-iii/issues/1209)

## [4.7.0] - 2018-01-31
### Added
- Support for Russian and Portuguese (Brazil)
- Support for the Spectre API (Salt Edge)
- Many strings now translatable thanks to [Nik-vr](https://github.com/Nik-vr) ([issue 1118](https://github.com/firefly-iii/firefly-iii/issues/1118), [issue 1116](https://github.com/firefly-iii/firefly-iii/issues/1116), [issue 1109](https://github.com/firefly-iii/firefly-iii/issues/1109), )
- Many buttons to quickly create stuff
- Sum of tables in reports, requested by [MacPaille](https://github.com/MacPaille) ([issue 1106](https://github.com/firefly-iii/firefly-iii/issues/1106))
- Future versions of Firefly III will notify you there is a new version, as suggested by [8bitgentleman](https://github.com/8bitgentleman) in [issue 1050](https://github.com/firefly-iii/firefly-iii/issues/1050)
- Improved net worth box [issue 1101](https://github.com/firefly-iii/firefly-iii/issues/1101) ([Nik-vr](https://github.com/Nik-vr))
- Nice dropdown in transaction list [issue 1082](https://github.com/firefly-iii/firefly-iii/issues/1082)
- Better support for local fonts thanks to [devlearner](https://github.com/devlearner) ([issue 1145](https://github.com/firefly-iii/firefly-iii/issues/1145))
- Improve attachment support and view capabilities (suggested by [trinhit](https://github.com/trinhit) in [issue 1146](https://github.com/firefly-iii/firefly-iii/issues/1146))

### Changed
- Whole new [read me file](https://github.com/firefly-iii/firefly-iii/blob/master/readme.md), [new end user documentation](https://firefly-iii.readthedocs.io/en/latest/) and an [updated website](https://www.firefly-iii.org/)!
- Many charts and info-blocks now scale property ([issue 989](https://github.com/firefly-iii/firefly-iii/issues/989) and [issue 1040](https://github.com/firefly-iii/firefly-iii/issues/1040))

### Fixed
- Charts work in IE thanks to [devlearner](https://github.com/devlearner) ([issue 1107](https://github.com/firefly-iii/firefly-iii/issues/1107))
- Various fixes in import routine
- Bug that left charts empty ([issue 1088](https://github.com/firefly-iii/firefly-iii/issues/1088)), reported by various users amongst which [jinformatique](https://github.com/jinformatique)
- [Issue 1124](https://github.com/firefly-iii/firefly-iii/issues/1124), as reported by [gavu](https://github.com/gavu)
- [Issue 1125](https://github.com/firefly-iii/firefly-iii/issues/1125), as reported by [gavu](https://github.com/gavu)
- [Issue 1126](https://github.com/firefly-iii/firefly-iii/issues/1126), as reported by [gavu](https://github.com/gavu)
- [Issue 1131](https://github.com/firefly-iii/firefly-iii/issues/1131), as reported by [dp87](https://github.com/dp87)
- [Issue 1129](https://github.com/firefly-iii/firefly-iii/issues/1129), as reported by [gavu](https://github.com/gavu)
- [Issue 1132](https://github.com/firefly-iii/firefly-iii/issues/1132), as reported by [gavu](https://github.com/gavu)
- Issue with cache in Sandstorm ([issue 1130](https://github.com/firefly-iii/firefly-iii/issues/1130))
- [Issue 1134](https://github.com/firefly-iii/firefly-iii/issues/1134)
- [Issue 1140](https://github.com/firefly-iii/firefly-iii/issues/1140)
- [Issue 1141](https://github.com/firefly-iii/firefly-iii/issues/1141), reported by [ErikFontanel](https://github.com/ErikFontanel)
- [Issue 1142](https://github.com/firefly-iii/firefly-iii/issues/1142)

### Security
- Removed many access rights from the demo user

## [4.6.13] - 2018-01-06
### Added
- [Issue 1074](https://github.com/firefly-iii/firefly-iii/issues/1074), suggested by [MacPaille](https://github.com/MacPaille)
- [Issue 1077](https://github.com/firefly-iii/firefly-iii/issues/1077), suggested by [wtercato](https://github.com/wtercato)
- Bulk edit of transactions thanks to [vicmosin](https://github.com/vicmosin) ([issue 1078](https://github.com/firefly-iii/firefly-iii/issues/1078))
- Support for Turkish.
- [Issue 1090](https://github.com/firefly-iii/firefly-iii/issues/1090), suggested by [Findus23](https://github.com/Findus23)
- [Issue 1097](https://github.com/firefly-iii/firefly-iii/issues/1097), suggested by [kelvinhammond](https://github.com/kelvinhammond)
- [Issue 1093](https://github.com/firefly-iii/firefly-iii/issues/1093), suggested by [jinformatique](https://github.com/jinformatique)
- [Issue 1098](https://github.com/firefly-iii/firefly-iii/issues/1098), suggested by [Nik-vr](https://github.com/Nik-vr)

### Fixed
- [Issue 972](https://github.com/firefly-iii/firefly-iii/issues/972), reported by [pjotrvdh](https://github.com/pjotrvdh)
- [Issue 1079](https://github.com/firefly-iii/firefly-iii/issues/1079), reported by [gavu](https://github.com/gavu)
- [Issue 1080](https://github.com/firefly-iii/firefly-iii/issues/1080), reported by [zjean](https://github.com/zjean)
- [Issue 1083](https://github.com/firefly-iii/firefly-iii/issues/1083), reported by [skuzzle](https://github.com/skuzzle)
- [Issue 1085](https://github.com/firefly-iii/firefly-iii/issues/1085), reported by [nicoschreiner](https://github.com/nicoschreiner)
- [Issue 1087](https://github.com/firefly-iii/firefly-iii/issues/1087), reported by [4oo4](https://github.com/4oo4)
- [Issue 1089](https://github.com/firefly-iii/firefly-iii/issues/1089), reported by [robin5210](https://github.com/robin5210)
- [Issue 1092](https://github.com/firefly-iii/firefly-iii/issues/1092), reported by [kelvinhammond](https://github.com/kelvinhammond)
- [Issue 1096](https://github.com/firefly-iii/firefly-iii/issues/1096), reported by [wtercato](https://github.com/wtercato)

## [4.6.12] - 2017-12-31
### Added
- Support for Indonesian.
- New report, see [issue 384](https://github.com/firefly-iii/firefly-iii/issues/384)
- [Issue 964](https://github.com/firefly-iii/firefly-iii/issues/964) as suggested by [gavu](https://github.com/gavu)

### Changed
- Greatly improved Docker support and documentation.

### Fixed
- [Issue 1046](https://github.com/firefly-iii/firefly-iii/issues/1046), as reported by [pkoziol](https://github.com/pkoziol)
- [Issue 1047](https://github.com/firefly-iii/firefly-iii/issues/1047), as reported by [pkoziol](https://github.com/pkoziol)
- [Issue 1048](https://github.com/firefly-iii/firefly-iii/issues/1048), as reported by [webence](https://github.com/webence)
- [Issue 1049](https://github.com/firefly-iii/firefly-iii/issues/1049), as reported by [nicoschreiner](https://github.com/nicoschreiner) 
- [Issue 1015](https://github.com/firefly-iii/firefly-iii/issues/1015), as reported by a user on Tweakers.net
- [Issue 1056](https://github.com/firefly-iii/firefly-iii/issues/1056), as reported by [repercussion](https://github.com/repercussion) 
- [Issue 1061](https://github.com/firefly-iii/firefly-iii/issues/1061), as reported by [Meizikyn](https://github.com/Meizikyn)
- [Issue 1045](https://github.com/firefly-iii/firefly-iii/issues/1045), as reported by [gavu](https://github.com/gavu)
- First code for [issue 1040](https://github.com/firefly-iii/firefly-iii/issues/1040) ([simonsmiley](https://github.com/simonsmiley))
- [Issue 1059](https://github.com/firefly-iii/firefly-iii/issues/1059), as reported by [4oo4](https://github.com/4oo4)
- [Issue 1063](https://github.com/firefly-iii/firefly-iii/issues/1063), as reported by [pkoziol](https://github.com/pkoziol)
- [Issue 1064](https://github.com/firefly-iii/firefly-iii/issues/1064), as reported by [pkoziol](https://github.com/pkoziol)
- [Issue 1066](https://github.com/firefly-iii/firefly-iii/issues/1066), reported by [wtercato](https://github.com/wtercato)


## [4.6.11.1] - 2017-12-08
### Added
- Import routine can scan for matching bills, [issue 956](https://github.com/firefly-iii/firefly-iii/issues/956)

### Changed
- Import will no longer scan for rules, this has become optional. Originally suggested in [issue 956](https://github.com/firefly-iii/firefly-iii/issues/956) by [gavu](https://github.com/gavu) 
- [Issue 1033](https://github.com/firefly-iii/firefly-iii/issues/1033), as reported by [Jumanjii](https://github.com/Jumanjii)
- [Issue 1033](https://github.com/firefly-iii/firefly-iii/issues/1034), as reported by [Aquariu](https://github.com/Aquariu)
- Extra admin check for [issue 1039](https://github.com/firefly-iii/firefly-iii/issues/1039), as reported by [ocdtrekkie](https://github.com/ocdtrekkie)

### Fixed
- Missing translations ([issue 1026](https://github.com/firefly-iii/firefly-iii/issues/1026)), as reported by [gavu](https://github.com/gavu) and [zjean](https://github.com/zjean)
- [Issue 1028](https://github.com/firefly-iii/firefly-iii/issues/1028), reported by [zjean](https://github.com/zjean)
- [Issue 1029](https://github.com/firefly-iii/firefly-iii/issues/1029), reported by [zjean](https://github.com/zjean)
- [Issue 1030](https://github.com/firefly-iii/firefly-iii/issues/1030), as reported by [Traxxi](https://github.com/Traxxi)
- [Issue 1036](https://github.com/firefly-iii/firefly-iii/issues/1036), as reported by [webence](https://github.com/webence)
- [Issue 1038](https://github.com/firefly-iii/firefly-iii/issues/1038), as reported by [gavu](https://github.com/gavu)

## [4.6.11] - 2017-11-30
### Added
- A debug page at `/debug` for easier debug.
- Strings translatable (see [issue 976](https://github.com/firefly-iii/firefly-iii/issues/976)), thanks to [Findus23](https://github.com/Findus23)
- Even more strings are translatable (and translated), thanks to [pkoziol](https://github.com/pkoziol) (see [issue 979](https://github.com/firefly-iii/firefly-iii/issues/979))
- Reconciliation of accounts ([issue 736](https://github.com/firefly-iii/firefly-iii/issues/736)), as requested by [kristophr](https://github.com/kristophr) and several others

### Changed
- Extended currency list, as suggested by [emuhendis](https://github.com/emuhendis) in [issue 994](https://github.com/firefly-iii/firefly-iii/issues/994)
- [Issue 996](https://github.com/firefly-iii/firefly-iii/issues/996) as suggested by [dp87](https://github.com/dp87)

### Removed
- Disabled Heroku support until I get it working again.

### Fixed
- [Issue 980](https://github.com/firefly-iii/firefly-iii/issues/980), reported by [Tim-Frensch](https://github.com/Tim-Frensch)
- [Issue 987](https://github.com/firefly-iii/firefly-iii/issues/987), reported by [gavu](https://github.com/gavu)
- [Issue 988](https://github.com/firefly-iii/firefly-iii/issues/988), reported by [gavu](https://github.com/gavu)
- [Issue 992](https://github.com/firefly-iii/firefly-iii/issues/992), reported by [ncicovic](https://github.com/ncicovic)
- [Issue 993](https://github.com/firefly-iii/firefly-iii/issues/993), reported by [gavu](https://github.com/gavu)
- [Issue 997](https://github.com/firefly-iii/firefly-iii/issues/997), reported by [gavu](https://github.com/gavu)
- [Issue 1000](https://github.com/firefly-iii/firefly-iii/issues/1000), reported by [xpfgsyb](https://github.com/xpfgsyb)
- [Issue 1001](https://github.com/firefly-iii/firefly-iii/issues/1001), reported by [gavu](https://github.com/gavu)
- [Issue 1002](https://github.com/firefly-iii/firefly-iii/issues/1002), reported by [ursweiss](https://github.com/ursweiss)
- [Issue 1003](https://github.com/firefly-iii/firefly-iii/issues/1003), reported by [ursweiss](https://github.com/ursweiss)
- [Issue 1004](https://github.com/firefly-iii/firefly-iii/issues/1004), reported by [Aquariu](https://github.com/Aquariu)
- [Issue 1010](https://github.com/firefly-iii/firefly-iii/issues/1010)
- [Issue 1014](https://github.com/firefly-iii/firefly-iii/issues/1014), reported by [ursweiss](https://github.com/ursweiss)
- [Issue 1016](https://github.com/firefly-iii/firefly-iii/issues/1016)
- [Issue 1024](https://github.com/firefly-iii/firefly-iii/issues/1024), reported by [gavu](https://github.com/gavu)
- [Issue 1025](https://github.com/firefly-iii/firefly-iii/issues/1025), reported by [gavu](https://github.com/gavu)


## [4.6.10] - 2017-11-03
### Added
- Greatly expanded Docker support thanks to [alazare619](https://github.com/alazare619)
- [Issue 967](https://github.com/firefly-iii/firefly-iii/issues/967), thanks to [Aquariu](https://github.com/Aquariu)

### Changed
- Improved Sandstorm support.

### Fixed
- [Issue 963](https://github.com/firefly-iii/firefly-iii/issues/963), as reported by [gavu](https://github.com/gavu)
- [Issue 970](https://github.com/firefly-iii/firefly-iii/issues/970), as reported by [gavu](https://github.com/gavu)
- [Issue 971](https://github.com/firefly-iii/firefly-iii/issues/971), as reported by [gavu](https://github.com/gavu)
- Various Sandstorm.io related issues.

## [4.6.9] - 2017-10-22
### Added
- Firefly III is now available on the [Sandstorm.io](https://apps.sandstorm.io/app/uws252ya9mep4t77tevn85333xzsgrpgth8q4y1rhknn1hammw70) market.
- Issue template
- Pull request template
- Clean up routine to remove double budget limits (see [issue 932](https://github.com/firefly-iii/firefly-iii/issues/932))

### Changed
- Changed license to GPLv3.

### Fixed
- [Issue 895](https://github.com/firefly-iii/firefly-iii/issues/895), as reported by [gavu](https://github.com/gavu)
- [Issue 902](https://github.com/firefly-iii/firefly-iii/issues/902), as reported by [gavu](https://github.com/gavu)
- [Issue 916](https://github.com/firefly-iii/firefly-iii/issues/916), as reported by [gavu](https://github.com/gavu)
- [Issue 942](https://github.com/firefly-iii/firefly-iii/issues/942), as reported by [pkoziol](https://github.com/pkoziol)
- [Issue 943](https://github.com/firefly-iii/firefly-iii/issues/943), as reported by [aclex](https://github.com/aclex)
- [Issue 944](https://github.com/firefly-iii/firefly-iii/issues/944), as reported by [gavu](https://github.com/gavu)
- [Issue 932](https://github.com/firefly-iii/firefly-iii/issues/932), as reported by [nicoschreiner](https://github.com/nicoschreiner)
- [Issue 933](https://github.com/firefly-iii/firefly-iii/issues/933), as reported by [nicoschreiner](https://github.com/nicoschreiner)

## [4.6.8] - 2017-10-15
### Added
- Verify routine will check if deposits have a budget (they shouldn't).
- New translations!

### Changed
- Changed docker files for [issue 919](https://github.com/firefly-iii/firefly-iii/issues/919) and [issue 915](https://github.com/firefly-iii/firefly-iii/issues/915)

### Fixed
- [Issue 917](https://github.com/firefly-iii/firefly-iii/issues/917), as reported by [Wr0ngName](https://github.com/Wr0ngName)
- Rules can no longer set a budget for a transfer or a deposit ([issue 916](https://github.com/firefly-iii/firefly-iii/issues/916))
- Fixed [issue 925](https://github.com/firefly-iii/firefly-iii/issues/925), [issue 928](https://github.com/firefly-iii/firefly-iii/issues/928) as reported by [dzaikos](https://github.com/dzaikos) and [DeltaKiloz](https://github.com/DeltaKiloz)
- A fix for [issue 926](https://github.com/firefly-iii/firefly-iii/issues/926), as reported by [Aquariu](https://github.com/Aquariu)

## [4.6.7] - 2017-10-09
### Added
- [Issue 872](https://github.com/firefly-iii/firefly-iii/issues/872), reported [gavu](https://github.com/gavu)

### Fixed
- [Issue 878](https://github.com/firefly-iii/firefly-iii/issues/878), fixed by [Findus23](https://github.com/Findus23)
- [Issue 881](https://github.com/firefly-iii/firefly-iii/issues/881), reported by [nicoschreiner](https://github.com/nicoschreiner)
- [Issue 884](https://github.com/firefly-iii/firefly-iii/issues/884), by [gavu](https://github.com/gavu)
- [Issue 840](https://github.com/firefly-iii/firefly-iii/issues/840), reported by [MacPaille](https://github.com/MacPaille)
- [Issue 882](https://github.com/firefly-iii/firefly-iii/issues/882), reported by [nicoschreiner](https://github.com/nicoschreiner)
- [Issue 891](https://github.com/firefly-iii/firefly-iii/issues/891), [issue 892](https://github.com/firefly-iii/firefly-iii/issues/892), reported by [nicoschreiner](https://github.com/nicoschreiner)
- [Issue 891](https://github.com/firefly-iii/firefly-iii/issues/891), reported by [gavu](https://github.com/gavu)
- [Issue 827](https://github.com/firefly-iii/firefly-iii/issues/827), fixed by [pkoziol](https://github.com/pkoziol)
- [Issue 903](https://github.com/firefly-iii/firefly-iii/issues/903), fixed by [hduijn](https://github.com/hduijn)
- [Issue 904](https://github.com/firefly-iii/firefly-iii/issues/904), reported by [gavu](https://github.com/gavu)
- [Issue 910](https://github.com/firefly-iii/firefly-iii/issues/910), reported by [gavu](https://github.com/gavu)
- [Issue 911](https://github.com/firefly-iii/firefly-iii/issues/911), reported by [gavu](https://github.com/gavu)
- [Issue 915](https://github.com/firefly-iii/firefly-iii/issues/915), reported by [TomWis97](https://github.com/TomWis97)
- [Issue 917](https://github.com/firefly-iii/firefly-iii/issues/917), reported by [Wr0ngName](https://github.com/Wr0ngName)

## [4.6.6] - 2017-09-30
### Added
- [Issue 826](https://github.com/firefly-iii/firefly-iii/issues/826), reported by [pkoziol](https://github.com/pkoziol).
- [Issue 855](https://github.com/firefly-iii/firefly-iii/issues/855), by [ms32035](https://github.com/ms32035)
- [Issue 786](https://github.com/firefly-iii/firefly-iii/issues/786), by [SmilingWorlock](https://github.com/SmilingWorlock)
- [Issue 875](https://github.com/firefly-iii/firefly-iii/issues/875), by [gavu](https://github.com/gavu)
- [Issue 834](https://github.com/firefly-iii/firefly-iii/issues/834), by [gavu](https://github.com/gavu) (and others)


### Changed
- Upgraded to Laravel 5.5
- Add version parameter to CSS and JS files
- [Issue 823](https://github.com/firefly-iii/firefly-iii/issues/823), [issue 824](https://github.com/firefly-iii/firefly-iii/issues/824) fixed Docker config by [DieBauer](https://github.com/DieBauer)

### Fixed
- [Issue 830](https://github.com/firefly-iii/firefly-iii/issues/830)
- [Issue 822](https://github.com/firefly-iii/firefly-iii/issues/822), reported by [gazben](https://github.com/gazben)
- [Issue 827](https://github.com/firefly-iii/firefly-iii/issues/827), reported by [pkoziol](https://github.com/pkoziol)
- [Issue 835](https://github.com/firefly-iii/firefly-iii/issues/835), reported by [gavu](https://github.com/gavu)
- [Issue 836](https://github.com/firefly-iii/firefly-iii/issues/836), reported by [pkoziol](https://github.com/pkoziol)
- [Issue 838](https://github.com/firefly-iii/firefly-iii/issues/838), reported by [gavu](https://github.com/gavu)
- [Issue 839](https://github.com/firefly-iii/firefly-iii/issues/839), reported by [gavu](https://github.com/gavu)
- [Issue 843](https://github.com/firefly-iii/firefly-iii/issues/843), reported by [gavu](https://github.com/gavu)
- [Issue 837](https://github.com/firefly-iii/firefly-iii/issues/837), reported by [gavu](https://github.com/gavu)
- [Issue 845](https://github.com/firefly-iii/firefly-iii/issues/845), reported by [gavu](https://github.com/gavu)
- [Issue 846](https://github.com/firefly-iii/firefly-iii/issues/846), reported by [gavu](https://github.com/gavu)
- [Issue 848](https://github.com/firefly-iii/firefly-iii/issues/848), reported by [gavu](https://github.com/gavu)
- [Issue 854](https://github.com/firefly-iii/firefly-iii/issues/854), reported by [gavu](https://github.com/gavu)
- [Issue 866](https://github.com/firefly-iii/firefly-iii/issues/866), reported by [pkoziol](https://github.com/pkoziol)
- [Issue 847](https://github.com/firefly-iii/firefly-iii/issues/847), reported by [gavu](https://github.com/gavu)
- [Issue 853](https://github.com/firefly-iii/firefly-iii/issues/853), reported by [gavu](https://github.com/gavu)
- [Issue 857](https://github.com/firefly-iii/firefly-iii/issues/857), reported by [pkoziol](https://github.com/pkoziol)
- [Issue 865](https://github.com/firefly-iii/firefly-iii/issues/865), reported by [simonsmiley](https://github.com/simonsmiley)
- [Issue 826](https://github.com/firefly-iii/firefly-iii/issues/826), reported by [pkoziol](https://github.com/pkoziol)
- [Issue 856](https://github.com/firefly-iii/firefly-iii/issues/856), reported by [ms32035](https://github.com/ms32035)
- [Issue 860](https://github.com/firefly-iii/firefly-iii/issues/860), reported by [gavu](https://github.com/gavu)
- [Issue 861](https://github.com/firefly-iii/firefly-iii/issues/861), reported by [gavu](https://github.com/gavu)
- [Issue 870](https://github.com/firefly-iii/firefly-iii/issues/870), reported by [gavu](https://github.com/gavu)

## [4.6.5] - 2017-09-09

### Added
- [Issue 616](https://github.com/firefly-iii/firefly-iii/issues/616), The ability to link transactions
- [Issue 763](https://github.com/firefly-iii/firefly-iii/issues/763), as suggested by [tannie](https://github.com/tannie)
- [Issue 770](https://github.com/firefly-iii/firefly-iii/issues/770), as suggested by [skibbipl](https://github.com/skibbipl)
- [Issue 780](https://github.com/firefly-iii/firefly-iii/issues/780), as suggested by [skibbipl](https://github.com/skibbipl)
- [Issue 784](https://github.com/firefly-iii/firefly-iii/issues/784), as suggested by [SmilingWorlock](https://github.com/SmilingWorlock)
- Lots of code for future support of automated Bunq imports

### Changed
- Rewrote the export routine
- [Issue 782](https://github.com/firefly-iii/firefly-iii/issues/782), as suggested by [NiceGuyIT](https://github.com/NiceGuyIT)
- [Issue 800](https://github.com/firefly-iii/firefly-iii/issues/800), as suggested by [jleeong](https://github.com/jleeong)

### Fixed
- [Issue 724](https://github.com/firefly-iii/firefly-iii/issues/724), reported by [skibbipl](https://github.com/skibbipl)
- [Issue 738](https://github.com/firefly-iii/firefly-iii/issues/738), reported by [skibbipl](https://github.com/skibbipl)
- [Issue 760](https://github.com/firefly-iii/firefly-iii/issues/760), reported by [leander091](https://github.com/leander091)
- [Issue 764](https://github.com/firefly-iii/firefly-iii/issues/764), reported by [tannie](https://github.com/tannie)
- [Issue 792](https://github.com/firefly-iii/firefly-iii/issues/792), reported by [jleeong](https://github.com/jleeong)
- [Issue 793](https://github.com/firefly-iii/firefly-iii/issues/793), reported by [nicoschreiner](https://github.com/nicoschreiner)
- [Issue 797](https://github.com/firefly-iii/firefly-iii/issues/797), reported by [leander091](https://github.com/leander091)
- [Issue 801](https://github.com/firefly-iii/firefly-iii/issues/801), reported by [pkoziol](https://github.com/pkoziol)
- [Issue 803](https://github.com/firefly-iii/firefly-iii/issues/803), reported by [pkoziol](https://github.com/pkoziol)
- [Issue 805](https://github.com/firefly-iii/firefly-iii/issues/805), reported by [pkoziol](https://github.com/pkoziol)
- [Issue 806](https://github.com/firefly-iii/firefly-iii/issues/806), reported by [pkoziol](https://github.com/pkoziol)
- [Issue 807](https://github.com/firefly-iii/firefly-iii/issues/807), reported by [pkoziol](https://github.com/pkoziol)
- [Issue 808](https://github.com/firefly-iii/firefly-iii/issues/808), reported by [pkoziol](https://github.com/pkoziol)
- [Issue 809](https://github.com/firefly-iii/firefly-iii/issues/809), reported by [pkoziol](https://github.com/pkoziol)
- [Issue 814](https://github.com/firefly-iii/firefly-iii/issues/814), reported by [nicoschreiner](https://github.com/nicoschreiner)
- [Issue 818](https://github.com/firefly-iii/firefly-iii/issues/818), reported by [gavu](https://github.com/gavu)
- [Issue 819](https://github.com/firefly-iii/firefly-iii/issues/819), reported by [DieBauer](https://github.com/DieBauer)
- [Issue 820](https://github.com/firefly-iii/firefly-iii/issues/820), reported by [simonsmiley](https://github.com/simonsmiley) 
- Various other fixes


## [4.6.4] - 2017-08-13
### Added
- PHP7.1 support
- Routine to decrypt attachments from the command line, for [issue 671](https://github.com/firefly-iii/firefly-iii/issues/671)
- A routine that can check if your password has been stolen in the past.
- Split transaction shows amount left to be split


### Changed
- Importer can (potentially) handle new import routines such as banks.
- Importer can fall back from JSON errors 

### Removed
- PHP7.0 support
- Support for extended tag modes
- Remove "time jumps" to non-empty periods


### Fixed
- [Issue 717](https://github.com/firefly-iii/firefly-iii/issues/717), reported by [NiceGuyIT](https://github.com/NiceGuyIT)
- [Issue 718](https://github.com/firefly-iii/firefly-iii/issues/718), reported by [wtercato](https://github.com/wtercato)
- [Issue 722](https://github.com/firefly-iii/firefly-iii/issues/722), reported by [simonsmiley](https://github.com/simonsmiley)
- [Issue 648](https://github.com/firefly-iii/firefly-iii/issues/648), reported by [skibbipl](https://github.com/skibbipl)
- [Issue 730](https://github.com/firefly-iii/firefly-iii/issues/730), reported by [ragnarkarlsson](https://github.com/ragnarkarlsson)
- [Issue 733](https://github.com/firefly-iii/firefly-iii/issues/733), reported by [xpfgsyb](https://github.com/xpfgsyb)
- [Issue 735](https://github.com/firefly-iii/firefly-iii/issues/735), reported by [kristophr](https://github.com/kristophr)
- [Issue 739](https://github.com/firefly-iii/firefly-iii/issues/739), reported by [skibbipl](https://github.com/skibbipl)
- [Issue 515](https://github.com/firefly-iii/firefly-iii/issues/515), reported by [schwalberich](https://github.com/schwalberich)
- [Issue 743](https://github.com/firefly-iii/firefly-iii/issues/743), reported by [simonsmiley](https://github.com/simonsmiley)
- [Issue 746](https://github.com/firefly-iii/firefly-iii/issues/746), reported by [tannie](https://github.com/tannie)
- [Issue 747](https://github.com/firefly-iii/firefly-iii/issues/747), reported by [tannie](https://github.com/tannie)


## [4.6.3.1] - 2017-07-23
### Fixed
- Hotfix to close [issue 715](https://github.com/firefly-iii/firefly-iii/issues/715)

## [4.6.3] - 2017-07-23

This will be the last release to support PHP 7.0.

### Added
- New guidelines and new introduction tour to aid new users.
- Rules can now be applied at will to transactions, not just rule groups.

### Changed
- Improved category overview.
- Improved budget overview.
- Improved budget report.
- Improved command line import responsiveness and speed.
- All code comparisons are now strict.
- Improve search page.
- Charts are easier to read thanks to [simonsmiley](https://github.com/simonsmiley)
- Fixed [issue 708](https://github.com/firefly-iii/firefly-iii/issues/708).

### Fixed
- Fixed bug where import would not respect default account. [issue 694](https://github.com/firefly-iii/firefly-iii/issues/694)
- Fixed various broken paths
- Fixed several import inconsistencies.
- Various bug fixes.

## [4.6.2] - 2017-07-08
### Added
- Links added to boxes, idea by [simonsmiley](https://github.com/simonsmiley)

### Fixed
- Various bugs in import routine

## [4.6.1] - 2017-07-02
### Fixed
- Fixed several small issues all around.

## [4.6.0] - 2017-06-28

### Changed
- Revamped import routine. Will be buggy.

### Fixed
- [Issue 667](https://github.com/firefly-iii/firefly-iii/issues/667), postgresql reported by [skibbipl](https://github.com/skibbipl).
- [Issue 680](https://github.com/firefly-iii/firefly-iii/issues/680), fixed by [Xeli](https://github.com/Xeli)
- Fixed [issue 660](https://github.com/firefly-iii/firefly-iii/issues/660)
- Fixes [issue 672](https://github.com/firefly-iii/firefly-iii/issues/672), reported by [dzaikos](https://github.com/dzaikos)
- Fix a bug where the balance routine forgot to account for accounts without a currency preference.
- Various other bugfixes.

## [4.5.0] - 2017-06-07

### Added
- Better support for multi-currency transactions and display of transactions, accounts and everything. This requires a database overhaul (moving the currency information to specific transactions) so be careful when upgrading.
- Translations for Spanish and Slovenian.
- New interface for budget page, ~~stolen from~~ inspired by YNAB.
- Expanded Docker to work with postgresql as well, thanks to [kressh](https://github.com/kressh)

### Fixed
- PostgreSQL support in database upgrade routine ([issue 644](https://github.com/firefly-iii/firefly-iii/issues/644), reported by [skibbipl](https://github.com/skibbipl))
- Frontpage budget chart was off, fix by [nhaarman](https://github.com/nhaarman)
- Was not possible to remove opening balance.

## [4.4.3] - 2017-05-03
### Added
- Added support for Slovenian
- Removed support for Spanish. No translations whatsoever by the guy who requested it.
- Removed support for Russian. Same thing.
- Removed support for Croatian. Same thing.
- Removed support for Chinese Traditional, Hong Kong. Same thing.

### Changed
- The journal collector, an internal piece of code to collect transactions, now uses a slightly different method of collecting journals. This may cause problems.

### Fixed
- [Issue 638](https://github.com/firefly-iii/firefly-iii/issues/638) as reported by [worldworm](https://github.com/worldworm).
- Possible fix for [issue 624](https://github.com/firefly-iii/firefly-iii/issues/624)

## [4.4.2] - 2017-04-27
### Fixed
- Fixed a bug where the opening balance could not be stored.

## [4.4.1] - 2017-04-27

### Added
- Support for deployment on Heroku

### Fixed
- Bug in new-user routine.

## [4.4.0] - 2017-04-23
### Added
- Firefly III can now handle foreign currencies better, including some code to get the exchange rate live from the web.
- Can now make rules for attachments, see [issue 608](https://github.com/firefly-iii/firefly-iii/issues/608), as suggested by [dzaikos](https://github.com/dzaikos).

### Fixed
- Fixed [issue 629](https://github.com/firefly-iii/firefly-iii/issues/629), reported by [forcaeluz](https://github.com/forcaeluz)
- Fixed [issue 630](https://github.com/firefly-iii/firefly-iii/issues/630), reported by [welbert](https://github.com/welbert)
- And more various bug fixes.

## [4.3.8] - 2017-04-08

### Added
- Better overview / show pages.
- [Issue 628](https://github.com/firefly-iii/firefly-iii/issues/628), as reported by [xzaz](https://github.com/xzaz).
- Greatly expanded test coverage

### Fixed
- [Issue 619](https://github.com/firefly-iii/firefly-iii/issues/619), as reported by [dfiel](https://github.com/dfiel).
- [Issue 620](https://github.com/firefly-iii/firefly-iii/issues/620), as reported by [forcaeluz](https://github.com/forcaeluz).
- Attempt to fix [issue 624](https://github.com/firefly-iii/firefly-iii/issues/624), as reported by [TheSerenin](https://github.com/TheSerenin).
- Favicon link is relative now, fixed by [welbert](https://github.com/welbert).
- Some search bugs

## [4.3.7] - 2017-03-06
### Added
- Nice user friendly views for empty lists.
- Extended contribution guidelines.
- First version of financial report filtered on tags.
- Suggested monthly savings for piggy banks, by [Zsub](https://github.com/Zsub)
- Better test coverage.

### Changed
- Slightly changed tag overview.
- Consistent icon for bill in list.
- Slightly changed account overview.

### Removed
- Removed IDE specific views from .gitignore, [issue 598](https://github.com/firefly-iii/firefly-iii/issues/598)

### Fixed
- Force key generation during installation.
- The `date` function takes the fieldname where a date is stored, not the literal date by [Zsub](https://github.com/Zsub)
- Improved budget frontpage chart, as suggested by [skibbipl](https://github.com/skibbipl)
- [Issue 602](https://github.com/firefly-iii/firefly-iii/issues/602) and [issue 607](https://github.com/firefly-iii/firefly-iii/issues/607), as reported by [skibbipl](https://github.com/skibbipl) and [dzaikos](https://github.com/dzaikos).
- [Issue 605](https://github.com/firefly-iii/firefly-iii/issues/605), as reported by [Zsub](https://github.com/Zsub).
- [Issue 599](https://github.com/firefly-iii/firefly-iii/issues/599), as reported by [leander091](https://github.com/leander091).
- [Issue 610](https://github.com/firefly-iii/firefly-iii/issues/610), as reported by [skibbipl](https://github.com/skibbipl).
- [Issue 611](https://github.com/firefly-iii/firefly-iii/issues/611), as reported by [ragnarkarlsson](https://github.com/ragnarkarlsson).
- [Issue 612](https://github.com/firefly-iii/firefly-iii/issues/612), as reported by [ragnarkarlsson](https://github.com/ragnarkarlsson).
- [Issue 614](https://github.com/firefly-iii/firefly-iii/issues/614), as reported by [worldworm](https://github.com/worldworm).
- Various other bug fixes.

## [4.3.6] - 2017-02-20
### Fixed
- [Issue 578](https://github.com/firefly-iii/firefly-iii/issues/578), reported by [xpfgsyb](https://github.com/xpfgsyb).

## [4.3.5] - 2017-02-19
### Added
- Beta support for Sandstorm.IO
- Docker support by [schoentoon](https://github.com/schoentoon), [elohmeier](https://github.com/elohmeier), [patrickkostjens](https://github.com/patrickkostjens) and [crash7](https://github.com/crash7)!
- Can now use special keywords in the search to search for specic dates, categories, etc.

### Changed
- Updated to laravel 5.4!
- User friendly error message
- Updated locales to support more operating systems, first reported in [issue 536](https://github.com/firefly-iii/firefly-iii/issues/536) by [dabenzel](https://github.com/dabenzel)
- Updated budget report
- Improved 404 page
- Smooth curves, improved by [elamperti](https://github.com/elamperti).

### Fixed
- [Issue 549](https://github.com/firefly-iii/firefly-iii/issues/549)
- [Issue 553](https://github.com/firefly-iii/firefly-iii/issues/553)
- Fixed [issue 559](https://github.com/firefly-iii/firefly-iii/issues/559) reported by [elamperti](https://github.com/elamperti).
- [Issue 565](https://github.com/firefly-iii/firefly-iii/issues/565), as reported by a user over the mail
- [Issue 566](https://github.com/firefly-iii/firefly-iii/issues/566), as reported by [dspeckmann](https://github.com/dspeckmann)
- [Issue 567](https://github.com/firefly-iii/firefly-iii/issues/567), as reported by [winsomniak](https://github.com/winsomniak)
- [Issue 569](https://github.com/firefly-iii/firefly-iii/issues/569), as reported by [winsomniak](https://github.com/winsomniak)
- [Issue 572](https://github.com/firefly-iii/firefly-iii/issues/572), as reported by [zjean](https://github.com/zjean)
- Many issues with the transaction filters which will fix reports (they tended to display the wrong amount).

## [4.3.4] - 2017-02-02
### Fixed
- Fixed bug [issue 550](https://github.com/firefly-iii/firefly-iii/issues/550), reported by [worldworm](https://github.com/worldworm)!
- Fixed bug [issue 551](https://github.com/firefly-iii/firefly-iii/issues/551), reported by [t-me](https://github.com/t-me)!

## [4.3.3] - 2017-01-30

_The 100th release of Firefly!_

### Added
- Add locales to Docker ([issue 534](https://github.com/firefly-iii/firefly-iii/issues/534)) by [elohmeier](https://github.com/elohmeier).
- Optional database encryption. On by default.
- Datepicker for Firefox and other browsers.
- New instruction block for updating and installing.
- Ability to clone transactions.
- Use multi-select Bootstrap thing instead of massive lists of checkboxes.

### Removed
- Lots of old Javascript

### Fixed
- Missing sort broke various charts
- Bug in reports that made amounts behave weird
- Various bug fixes

### Security
- Tested FF against the naughty string list.

## [4.3.2] - 2017-01-09

An intermediate release because something in the Twig and Twigbridge libraries is broken and I have to make sure it doesn't affect you guys. But some cool features were on their way so there's that oo.

### Added
- Some code for [issue 475](https://github.com/firefly-iii/firefly-iii/issues/475), consistent overviews.
- Better currency display. Make sure you have locale packages installed.

### Changed
- Uses a new version of Laravel.

### Fixed
- The password reset routine was broken.
- [Issue 522](https://github.com/firefly-iii/firefly-iii/issues/522), thanks to [xpfgsyb](https://github.com/xpfgsyb)
- [Issue 524](https://github.com/firefly-iii/firefly-iii/issues/524), thanks to [worldworm](https://github.com/worldworm)
- [Issue 526](https://github.com/firefly-iii/firefly-iii/issues/526), thanks to [worldworm](https://github.com/worldworm)
- [Issue 528](https://github.com/firefly-iii/firefly-iii/issues/528), thanks to [skibbipl](https://github.com/skibbipl)
- Various other fixes.

## [4.3.1] - 2017-01-04
### Added
- Support for Russian and Polish. 
- Support for a proper demo website.
- Support for custom decimal places in currencies ([issue 506](https://github.com/firefly-iii/firefly-iii/issues/506), suggested by [xpfgsyb](https://github.com/xpfgsyb)).
- Most amounts are now right-aligned ([issue 511](https://github.com/firefly-iii/firefly-iii/issues/511), suggested by [xpfgsyb](https://github.com/xpfgsyb)).
- German is now a "complete" language, more than 75% translated!

### Changed
- **[New Github repository!](github.com/firefly-iii/firefly-iii)**
- Better category overview.
- [Issue 502](https://github.com/firefly-iii/firefly-iii/issues/502), thanks to [zjean](https://github.com/zjean)

### Removed
- Removed a lot of administration functions.
- Removed ability to activate users.

### Fixed
- [Issue 501](https://github.com/firefly-iii/firefly-iii/issues/501), thanks to [zjean](https://github.com/zjean)
- [Issue 513](https://github.com/firefly-iii/firefly-iii/issues/513), thanks to [skibbipl](https://github.com/skibbipl) 

### Security
- [Issue 519](https://github.com/firefly-iii/firefly-iii/issues/519), thanks to [xpfgsyb](https://github.com/xpfgsyb)

## [4.3.0] - 2016-12-26
### Added
- New method of keeping track of available budget, see [issue 489](https://github.com/firefly-iii/firefly-iii/issues/489)
- Support for Spanish
- Firefly III now has an extended demo mode. Will expand further in the future.
 

### Changed
- New favicon
- Import routine no longer gives transactions a description [issue 483](https://github.com/firefly-iii/firefly-iii/issues/483)


### Removed
- All test data generation code.

### Fixed
- Removed import accounts from search results [issue 478](https://github.com/firefly-iii/firefly-iii/issues/478)
- Redirect after delete will no longer go back to deleted item [issue 477](https://github.com/firefly-iii/firefly-iii/issues/477)
- Cannot math [issue 482](https://github.com/firefly-iii/firefly-iii/issues/482)
- Fixed bug in virtual balance field [issue 479](https://github.com/firefly-iii/firefly-iii/issues/479)

## [4.2.2] - 2016-12-18
### Added
- New budget report (still a bit of a beta)
- Can now edit user

### Changed
- New config for specific events. Still need to build Notifications.

### Fixed
- Various bugs
- [Issue 472](https://github.com/firefly-iii/firefly-iii/issues/472) thanks to [zjean](https://github.com/zjean)

## [4.2.1] - 2016-12-09
### Added
- BIC support (see [issue 430](https://github.com/firefly-iii/firefly-iii/issues/430))
- New category report section and chart (see the general financial report)


### Changed
- Date range picker now also available on mobile devices (see [issue 435](https://github.com/firefly-iii/firefly-iii/issues/435))
- Extended range of amounts for [issue 439](https://github.com/firefly-iii/firefly-iii/issues/439)
- Rewrote all routes. Old bookmarks may break.

## [4.2.0] - 2016-11-27
### Added
- Lots of (empty) tests
- Expanded transaction lists ([issue 377](https://github.com/firefly-iii/firefly-iii/issues/377))
- New charts at account view
- First code for [issue 305](https://github.com/firefly-iii/firefly-iii/issues/305)


### Changed
- Updated all email messages.
- Made some fonts local

### Fixed
- [Issue 408](https://github.com/firefly-iii/firefly-iii/issues/408)
- Various issues with split journals
- [Issue 414](https://github.com/firefly-iii/firefly-iii/issues/414), thx [zjean](https://github.com/zjean)
- [Issue 419](https://github.com/firefly-iii/firefly-iii/issues/419), thx [schwalberich](https://github.com/schwalberich) 
- [Issue 422](https://github.com/firefly-iii/firefly-iii/issues/422), thx [xzaz](https://github.com/xzaz)
- Various import bugs, such as [issue 416](https://github.com/firefly-iii/firefly-iii/issues/416) ([zjean](https://github.com/zjean))

## [4.1.7] - 2016-11-19
### Added
- Check for database table presence in console commands.
- Category report
- Reinstated old test routines.


### Changed
- Confirm account setting is no longer in `.env` file.
- Titles are now in reverse (current page > parent > firefly iii)
- Easier update of language files thanks to Github implementation.
- Uniform colours for charts.

### Fixed
- Made all pages more mobile friendly.
- Fixed [issue 395](https://github.com/firefly-iii/firefly-iii/issues/395) found by [marcoveeneman](https://github.com/marcoveeneman).
- Fixed [issue 398](https://github.com/firefly-iii/firefly-iii/issues/398) found by [marcoveeneman](https://github.com/marcoveeneman).
- Fixed [issue 401](https://github.com/firefly-iii/firefly-iii/issues/401) found by [marcoveeneman](https://github.com/marcoveeneman).
- Many optimizations.
- Updated many libraries.
- Various bugs found by myself.


## [4.1.6] - 2016-11-06
### Added
- New budget table for multi year report.

### Changed
- Greatly expanded help pages and their function.
- Built a new transaction collector, which I think was the idea of [roberthorlings](https://github.com/roberthorlings) originally.
- Rebuilt seach engine.

### Fixed
- [Issue 375](https://github.com/firefly-iii/firefly-iii/issues/375), thanks to [schoentoon](https://github.com/schoentoon) which made it impossible to resurrect currencies.
- [Issue 370](https://github.com/firefly-iii/firefly-iii/issues/370) thanks to [ksmolder](https://github.com/ksmolder)
- [Issue 378](https://github.com/firefly-iii/firefly-iii/issues/378), thanks to [HomelessAvatar](https://github.com/HomelessAvatar)

## [4.1.5] - 2016-11-01
### Changed
- Report parts are loaded using AJAX, making a lot of code more simple.
- Help content will fall back to English.
- Help content is translated through Crowdin.

### Fixed
- [Issue 370](https://github.com/firefly-iii/firefly-iii/issues/370)

## [4.1.4] - 2016-10-30
### Added
- New Dockerfile thanks to [schoentoon](https://github.com/schoentoon)
- Added changing the destination account as rule action.
- Added changing the source account as rule action.
- Can convert transactions into different types.

### Changed
- Changed the export routine to be more future-proof.
- Improved help routine.
- Integrated CrowdIn translations.
- Simplified reports
- Change error message to refer to solution.

### Fixed
- [Issue 367](https://github.com/firefly-iii/firefly-iii/issues/367) thanks to [HungryFeline](https://github.com/HungryFeline)
- [Issue 366](https://github.com/firefly-iii/firefly-iii/issues/366) thanks to [3mz3t](https://github.com/3mz3t)
- [Issue 362](https://github.com/firefly-iii/firefly-iii/issues/362) and [issue 341](https://github.com/firefly-iii/firefly-iii/issues/341) thanks to [bnw](https://github.com/bnw)
- [Issue 355](https://github.com/firefly-iii/firefly-iii/issues/355) thanks to [roberthorlings](https://github.com/roberthorlings)

## [4.1.3] - 2016-10-22
### Fixed
- Some event handlers called the wrong method.

## [4.1.2] - 2016-10-22

### Fixed
- A bug is fixed in the journal event handler that prevented Firefly III from actually storing journals.

## [4.1.1] - 2016-10-22

### Added
- Option to show deposit accounts on the front page.
- Script to upgrade split transactions
- Can now save notes on piggy banks.
- Extend user admin options.
- Run import jobs from the command line


### Changed
- New preferences screen layout.

### Deprecated
- ``firefly:import`` is now ``firefly:start-import``

### Removed
- Lots of old code

### Fixed
- [Issue 357](https://github.com/firefly-iii/firefly-iii/issues/357), where non utf-8 files would break Firefly.
- Tab delimiter is not properly loaded from import configuration ([roberthorlings](https://github.com/roberthorlings))
- System response to yearly bills

## [4.0.2] - 2016-10-14
### Added
- Added ``intl`` dependency to composer file to ease installation (thanks [telyn](https://github.com/telyn))
- Added support for Croatian.

### Changed
- Updated all copyright notices to refer to the [Creative Commons Attribution-ShareAlike 4.0 International License](https://creativecommons.org/licenses/by-sa/4.0/)
- Fixed [issue 344](https://github.com/firefly-iii/firefly-iii/issues/344)
- Fixed [issue 346](https://github.com/firefly-iii/firefly-iii/issues/346), thanks to [SanderKleykens](https://github.com/SanderKleykens)
- [Issue 351](https://github.com/firefly-iii/firefly-iii/issues/351)
- Did some internal remodelling.

### Fixed
- PostgreSQL compatibility thanks to [SanderKleykens](https://github.com/SanderKleykens)
- [roberthorlings](https://github.com/roberthorlings) fixed a bug in the ABN Amro import specific.


## [4.0.1] - 2016-10-04
### Added
- New ING import specific by [tomwerf](https://github.com/tomwerf)
- New Presidents Choice specific to fix [issue 307](https://github.com/firefly-iii/firefly-iii/issues/307)
- Added some trimming ([issue 335](https://github.com/firefly-iii/firefly-iii/issues/335))

### Fixed
- Fixed a bug where incoming transactions would not be properly filtered in several reports.
- [Issue 334](https://github.com/firefly-iii/firefly-iii/issues/334) by [cyberkov](https://github.com/cyberkov)
- [Issue 337](https://github.com/firefly-iii/firefly-iii/issues/337)
- [Issue 336](https://github.com/firefly-iii/firefly-iii/issues/336)
- [Issue 338](https://github.com/firefly-iii/firefly-iii/issues/338) found by [roberthorlings](https://github.com/roberthorlings)

## [4.0.0] - 2016-09-26
### Added
- Upgraded to Laravel 5.3, most other libraries upgraded as well.
- Added GBP as currency, thanks to [Mortalife](https://github.com/Mortalife)

### Changed
- Jump to version 4.0.0.
- Firefly III is now subject to a [Creative Commons Attribution-ShareAlike 4.0 International License](https://creativecommons.org/licenses/by-sa/4.0/) license. Previous versions of this software are still MIT licensed.

### Fixed
- Support for specific decimal places, thanks to [Mortalife](https://github.com/Mortalife)
- Various CSS fixes
- Various bugs, thanks to [fuf](https://github.com/fuf), [sandermulders](https://github.com/sandermulders) and [vissert](https://github.com/vissert)
- Various queries optimized for MySQL 5.7

## [3.10.4] - 2016-09-14
### Fixed
- Migration fix by [sandermulders](https://github.com/sandermulders)
- Tricky import bug fix thanks to [vissert](https://github.com/vissert)
- Currency preference will be correctly pulled from user settings, thanks to [fuf](https://github.com/fuf)
- Simplified code for upgrade instructions.


## [3.10.3] - 2016-08-29
### Added
- More fields for mass-edit, thanks to [vissert](https://github.com/vissert) ([issue 282](https://github.com/firefly-iii/firefly-iii/issues/282))
- First start of German translation

### Changed
- More optional fields for transactions and the ability to filter them.

### Removed
- Preference for budget maximum.

### Fixed
- A bug in the translation routine broke the import.
- It was possible to destroy your Firefly installation by removing all currencies. Thanks [mondjef](https://github.com/mondjef)
- Translation bugs.
- Import bug.

### Security
- Firefly will not accept registrations beyond the first one, by default.


## [3.10.2] - 2016-08-29
### Added
- New Chinese translations. Set Firefly III to show incomplete translations to follow the progress. Want to translate Firefly III in Chinese, or in any other language? Then check out [the Crowdin project](https://crowdin.com/project/firefly-iii).
- Added more admin pages. They do nothing yet.

### Changed
- Import routine will now also apply user rules.
- Various code cleanup.
- Some small HTML changes.

### Fixed
- Bug in the mass edit routines.
- Firefly III over a proxy will now work (see [issue 290](https://github.com/firefly-iii/firefly-iii/issues/290), thanks [dfiel](https://github.com/dfiel) for reporting.
- Sneaky bug in the import routine, fixed by [Bonno](https://github.com/Bonno) 

## [3.10.1] - 2016-08-25
### Added
- More feedback in the import procedure.
- Extended model for import job.
- Web bases import procedure.


### Changed
- Scrutinizer configuration
- Various code clean up.

### Removed
- Code climate YAML file.

### Fixed
- Fixed a bug where a migration would check an empty table name.
- Fixed various bugs in the import routine.
- Fixed various bugs in the piggy banks pages.
- Fixed a bug in the `firefly:verify` routine

## [3.10] - 2016-08-12
### Added
- New charts in year report
- Can add / remove money from piggy bank on mobile device.
- Bill overview shows some useful things.
- Firefly will track registration / activation IP addresses.


### Changed
- Rewrote the import routine.
- The date picker now supports more ranges and periods.
- Rewrote all migrations. [issue 272](https://github.com/firefly-iii/firefly-iii/issues/272)

### Fixed
- [Issue 264](https://github.com/firefly-iii/firefly-iii/issues/264)
- [Issue 265](https://github.com/firefly-iii/firefly-iii/issues/265)
- Fixed amount calculation problems, [issue 266](https://github.com/firefly-iii/firefly-iii/issues/266), thanks [xzaz](https://github.com/xzaz)
- [Issue 271](https://github.com/firefly-iii/firefly-iii/issues/271)
- [Issue 278](https://github.com/firefly-iii/firefly-iii/issues/278), [issue 273](https://github.com/firefly-iii/firefly-iii/issues/273), thanks [StevenReitsma](https://github.com/StevenReitsma) and [rubella](https://github.com/rubella)
- Bug in attachment download routine would report the wrong size to the user's browser.
- Various NULL errors fixed.
- Various strict typing errors fixed.
- Fixed pagination problems, [issue 276](https://github.com/firefly-iii/firefly-iii/issues/276), thanks [xzaz](https://github.com/xzaz)
- Fixed a bug where an expense would be assigned to a piggy bank if you created a transfer first.
- Bulk update problems, [issue 280](https://github.com/firefly-iii/firefly-iii/issues/280), thanks [stickgrinder](https://github.com/stickgrinder)
- Fixed various problems with amount reporting of split transactions.

## [3.9.1] - 2016-06-06
### Fixed
- Fixed a bug where removing money from a piggy bank would not work. See [issue 265](https://github.com/firefly-iii/firefly-iii/issues/265) and [issue 269](https://github.com/firefly-iii/firefly-iii/issues/269)

## [3.9.0] - 2016-05-22
### Added
- [zjean](https://github.com/zjean) has added code that allows you to force "https://"-URL's.
- [tonicospinelli](https://github.com/tonicospinelli) has added Portuguese (Brazil) translations.
- Firefly III supports the *splitting* of transactions:
  - A withdrawal (expense) can be split into multiple sub-transactions (with multiple destinations)
  - Likewise for deposits (incomes). You can set multiple sources.
  - Likewise for transfers.

### Changed
- Update a lot of libraries.
- Big improvement to test data generation.
- Cleaned up many repositories.

### Removed
- Front page boxes will no longer respond to credit card bills.

### Fixed
- Many bugs

## [3.8.4] - 2016-04-24
### Added
- Lots of new translations.
- Can now set page size.
- Can now mass edit transactions.
- Can now mass delete transactions.
- Firefly will now attempt to verify the integrity of your database when updating.

### Changed
- New version of Charts library.

### Fixed
- Several CSV related bugs.
- Several other bugs.
- Bugs fixed by [Bonno](https://github.com/Bonno).

## [3.8.3] - 2016-04-17
### Added
- New audit report to see what happened.

### Changed
- New Chart JS release used.
- Help function is more reliable.

### Fixed
- Expected bill amount is now correct.
- Upgrade will now invalidate cache.
- Search was broken.
- Queries run better

## [3.8.2] - 2016-04-03
### Added
- Small user administration at /admin.
- Informational popups are working in reports.

### Changed
- User activation emails are better

### Fixed
- Some bugs related to accounts and rules.


## [3.8.1] - 2016-03-29
### Added
- More translations
- Extended cookie control.
- User accounts can now be activated (disabled by default).
- Bills can now take the source and destination account name into account.

### Changed
- The pages related to rules have new URL's.

### Fixed
- Spelling errors.
- Problems related to the "account repository".
- Some views showed empty (0.0) amounts.

## [3.8.0] - 2016-03-20
### Added
- Two factor authentication, thanks to the excellent work of [zjean](https://github.com/zjean).
- A new chart showing your net worth in year and multi-year reports.
- You can now see if your current or future rules actually match any transactions, thanks to the excellent work of [roberthorlings](https://github.com/roberthorlings).
- New date fields for transactions. They are not used yet in reports or anything, but they can be filled in.
- New routine to export your data.
- Firefly III will mail the site owner when blocked users try to login, or when blocked domains are used in registrations.


### Changed
- Firefly III now requires PHP 7.0 minimum.


### Fixed
- HTML fixes, thanks to [roberthorlings](https://github.com/roberthorlings) and [zjean](https://github.com/zjean)..
- A bug fix in the ABN Amro importer, thanks to [roberthorlings](https://github.com/roberthorlings)
- It was not possible to change the opening balance, once it had been set. Thanks to [xnyhps](https://github.com/xnyhps) and [marcoveeneman](https://github.com/marcoveeneman) for spotting this.
- Various other bug fixes.



## [3.4.2] - 2015-05-25
### Added
- Initial release.

### Changed
- Initial release.

### Deprecated
- Initial release.

### Removed
- Initial release.

### Fixed
- Initial release.

### Security
- Initial release.

### API
- Initial release<|MERGE_RESOLUTION|>--- conflicted
+++ resolved
@@ -2,20 +2,9 @@
 All notable changes to this project will be documented in this file.
 This project adheres to [Semantic Versioning](http://semver.org/).
 
-<<<<<<< HEAD
-## 4.8.0
-
-Lots of changes
-- No more export function
-- updated api
-
-
-## [4.7.17.1 (API 0.9.2)] - 2019-07-15
-=======
 ## [4.7.17.2 (API 0.9.2)] - 2019-07-15
->>>>>>> a70b7cc7
-
-- XSS bug in budget title.
+
+- XSS bug in budget title, found by [@dayn1ne](https://github.com/dayn1ne).
 
 ## [4.7.17 (API 0.9.2)] - 2019-03-17
 
