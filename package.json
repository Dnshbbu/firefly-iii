{
    "private": true,
    "type": "module",
    "scripts": {
        "dev": "vite",
        "build": "vite build"
    },
    "devDependencies": {
        "axios": "^1.6.1",
        "laravel-vite-plugin": "^0.8.1",
        "sass": "^1.69.4",
<<<<<<< HEAD
        "vite": "^5.0.4",
        "vite-plugin-manifest-sri": "^0.2.0"
=======
        "vite": "^4.5.1",
        "vite-plugin-manifest-sri": "^0.1.0"
>>>>>>> 7e720039
    },
    "dependencies": {
        "@fortawesome/fontawesome-free": "^6.4.0",
        "@popperjs/core": "^2.11.8",
        "alpinejs": "^3.13.3",
        "bootstrap": "^5.3.0",
        "bootstrap5-autocomplete": "^1.1.22",
        "chart.js": "^4.4.0",
        "chartjs-adapter-date-fns": "^3.0.0",
        "chartjs-chart-sankey": "^0.12.0",
        "date-fns": "^2.30.0",
        "i18n-js": "^4.3.2",
        "store": "^2.0.12"
    }
}<|MERGE_RESOLUTION|>--- conflicted
+++ resolved
@@ -9,13 +9,8 @@
         "axios": "^1.6.1",
         "laravel-vite-plugin": "^0.8.1",
         "sass": "^1.69.4",
-<<<<<<< HEAD
-        "vite": "^5.0.4",
-        "vite-plugin-manifest-sri": "^0.2.0"
-=======
         "vite": "^4.5.1",
         "vite-plugin-manifest-sri": "^0.1.0"
->>>>>>> 7e720039
     },
     "dependencies": {
         "@fortawesome/fontawesome-free": "^6.4.0",
