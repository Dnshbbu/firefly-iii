--- conflicted
+++ resolved
@@ -16,13 +16,6 @@
                         <h3 class="box-title">{{ ('convert_options_'~sourceType.type~destinationType.type)|_ }}</h3>
                     </div>
                     <div class="box-body">
-<<<<<<< HEAD
-=======
-                        {{ ExpandedForm.staticText('type', sourceType.type|_) }}
-                        {{ ExpandedForm.staticText('description', '<a href="'~route('transactions.show', journal.id)~'">'~journal.description|escape~'</a>') }}
-                        {{ ExpandedForm.staticText('date', journal.date.formatLocalized(monthAndDayFormat)) }}
->>>>>>> ece0c99d
-
                         <p>
                             {# ONE: WITHDRAWAL TO DEPOSIT #}
                             {% if sourceType.type == 'Withdrawal' and destinationType.type == 'Deposit' %}
