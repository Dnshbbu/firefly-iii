{
    "_readme": [
        "This file locks the dependencies of your project to a known state",
        "Read more about it at https://getcomposer.org/doc/01-basic-usage.md#installing-dependencies",
        "This file is @generated automatically"
    ],
    "content-hash": "f5bc893e4af6924e2fbfe02989dbe719",
    "packages": [
        {
            "name": "bacon/bacon-qr-code",
            "version": "2.0.8",
            "source": {
                "type": "git",
                "url": "https://github.com/Bacon/BaconQrCode.git",
                "reference": "8674e51bb65af933a5ffaf1c308a660387c35c22"
            },
            "dist": {
                "type": "zip",
                "url": "https://api.github.com/repos/Bacon/BaconQrCode/zipball/8674e51bb65af933a5ffaf1c308a660387c35c22",
                "reference": "8674e51bb65af933a5ffaf1c308a660387c35c22",
                "shasum": ""
            },
            "require": {
                "dasprid/enum": "^1.0.3",
                "ext-iconv": "*",
                "php": "^7.1 || ^8.0"
            },
            "require-dev": {
                "phly/keep-a-changelog": "^2.1",
                "phpunit/phpunit": "^7 | ^8 | ^9",
                "spatie/phpunit-snapshot-assertions": "^4.2.9",
                "squizlabs/php_codesniffer": "^3.4"
            },
            "suggest": {
                "ext-imagick": "to generate QR code images"
            },
            "type": "library",
            "autoload": {
                "psr-4": {
                    "BaconQrCode\\": "src/"
                }
            },
            "notification-url": "https://packagist.org/downloads/",
            "license": [
                "BSD-2-Clause"
            ],
            "authors": [
                {
                    "name": "Ben Scholzen 'DASPRiD'",
                    "email": "mail@dasprids.de",
                    "homepage": "https://dasprids.de/",
                    "role": "Developer"
                }
            ],
            "description": "BaconQrCode is a QR code generator for PHP.",
            "homepage": "https://github.com/Bacon/BaconQrCode",
            "support": {
                "issues": "https://github.com/Bacon/BaconQrCode/issues",
                "source": "https://github.com/Bacon/BaconQrCode/tree/2.0.8"
            },
            "time": "2022-12-07T17:46:57+00:00"
        },
        {
            "name": "beberlei/assert",
            "version": "v3.3.3",
            "source": {
                "type": "git",
                "url": "https://github.com/beberlei/assert.git",
                "reference": "b5fd8eacd8915a1b627b8bfc027803f1939734dd"
            },
            "dist": {
                "type": "zip",
                "url": "https://api.github.com/repos/beberlei/assert/zipball/b5fd8eacd8915a1b627b8bfc027803f1939734dd",
                "reference": "b5fd8eacd8915a1b627b8bfc027803f1939734dd",
                "shasum": ""
            },
            "require": {
                "ext-ctype": "*",
                "ext-json": "*",
                "ext-mbstring": "*",
                "ext-simplexml": "*",
                "php": "^7.1 || ^8.0"
            },
            "require-dev": {
                "friendsofphp/php-cs-fixer": "*",
                "phpstan/phpstan": "*",
                "phpunit/phpunit": ">=6.0.0",
                "yoast/phpunit-polyfills": "^0.1.0"
            },
            "suggest": {
                "ext-intl": "Needed to allow Assertion::count(), Assertion::isCountable(), Assertion::minCount(), and Assertion::maxCount() to operate on ResourceBundles"
            },
            "type": "library",
            "autoload": {
                "files": [
                    "lib/Assert/functions.php"
                ],
                "psr-4": {
                    "Assert\\": "lib/Assert"
                }
            },
            "notification-url": "https://packagist.org/downloads/",
            "license": [
                "BSD-2-Clause"
            ],
            "authors": [
                {
                    "name": "Benjamin Eberlei",
                    "email": "kontakt@beberlei.de",
                    "role": "Lead Developer"
                },
                {
                    "name": "Richard Quadling",
                    "email": "rquadling@gmail.com",
                    "role": "Collaborator"
                }
            ],
            "description": "Thin assertion library for input validation in business models.",
            "keywords": [
                "assert",
                "assertion",
                "validation"
            ],
            "support": {
                "issues": "https://github.com/beberlei/assert/issues",
                "source": "https://github.com/beberlei/assert/tree/v3.3.3"
            },
            "time": "2024-07-15T13:18:35+00:00"
        },
        {
            "name": "brick/math",
            "version": "0.12.3",
            "source": {
                "type": "git",
                "url": "https://github.com/brick/math.git",
                "reference": "866551da34e9a618e64a819ee1e01c20d8a588ba"
            },
            "dist": {
                "type": "zip",
                "url": "https://api.github.com/repos/brick/math/zipball/866551da34e9a618e64a819ee1e01c20d8a588ba",
                "reference": "866551da34e9a618e64a819ee1e01c20d8a588ba",
                "shasum": ""
            },
            "require": {
                "php": "^8.1"
            },
            "require-dev": {
                "php-coveralls/php-coveralls": "^2.2",
                "phpunit/phpunit": "^10.1",
                "vimeo/psalm": "6.8.8"
            },
            "type": "library",
            "autoload": {
                "psr-4": {
                    "Brick\\Math\\": "src/"
                }
            },
            "notification-url": "https://packagist.org/downloads/",
            "license": [
                "MIT"
            ],
            "description": "Arbitrary-precision arithmetic library",
            "keywords": [
                "Arbitrary-precision",
                "BigInteger",
                "BigRational",
                "arithmetic",
                "bigdecimal",
                "bignum",
                "bignumber",
                "brick",
                "decimal",
                "integer",
                "math",
                "mathematics",
                "rational"
            ],
            "support": {
                "issues": "https://github.com/brick/math/issues",
                "source": "https://github.com/brick/math/tree/0.12.3"
            },
            "funding": [
                {
                    "url": "https://github.com/BenMorel",
                    "type": "github"
                }
            ],
            "time": "2025-02-28T13:11:00+00:00"
        },
        {
            "name": "carbonphp/carbon-doctrine-types",
            "version": "3.2.0",
            "source": {
                "type": "git",
                "url": "https://github.com/CarbonPHP/carbon-doctrine-types.git",
                "reference": "18ba5ddfec8976260ead6e866180bd5d2f71aa1d"
            },
            "dist": {
                "type": "zip",
                "url": "https://api.github.com/repos/CarbonPHP/carbon-doctrine-types/zipball/18ba5ddfec8976260ead6e866180bd5d2f71aa1d",
                "reference": "18ba5ddfec8976260ead6e866180bd5d2f71aa1d",
                "shasum": ""
            },
            "require": {
                "php": "^8.1"
            },
            "conflict": {
                "doctrine/dbal": "<4.0.0 || >=5.0.0"
            },
            "require-dev": {
                "doctrine/dbal": "^4.0.0",
                "nesbot/carbon": "^2.71.0 || ^3.0.0",
                "phpunit/phpunit": "^10.3"
            },
            "type": "library",
            "autoload": {
                "psr-4": {
                    "Carbon\\Doctrine\\": "src/Carbon/Doctrine/"
                }
            },
            "notification-url": "https://packagist.org/downloads/",
            "license": [
                "MIT"
            ],
            "authors": [
                {
                    "name": "KyleKatarn",
                    "email": "kylekatarnls@gmail.com"
                }
            ],
            "description": "Types to use Carbon in Doctrine",
            "keywords": [
                "carbon",
                "date",
                "datetime",
                "doctrine",
                "time"
            ],
            "support": {
                "issues": "https://github.com/CarbonPHP/carbon-doctrine-types/issues",
                "source": "https://github.com/CarbonPHP/carbon-doctrine-types/tree/3.2.0"
            },
            "funding": [
                {
                    "url": "https://github.com/kylekatarnls",
                    "type": "github"
                },
                {
                    "url": "https://opencollective.com/Carbon",
                    "type": "open_collective"
                },
                {
                    "url": "https://tidelift.com/funding/github/packagist/nesbot/carbon",
                    "type": "tidelift"
                }
            ],
            "time": "2024-02-09T16:56:22+00:00"
        },
        {
            "name": "clue/stream-filter",
            "version": "v1.7.0",
            "source": {
                "type": "git",
                "url": "https://github.com/clue/stream-filter.git",
                "reference": "049509fef80032cb3f051595029ab75b49a3c2f7"
            },
            "dist": {
                "type": "zip",
                "url": "https://api.github.com/repos/clue/stream-filter/zipball/049509fef80032cb3f051595029ab75b49a3c2f7",
                "reference": "049509fef80032cb3f051595029ab75b49a3c2f7",
                "shasum": ""
            },
            "require": {
                "php": ">=5.3"
            },
            "require-dev": {
                "phpunit/phpunit": "^9.6 || ^5.7 || ^4.8.36"
            },
            "type": "library",
            "autoload": {
                "files": [
                    "src/functions_include.php"
                ],
                "psr-4": {
                    "Clue\\StreamFilter\\": "src/"
                }
            },
            "notification-url": "https://packagist.org/downloads/",
            "license": [
                "MIT"
            ],
            "authors": [
                {
                    "name": "Christian Lück",
                    "email": "christian@clue.engineering"
                }
            ],
            "description": "A simple and modern approach to stream filtering in PHP",
            "homepage": "https://github.com/clue/stream-filter",
            "keywords": [
                "bucket brigade",
                "callback",
                "filter",
                "php_user_filter",
                "stream",
                "stream_filter_append",
                "stream_filter_register"
            ],
            "support": {
                "issues": "https://github.com/clue/stream-filter/issues",
                "source": "https://github.com/clue/stream-filter/tree/v1.7.0"
            },
            "funding": [
                {
                    "url": "https://clue.engineering/support",
                    "type": "custom"
                },
                {
                    "url": "https://github.com/clue",
                    "type": "github"
                }
            ],
            "time": "2023-12-20T15:40:13+00:00"
        },
        {
            "name": "dasprid/enum",
            "version": "1.0.6",
            "source": {
                "type": "git",
                "url": "https://github.com/DASPRiD/Enum.git",
                "reference": "8dfd07c6d2cf31c8da90c53b83c026c7696dda90"
            },
            "dist": {
                "type": "zip",
                "url": "https://api.github.com/repos/DASPRiD/Enum/zipball/8dfd07c6d2cf31c8da90c53b83c026c7696dda90",
                "reference": "8dfd07c6d2cf31c8da90c53b83c026c7696dda90",
                "shasum": ""
            },
            "require": {
                "php": ">=7.1 <9.0"
            },
            "require-dev": {
                "phpunit/phpunit": "^7 || ^8 || ^9 || ^10 || ^11",
                "squizlabs/php_codesniffer": "*"
            },
            "type": "library",
            "autoload": {
                "psr-4": {
                    "DASPRiD\\Enum\\": "src/"
                }
            },
            "notification-url": "https://packagist.org/downloads/",
            "license": [
                "BSD-2-Clause"
            ],
            "authors": [
                {
                    "name": "Ben Scholzen 'DASPRiD'",
                    "email": "mail@dasprids.de",
                    "homepage": "https://dasprids.de/",
                    "role": "Developer"
                }
            ],
            "description": "PHP 7.1 enum implementation",
            "keywords": [
                "enum",
                "map"
            ],
            "support": {
                "issues": "https://github.com/DASPRiD/Enum/issues",
                "source": "https://github.com/DASPRiD/Enum/tree/1.0.6"
            },
            "time": "2024-08-09T14:30:48+00:00"
        },
        {
            "name": "defuse/php-encryption",
            "version": "v2.4.0",
            "source": {
                "type": "git",
                "url": "https://github.com/defuse/php-encryption.git",
                "reference": "f53396c2d34225064647a05ca76c1da9d99e5828"
            },
            "dist": {
                "type": "zip",
                "url": "https://api.github.com/repos/defuse/php-encryption/zipball/f53396c2d34225064647a05ca76c1da9d99e5828",
                "reference": "f53396c2d34225064647a05ca76c1da9d99e5828",
                "shasum": ""
            },
            "require": {
                "ext-openssl": "*",
                "paragonie/random_compat": ">= 2",
                "php": ">=5.6.0"
            },
            "require-dev": {
                "phpunit/phpunit": "^5|^6|^7|^8|^9|^10",
                "yoast/phpunit-polyfills": "^2.0.0"
            },
            "bin": [
                "bin/generate-defuse-key"
            ],
            "type": "library",
            "autoload": {
                "psr-4": {
                    "Defuse\\Crypto\\": "src"
                }
            },
            "notification-url": "https://packagist.org/downloads/",
            "license": [
                "MIT"
            ],
            "authors": [
                {
                    "name": "Taylor Hornby",
                    "email": "taylor@defuse.ca",
                    "homepage": "https://defuse.ca/"
                },
                {
                    "name": "Scott Arciszewski",
                    "email": "info@paragonie.com",
                    "homepage": "https://paragonie.com"
                }
            ],
            "description": "Secure PHP Encryption Library",
            "keywords": [
                "aes",
                "authenticated encryption",
                "cipher",
                "crypto",
                "cryptography",
                "encrypt",
                "encryption",
                "openssl",
                "security",
                "symmetric key cryptography"
            ],
            "support": {
                "issues": "https://github.com/defuse/php-encryption/issues",
                "source": "https://github.com/defuse/php-encryption/tree/v2.4.0"
            },
            "time": "2023-06-19T06:10:36+00:00"
        },
        {
            "name": "dflydev/dot-access-data",
            "version": "v3.0.3",
            "source": {
                "type": "git",
                "url": "https://github.com/dflydev/dflydev-dot-access-data.git",
                "reference": "a23a2bf4f31d3518f3ecb38660c95715dfead60f"
            },
            "dist": {
                "type": "zip",
                "url": "https://api.github.com/repos/dflydev/dflydev-dot-access-data/zipball/a23a2bf4f31d3518f3ecb38660c95715dfead60f",
                "reference": "a23a2bf4f31d3518f3ecb38660c95715dfead60f",
                "shasum": ""
            },
            "require": {
                "php": "^7.1 || ^8.0"
            },
            "require-dev": {
                "phpstan/phpstan": "^0.12.42",
                "phpunit/phpunit": "^7.5 || ^8.5 || ^9.3",
                "scrutinizer/ocular": "1.6.0",
                "squizlabs/php_codesniffer": "^3.5",
                "vimeo/psalm": "^4.0.0"
            },
            "type": "library",
            "extra": {
                "branch-alias": {
                    "dev-main": "3.x-dev"
                }
            },
            "autoload": {
                "psr-4": {
                    "Dflydev\\DotAccessData\\": "src/"
                }
            },
            "notification-url": "https://packagist.org/downloads/",
            "license": [
                "MIT"
            ],
            "authors": [
                {
                    "name": "Dragonfly Development Inc.",
                    "email": "info@dflydev.com",
                    "homepage": "http://dflydev.com"
                },
                {
                    "name": "Beau Simensen",
                    "email": "beau@dflydev.com",
                    "homepage": "http://beausimensen.com"
                },
                {
                    "name": "Carlos Frutos",
                    "email": "carlos@kiwing.it",
                    "homepage": "https://github.com/cfrutos"
                },
                {
                    "name": "Colin O'Dell",
                    "email": "colinodell@gmail.com",
                    "homepage": "https://www.colinodell.com"
                }
            ],
            "description": "Given a deep data structure, access data by dot notation.",
            "homepage": "https://github.com/dflydev/dflydev-dot-access-data",
            "keywords": [
                "access",
                "data",
                "dot",
                "notation"
            ],
            "support": {
                "issues": "https://github.com/dflydev/dflydev-dot-access-data/issues",
                "source": "https://github.com/dflydev/dflydev-dot-access-data/tree/v3.0.3"
            },
            "time": "2024-07-08T12:26:09+00:00"
        },
        {
            "name": "diglactic/laravel-breadcrumbs",
            "version": "v10.0.0",
            "source": {
                "type": "git",
                "url": "https://github.com/diglactic/laravel-breadcrumbs.git",
                "reference": "1bfe5e29aacf88beeab64ae3e860e0f2d8ace36a"
            },
            "dist": {
                "type": "zip",
                "url": "https://api.github.com/repos/diglactic/laravel-breadcrumbs/zipball/1bfe5e29aacf88beeab64ae3e860e0f2d8ace36a",
                "reference": "1bfe5e29aacf88beeab64ae3e860e0f2d8ace36a",
                "shasum": ""
            },
            "require": {
                "facade/ignition-contracts": "^1.0",
                "laravel/framework": "^10.0 || ^11.0 || ^12.0",
                "php": "^8.1"
            },
            "conflict": {
                "davejamesmiller/laravel-breadcrumbs": "*"
            },
            "require-dev": {
                "orchestra/testbench": "^8.0 || ^9.0 || ^10.0",
                "phpunit/phpunit": "^10.5 || ^11.5",
                "spatie/phpunit-snapshot-assertions": "^5.1"
            },
            "type": "library",
            "extra": {
                "laravel": {
                    "aliases": {
                        "Breadcrumbs": "Diglactic\\Breadcrumbs\\Breadcrumbs"
                    },
                    "providers": [
                        "Diglactic\\Breadcrumbs\\ServiceProvider"
                    ]
                }
            },
            "autoload": {
                "psr-4": {
                    "Diglactic\\Breadcrumbs\\": "src/"
                }
            },
            "notification-url": "https://packagist.org/downloads/",
            "license": [
                "MIT"
            ],
            "authors": [
                {
                    "name": "Sheng Slogar",
                    "email": "sheng@diglactic.com",
                    "role": "Maintainer"
                },
                {
                    "name": "Dave James Miller",
                    "email": "dave@davejamesmiller.com",
                    "role": "Original Creator"
                }
            ],
            "description": "A simple Laravel-style way to create breadcrumbs.",
            "homepage": "https://github.com/diglactic/laravel-breadcrumbs",
            "keywords": [
                "laravel"
            ],
            "support": {
                "issues": "https://github.com/diglactic/laravel-breadcrumbs/issues",
                "source": "https://github.com/diglactic/laravel-breadcrumbs/tree/v10.0.0"
            },
            "time": "2025-02-25T05:44:07+00:00"
        },
        {
            "name": "doctrine/inflector",
            "version": "2.0.10",
            "source": {
                "type": "git",
                "url": "https://github.com/doctrine/inflector.git",
                "reference": "5817d0659c5b50c9b950feb9af7b9668e2c436bc"
            },
            "dist": {
                "type": "zip",
                "url": "https://api.github.com/repos/doctrine/inflector/zipball/5817d0659c5b50c9b950feb9af7b9668e2c436bc",
                "reference": "5817d0659c5b50c9b950feb9af7b9668e2c436bc",
                "shasum": ""
            },
            "require": {
                "php": "^7.2 || ^8.0"
            },
            "require-dev": {
                "doctrine/coding-standard": "^11.0",
                "phpstan/phpstan": "^1.8",
                "phpstan/phpstan-phpunit": "^1.1",
                "phpstan/phpstan-strict-rules": "^1.3",
                "phpunit/phpunit": "^8.5 || ^9.5",
                "vimeo/psalm": "^4.25 || ^5.4"
            },
            "type": "library",
            "autoload": {
                "psr-4": {
                    "Doctrine\\Inflector\\": "lib/Doctrine/Inflector"
                }
            },
            "notification-url": "https://packagist.org/downloads/",
            "license": [
                "MIT"
            ],
            "authors": [
                {
                    "name": "Guilherme Blanco",
                    "email": "guilhermeblanco@gmail.com"
                },
                {
                    "name": "Roman Borschel",
                    "email": "roman@code-factory.org"
                },
                {
                    "name": "Benjamin Eberlei",
                    "email": "kontakt@beberlei.de"
                },
                {
                    "name": "Jonathan Wage",
                    "email": "jonwage@gmail.com"
                },
                {
                    "name": "Johannes Schmitt",
                    "email": "schmittjoh@gmail.com"
                }
            ],
            "description": "PHP Doctrine Inflector is a small library that can perform string manipulations with regard to upper/lowercase and singular/plural forms of words.",
            "homepage": "https://www.doctrine-project.org/projects/inflector.html",
            "keywords": [
                "inflection",
                "inflector",
                "lowercase",
                "manipulation",
                "php",
                "plural",
                "singular",
                "strings",
                "uppercase",
                "words"
            ],
            "support": {
                "issues": "https://github.com/doctrine/inflector/issues",
                "source": "https://github.com/doctrine/inflector/tree/2.0.10"
            },
            "funding": [
                {
                    "url": "https://www.doctrine-project.org/sponsorship.html",
                    "type": "custom"
                },
                {
                    "url": "https://www.patreon.com/phpdoctrine",
                    "type": "patreon"
                },
                {
                    "url": "https://tidelift.com/funding/github/packagist/doctrine%2Finflector",
                    "type": "tidelift"
                }
            ],
            "time": "2024-02-18T20:23:39+00:00"
        },
        {
            "name": "doctrine/lexer",
            "version": "3.0.1",
            "source": {
                "type": "git",
                "url": "https://github.com/doctrine/lexer.git",
                "reference": "31ad66abc0fc9e1a1f2d9bc6a42668d2fbbcd6dd"
            },
            "dist": {
                "type": "zip",
                "url": "https://api.github.com/repos/doctrine/lexer/zipball/31ad66abc0fc9e1a1f2d9bc6a42668d2fbbcd6dd",
                "reference": "31ad66abc0fc9e1a1f2d9bc6a42668d2fbbcd6dd",
                "shasum": ""
            },
            "require": {
                "php": "^8.1"
            },
            "require-dev": {
                "doctrine/coding-standard": "^12",
                "phpstan/phpstan": "^1.10",
                "phpunit/phpunit": "^10.5",
                "psalm/plugin-phpunit": "^0.18.3",
                "vimeo/psalm": "^5.21"
            },
            "type": "library",
            "autoload": {
                "psr-4": {
                    "Doctrine\\Common\\Lexer\\": "src"
                }
            },
            "notification-url": "https://packagist.org/downloads/",
            "license": [
                "MIT"
            ],
            "authors": [
                {
                    "name": "Guilherme Blanco",
                    "email": "guilhermeblanco@gmail.com"
                },
                {
                    "name": "Roman Borschel",
                    "email": "roman@code-factory.org"
                },
                {
                    "name": "Johannes Schmitt",
                    "email": "schmittjoh@gmail.com"
                }
            ],
            "description": "PHP Doctrine Lexer parser library that can be used in Top-Down, Recursive Descent Parsers.",
            "homepage": "https://www.doctrine-project.org/projects/lexer.html",
            "keywords": [
                "annotations",
                "docblock",
                "lexer",
                "parser",
                "php"
            ],
            "support": {
                "issues": "https://github.com/doctrine/lexer/issues",
                "source": "https://github.com/doctrine/lexer/tree/3.0.1"
            },
            "funding": [
                {
                    "url": "https://www.doctrine-project.org/sponsorship.html",
                    "type": "custom"
                },
                {
                    "url": "https://www.patreon.com/phpdoctrine",
                    "type": "patreon"
                },
                {
                    "url": "https://tidelift.com/funding/github/packagist/doctrine%2Flexer",
                    "type": "tidelift"
                }
            ],
            "time": "2024-02-05T11:56:58+00:00"
        },
        {
            "name": "dragonmantank/cron-expression",
            "version": "v3.4.0",
            "source": {
                "type": "git",
                "url": "https://github.com/dragonmantank/cron-expression.git",
                "reference": "8c784d071debd117328803d86b2097615b457500"
            },
            "dist": {
                "type": "zip",
                "url": "https://api.github.com/repos/dragonmantank/cron-expression/zipball/8c784d071debd117328803d86b2097615b457500",
                "reference": "8c784d071debd117328803d86b2097615b457500",
                "shasum": ""
            },
            "require": {
                "php": "^7.2|^8.0",
                "webmozart/assert": "^1.0"
            },
            "replace": {
                "mtdowling/cron-expression": "^1.0"
            },
            "require-dev": {
                "phpstan/extension-installer": "^1.0",
                "phpstan/phpstan": "^1.0",
                "phpunit/phpunit": "^7.0|^8.0|^9.0"
            },
            "type": "library",
            "extra": {
                "branch-alias": {
                    "dev-master": "3.x-dev"
                }
            },
            "autoload": {
                "psr-4": {
                    "Cron\\": "src/Cron/"
                }
            },
            "notification-url": "https://packagist.org/downloads/",
            "license": [
                "MIT"
            ],
            "authors": [
                {
                    "name": "Chris Tankersley",
                    "email": "chris@ctankersley.com",
                    "homepage": "https://github.com/dragonmantank"
                }
            ],
            "description": "CRON for PHP: Calculate the next or previous run date and determine if a CRON expression is due",
            "keywords": [
                "cron",
                "schedule"
            ],
            "support": {
                "issues": "https://github.com/dragonmantank/cron-expression/issues",
                "source": "https://github.com/dragonmantank/cron-expression/tree/v3.4.0"
            },
            "funding": [
                {
                    "url": "https://github.com/dragonmantank",
                    "type": "github"
                }
            ],
            "time": "2024-10-09T13:47:03+00:00"
        },
        {
            "name": "egulias/email-validator",
            "version": "4.0.3",
            "source": {
                "type": "git",
                "url": "https://github.com/egulias/EmailValidator.git",
                "reference": "b115554301161fa21467629f1e1391c1936de517"
            },
            "dist": {
                "type": "zip",
                "url": "https://api.github.com/repos/egulias/EmailValidator/zipball/b115554301161fa21467629f1e1391c1936de517",
                "reference": "b115554301161fa21467629f1e1391c1936de517",
                "shasum": ""
            },
            "require": {
                "doctrine/lexer": "^2.0 || ^3.0",
                "php": ">=8.1",
                "symfony/polyfill-intl-idn": "^1.26"
            },
            "require-dev": {
                "phpunit/phpunit": "^10.2",
                "vimeo/psalm": "^5.12"
            },
            "suggest": {
                "ext-intl": "PHP Internationalization Libraries are required to use the SpoofChecking validation"
            },
            "type": "library",
            "extra": {
                "branch-alias": {
                    "dev-master": "4.0.x-dev"
                }
            },
            "autoload": {
                "psr-4": {
                    "Egulias\\EmailValidator\\": "src"
                }
            },
            "notification-url": "https://packagist.org/downloads/",
            "license": [
                "MIT"
            ],
            "authors": [
                {
                    "name": "Eduardo Gulias Davis"
                }
            ],
            "description": "A library for validating emails against several RFCs",
            "homepage": "https://github.com/egulias/EmailValidator",
            "keywords": [
                "email",
                "emailvalidation",
                "emailvalidator",
                "validation",
                "validator"
            ],
            "support": {
                "issues": "https://github.com/egulias/EmailValidator/issues",
                "source": "https://github.com/egulias/EmailValidator/tree/4.0.3"
            },
            "funding": [
                {
                    "url": "https://github.com/egulias",
                    "type": "github"
                }
            ],
            "time": "2024-12-27T00:36:43+00:00"
        },
        {
            "name": "facade/ignition-contracts",
            "version": "1.0.2",
            "source": {
                "type": "git",
                "url": "https://github.com/facade/ignition-contracts.git",
                "reference": "3c921a1cdba35b68a7f0ccffc6dffc1995b18267"
            },
            "dist": {
                "type": "zip",
                "url": "https://api.github.com/repos/facade/ignition-contracts/zipball/3c921a1cdba35b68a7f0ccffc6dffc1995b18267",
                "reference": "3c921a1cdba35b68a7f0ccffc6dffc1995b18267",
                "shasum": ""
            },
            "require": {
                "php": "^7.3|^8.0"
            },
            "require-dev": {
                "friendsofphp/php-cs-fixer": "^v2.15.8",
                "phpunit/phpunit": "^9.3.11",
                "vimeo/psalm": "^3.17.1"
            },
            "type": "library",
            "autoload": {
                "psr-4": {
                    "Facade\\IgnitionContracts\\": "src"
                }
            },
            "notification-url": "https://packagist.org/downloads/",
            "license": [
                "MIT"
            ],
            "authors": [
                {
                    "name": "Freek Van der Herten",
                    "email": "freek@spatie.be",
                    "homepage": "https://flareapp.io",
                    "role": "Developer"
                }
            ],
            "description": "Solution contracts for Ignition",
            "homepage": "https://github.com/facade/ignition-contracts",
            "keywords": [
                "contracts",
                "flare",
                "ignition"
            ],
            "support": {
                "issues": "https://github.com/facade/ignition-contracts/issues",
                "source": "https://github.com/facade/ignition-contracts/tree/1.0.2"
            },
            "time": "2020-10-16T08:27:54+00:00"
        },
        {
            "name": "filp/whoops",
            "version": "2.17.0",
            "source": {
                "type": "git",
                "url": "https://github.com/filp/whoops.git",
                "reference": "075bc0c26631110584175de6523ab3f1652eb28e"
            },
            "dist": {
                "type": "zip",
                "url": "https://api.github.com/repos/filp/whoops/zipball/075bc0c26631110584175de6523ab3f1652eb28e",
                "reference": "075bc0c26631110584175de6523ab3f1652eb28e",
                "shasum": ""
            },
            "require": {
                "php": "^7.1 || ^8.0",
                "psr/log": "^1.0.1 || ^2.0 || ^3.0"
            },
            "require-dev": {
                "mockery/mockery": "^1.0",
                "phpunit/phpunit": "^7.5.20 || ^8.5.8 || ^9.3.3",
                "symfony/var-dumper": "^4.0 || ^5.0"
            },
            "suggest": {
                "symfony/var-dumper": "Pretty print complex values better with var-dumper available",
                "whoops/soap": "Formats errors as SOAP responses"
            },
            "type": "library",
            "extra": {
                "branch-alias": {
                    "dev-master": "2.7-dev"
                }
            },
            "autoload": {
                "psr-4": {
                    "Whoops\\": "src/Whoops/"
                }
            },
            "notification-url": "https://packagist.org/downloads/",
            "license": [
                "MIT"
            ],
            "authors": [
                {
                    "name": "Filipe Dobreira",
                    "homepage": "https://github.com/filp",
                    "role": "Developer"
                }
            ],
            "description": "php error handling for cool kids",
            "homepage": "https://filp.github.io/whoops/",
            "keywords": [
                "error",
                "exception",
                "handling",
                "library",
                "throwable",
                "whoops"
            ],
            "support": {
                "issues": "https://github.com/filp/whoops/issues",
                "source": "https://github.com/filp/whoops/tree/2.17.0"
            },
            "funding": [
                {
                    "url": "https://github.com/denis-sokolov",
                    "type": "github"
                }
            ],
            "time": "2025-01-25T12:00:00+00:00"
        },
        {
            "name": "firebase/php-jwt",
            "version": "v6.11.0",
            "source": {
                "type": "git",
                "url": "https://github.com/firebase/php-jwt.git",
                "reference": "8f718f4dfc9c5d5f0c994cdfd103921b43592712"
            },
            "dist": {
                "type": "zip",
                "url": "https://api.github.com/repos/firebase/php-jwt/zipball/8f718f4dfc9c5d5f0c994cdfd103921b43592712",
                "reference": "8f718f4dfc9c5d5f0c994cdfd103921b43592712",
                "shasum": ""
            },
            "require": {
                "php": "^8.0"
            },
            "require-dev": {
                "guzzlehttp/guzzle": "^7.4",
                "phpspec/prophecy-phpunit": "^2.0",
                "phpunit/phpunit": "^9.5",
                "psr/cache": "^2.0||^3.0",
                "psr/http-client": "^1.0",
                "psr/http-factory": "^1.0"
            },
            "suggest": {
                "ext-sodium": "Support EdDSA (Ed25519) signatures",
                "paragonie/sodium_compat": "Support EdDSA (Ed25519) signatures when libsodium is not present"
            },
            "type": "library",
            "autoload": {
                "psr-4": {
                    "Firebase\\JWT\\": "src"
                }
            },
            "notification-url": "https://packagist.org/downloads/",
            "license": [
                "BSD-3-Clause"
            ],
            "authors": [
                {
                    "name": "Neuman Vong",
                    "email": "neuman+pear@twilio.com",
                    "role": "Developer"
                },
                {
                    "name": "Anant Narayanan",
                    "email": "anant@php.net",
                    "role": "Developer"
                }
            ],
            "description": "A simple library to encode and decode JSON Web Tokens (JWT) in PHP. Should conform to the current spec.",
            "homepage": "https://github.com/firebase/php-jwt",
            "keywords": [
                "jwt",
                "php"
            ],
            "support": {
                "issues": "https://github.com/firebase/php-jwt/issues",
                "source": "https://github.com/firebase/php-jwt/tree/v6.11.0"
            },
            "time": "2025-01-23T05:11:06+00:00"
        },
        {
            "name": "fruitcake/php-cors",
            "version": "v1.3.0",
            "source": {
                "type": "git",
                "url": "https://github.com/fruitcake/php-cors.git",
                "reference": "3d158f36e7875e2f040f37bc0573956240a5a38b"
            },
            "dist": {
                "type": "zip",
                "url": "https://api.github.com/repos/fruitcake/php-cors/zipball/3d158f36e7875e2f040f37bc0573956240a5a38b",
                "reference": "3d158f36e7875e2f040f37bc0573956240a5a38b",
                "shasum": ""
            },
            "require": {
                "php": "^7.4|^8.0",
                "symfony/http-foundation": "^4.4|^5.4|^6|^7"
            },
            "require-dev": {
                "phpstan/phpstan": "^1.4",
                "phpunit/phpunit": "^9",
                "squizlabs/php_codesniffer": "^3.5"
            },
            "type": "library",
            "extra": {
                "branch-alias": {
                    "dev-master": "1.2-dev"
                }
            },
            "autoload": {
                "psr-4": {
                    "Fruitcake\\Cors\\": "src/"
                }
            },
            "notification-url": "https://packagist.org/downloads/",
            "license": [
                "MIT"
            ],
            "authors": [
                {
                    "name": "Fruitcake",
                    "homepage": "https://fruitcake.nl"
                },
                {
                    "name": "Barryvdh",
                    "email": "barryvdh@gmail.com"
                }
            ],
            "description": "Cross-origin resource sharing library for the Symfony HttpFoundation",
            "homepage": "https://github.com/fruitcake/php-cors",
            "keywords": [
                "cors",
                "laravel",
                "symfony"
            ],
            "support": {
                "issues": "https://github.com/fruitcake/php-cors/issues",
                "source": "https://github.com/fruitcake/php-cors/tree/v1.3.0"
            },
            "funding": [
                {
                    "url": "https://fruitcake.nl",
                    "type": "custom"
                },
                {
                    "url": "https://github.com/barryvdh",
                    "type": "github"
                }
            ],
            "time": "2023-10-12T05:21:21+00:00"
        },
        {
            "name": "gdbots/query-parser",
            "version": "v3.0.0",
            "source": {
                "type": "git",
                "url": "https://github.com/gdbots/query-parser-php.git",
                "reference": "d033bb3db7b14cf1c902b0dabe89577cafac2b91"
            },
            "dist": {
                "type": "zip",
                "url": "https://api.github.com/repos/gdbots/query-parser-php/zipball/d033bb3db7b14cf1c902b0dabe89577cafac2b91",
                "reference": "d033bb3db7b14cf1c902b0dabe89577cafac2b91",
                "shasum": ""
            },
            "require": {
                "php": ">=8.1"
            },
            "require-dev": {
                "phpunit/phpunit": "^9.5",
                "ruflin/elastica": "^7.1"
            },
            "type": "library",
            "autoload": {
                "psr-4": {
                    "Gdbots\\QueryParser\\": "src"
                }
            },
            "notification-url": "https://packagist.org/downloads/",
            "license": [
                "Apache-2.0"
            ],
            "description": "Php library that converts search queries into terms, phrases, hashtags, mentions, etc.",
            "homepage": "https://github.com/gdbots/query-parser-php",
            "support": {
                "issues": "https://github.com/gdbots/query-parser-php/issues",
                "source": "https://github.com/gdbots/query-parser-php/tree/v3.0.0"
            },
            "time": "2021-12-05T19:44:35+00:00"
        },
        {
            "name": "graham-campbell/result-type",
            "version": "v1.1.3",
            "source": {
                "type": "git",
                "url": "https://github.com/GrahamCampbell/Result-Type.git",
                "reference": "3ba905c11371512af9d9bdd27d99b782216b6945"
            },
            "dist": {
                "type": "zip",
                "url": "https://api.github.com/repos/GrahamCampbell/Result-Type/zipball/3ba905c11371512af9d9bdd27d99b782216b6945",
                "reference": "3ba905c11371512af9d9bdd27d99b782216b6945",
                "shasum": ""
            },
            "require": {
                "php": "^7.2.5 || ^8.0",
                "phpoption/phpoption": "^1.9.3"
            },
            "require-dev": {
                "phpunit/phpunit": "^8.5.39 || ^9.6.20 || ^10.5.28"
            },
            "type": "library",
            "autoload": {
                "psr-4": {
                    "GrahamCampbell\\ResultType\\": "src/"
                }
            },
            "notification-url": "https://packagist.org/downloads/",
            "license": [
                "MIT"
            ],
            "authors": [
                {
                    "name": "Graham Campbell",
                    "email": "hello@gjcampbell.co.uk",
                    "homepage": "https://github.com/GrahamCampbell"
                }
            ],
            "description": "An Implementation Of The Result Type",
            "keywords": [
                "Graham Campbell",
                "GrahamCampbell",
                "Result Type",
                "Result-Type",
                "result"
            ],
            "support": {
                "issues": "https://github.com/GrahamCampbell/Result-Type/issues",
                "source": "https://github.com/GrahamCampbell/Result-Type/tree/v1.1.3"
            },
            "funding": [
                {
                    "url": "https://github.com/GrahamCampbell",
                    "type": "github"
                },
                {
                    "url": "https://tidelift.com/funding/github/packagist/graham-campbell/result-type",
                    "type": "tidelift"
                }
            ],
            "time": "2024-07-20T21:45:45+00:00"
        },
        {
            "name": "guzzlehttp/guzzle",
            "version": "7.9.2",
            "source": {
                "type": "git",
                "url": "https://github.com/guzzle/guzzle.git",
                "reference": "d281ed313b989f213357e3be1a179f02196ac99b"
            },
            "dist": {
                "type": "zip",
                "url": "https://api.github.com/repos/guzzle/guzzle/zipball/d281ed313b989f213357e3be1a179f02196ac99b",
                "reference": "d281ed313b989f213357e3be1a179f02196ac99b",
                "shasum": ""
            },
            "require": {
                "ext-json": "*",
                "guzzlehttp/promises": "^1.5.3 || ^2.0.3",
                "guzzlehttp/psr7": "^2.7.0",
                "php": "^7.2.5 || ^8.0",
                "psr/http-client": "^1.0",
                "symfony/deprecation-contracts": "^2.2 || ^3.0"
            },
            "provide": {
                "psr/http-client-implementation": "1.0"
            },
            "require-dev": {
                "bamarni/composer-bin-plugin": "^1.8.2",
                "ext-curl": "*",
                "guzzle/client-integration-tests": "3.0.2",
                "php-http/message-factory": "^1.1",
                "phpunit/phpunit": "^8.5.39 || ^9.6.20",
                "psr/log": "^1.1 || ^2.0 || ^3.0"
            },
            "suggest": {
                "ext-curl": "Required for CURL handler support",
                "ext-intl": "Required for Internationalized Domain Name (IDN) support",
                "psr/log": "Required for using the Log middleware"
            },
            "type": "library",
            "extra": {
                "bamarni-bin": {
                    "bin-links": true,
                    "forward-command": false
                }
            },
            "autoload": {
                "files": [
                    "src/functions_include.php"
                ],
                "psr-4": {
                    "GuzzleHttp\\": "src/"
                }
            },
            "notification-url": "https://packagist.org/downloads/",
            "license": [
                "MIT"
            ],
            "authors": [
                {
                    "name": "Graham Campbell",
                    "email": "hello@gjcampbell.co.uk",
                    "homepage": "https://github.com/GrahamCampbell"
                },
                {
                    "name": "Michael Dowling",
                    "email": "mtdowling@gmail.com",
                    "homepage": "https://github.com/mtdowling"
                },
                {
                    "name": "Jeremy Lindblom",
                    "email": "jeremeamia@gmail.com",
                    "homepage": "https://github.com/jeremeamia"
                },
                {
                    "name": "George Mponos",
                    "email": "gmponos@gmail.com",
                    "homepage": "https://github.com/gmponos"
                },
                {
                    "name": "Tobias Nyholm",
                    "email": "tobias.nyholm@gmail.com",
                    "homepage": "https://github.com/Nyholm"
                },
                {
                    "name": "Márk Sági-Kazár",
                    "email": "mark.sagikazar@gmail.com",
                    "homepage": "https://github.com/sagikazarmark"
                },
                {
                    "name": "Tobias Schultze",
                    "email": "webmaster@tubo-world.de",
                    "homepage": "https://github.com/Tobion"
                }
            ],
            "description": "Guzzle is a PHP HTTP client library",
            "keywords": [
                "client",
                "curl",
                "framework",
                "http",
                "http client",
                "psr-18",
                "psr-7",
                "rest",
                "web service"
            ],
            "support": {
                "issues": "https://github.com/guzzle/guzzle/issues",
                "source": "https://github.com/guzzle/guzzle/tree/7.9.2"
            },
            "funding": [
                {
                    "url": "https://github.com/GrahamCampbell",
                    "type": "github"
                },
                {
                    "url": "https://github.com/Nyholm",
                    "type": "github"
                },
                {
                    "url": "https://tidelift.com/funding/github/packagist/guzzlehttp/guzzle",
                    "type": "tidelift"
                }
            ],
            "time": "2024-07-24T11:22:20+00:00"
        },
        {
            "name": "guzzlehttp/promises",
            "version": "2.0.4",
            "source": {
                "type": "git",
                "url": "https://github.com/guzzle/promises.git",
                "reference": "f9c436286ab2892c7db7be8c8da4ef61ccf7b455"
            },
            "dist": {
                "type": "zip",
                "url": "https://api.github.com/repos/guzzle/promises/zipball/f9c436286ab2892c7db7be8c8da4ef61ccf7b455",
                "reference": "f9c436286ab2892c7db7be8c8da4ef61ccf7b455",
                "shasum": ""
            },
            "require": {
                "php": "^7.2.5 || ^8.0"
            },
            "require-dev": {
                "bamarni/composer-bin-plugin": "^1.8.2",
                "phpunit/phpunit": "^8.5.39 || ^9.6.20"
            },
            "type": "library",
            "extra": {
                "bamarni-bin": {
                    "bin-links": true,
                    "forward-command": false
                }
            },
            "autoload": {
                "psr-4": {
                    "GuzzleHttp\\Promise\\": "src/"
                }
            },
            "notification-url": "https://packagist.org/downloads/",
            "license": [
                "MIT"
            ],
            "authors": [
                {
                    "name": "Graham Campbell",
                    "email": "hello@gjcampbell.co.uk",
                    "homepage": "https://github.com/GrahamCampbell"
                },
                {
                    "name": "Michael Dowling",
                    "email": "mtdowling@gmail.com",
                    "homepage": "https://github.com/mtdowling"
                },
                {
                    "name": "Tobias Nyholm",
                    "email": "tobias.nyholm@gmail.com",
                    "homepage": "https://github.com/Nyholm"
                },
                {
                    "name": "Tobias Schultze",
                    "email": "webmaster@tubo-world.de",
                    "homepage": "https://github.com/Tobion"
                }
            ],
            "description": "Guzzle promises library",
            "keywords": [
                "promise"
            ],
            "support": {
                "issues": "https://github.com/guzzle/promises/issues",
                "source": "https://github.com/guzzle/promises/tree/2.0.4"
            },
            "funding": [
                {
                    "url": "https://github.com/GrahamCampbell",
                    "type": "github"
                },
                {
                    "url": "https://github.com/Nyholm",
                    "type": "github"
                },
                {
                    "url": "https://tidelift.com/funding/github/packagist/guzzlehttp/promises",
                    "type": "tidelift"
                }
            ],
            "time": "2024-10-17T10:06:22+00:00"
        },
        {
            "name": "guzzlehttp/psr7",
            "version": "2.7.0",
            "source": {
                "type": "git",
                "url": "https://github.com/guzzle/psr7.git",
                "reference": "a70f5c95fb43bc83f07c9c948baa0dc1829bf201"
            },
            "dist": {
                "type": "zip",
                "url": "https://api.github.com/repos/guzzle/psr7/zipball/a70f5c95fb43bc83f07c9c948baa0dc1829bf201",
                "reference": "a70f5c95fb43bc83f07c9c948baa0dc1829bf201",
                "shasum": ""
            },
            "require": {
                "php": "^7.2.5 || ^8.0",
                "psr/http-factory": "^1.0",
                "psr/http-message": "^1.1 || ^2.0",
                "ralouphie/getallheaders": "^3.0"
            },
            "provide": {
                "psr/http-factory-implementation": "1.0",
                "psr/http-message-implementation": "1.0"
            },
            "require-dev": {
                "bamarni/composer-bin-plugin": "^1.8.2",
                "http-interop/http-factory-tests": "0.9.0",
                "phpunit/phpunit": "^8.5.39 || ^9.6.20"
            },
            "suggest": {
                "laminas/laminas-httphandlerrunner": "Emit PSR-7 responses"
            },
            "type": "library",
            "extra": {
                "bamarni-bin": {
                    "bin-links": true,
                    "forward-command": false
                }
            },
            "autoload": {
                "psr-4": {
                    "GuzzleHttp\\Psr7\\": "src/"
                }
            },
            "notification-url": "https://packagist.org/downloads/",
            "license": [
                "MIT"
            ],
            "authors": [
                {
                    "name": "Graham Campbell",
                    "email": "hello@gjcampbell.co.uk",
                    "homepage": "https://github.com/GrahamCampbell"
                },
                {
                    "name": "Michael Dowling",
                    "email": "mtdowling@gmail.com",
                    "homepage": "https://github.com/mtdowling"
                },
                {
                    "name": "George Mponos",
                    "email": "gmponos@gmail.com",
                    "homepage": "https://github.com/gmponos"
                },
                {
                    "name": "Tobias Nyholm",
                    "email": "tobias.nyholm@gmail.com",
                    "homepage": "https://github.com/Nyholm"
                },
                {
                    "name": "Márk Sági-Kazár",
                    "email": "mark.sagikazar@gmail.com",
                    "homepage": "https://github.com/sagikazarmark"
                },
                {
                    "name": "Tobias Schultze",
                    "email": "webmaster@tubo-world.de",
                    "homepage": "https://github.com/Tobion"
                },
                {
                    "name": "Márk Sági-Kazár",
                    "email": "mark.sagikazar@gmail.com",
                    "homepage": "https://sagikazarmark.hu"
                }
            ],
            "description": "PSR-7 message implementation that also provides common utility methods",
            "keywords": [
                "http",
                "message",
                "psr-7",
                "request",
                "response",
                "stream",
                "uri",
                "url"
            ],
            "support": {
                "issues": "https://github.com/guzzle/psr7/issues",
                "source": "https://github.com/guzzle/psr7/tree/2.7.0"
            },
            "funding": [
                {
                    "url": "https://github.com/GrahamCampbell",
                    "type": "github"
                },
                {
                    "url": "https://github.com/Nyholm",
                    "type": "github"
                },
                {
                    "url": "https://tidelift.com/funding/github/packagist/guzzlehttp/psr7",
                    "type": "tidelift"
                }
            ],
            "time": "2024-07-18T11:15:46+00:00"
        },
        {
            "name": "guzzlehttp/uri-template",
            "version": "v1.0.4",
            "source": {
                "type": "git",
                "url": "https://github.com/guzzle/uri-template.git",
                "reference": "30e286560c137526eccd4ce21b2de477ab0676d2"
            },
            "dist": {
                "type": "zip",
                "url": "https://api.github.com/repos/guzzle/uri-template/zipball/30e286560c137526eccd4ce21b2de477ab0676d2",
                "reference": "30e286560c137526eccd4ce21b2de477ab0676d2",
                "shasum": ""
            },
            "require": {
                "php": "^7.2.5 || ^8.0",
                "symfony/polyfill-php80": "^1.24"
            },
            "require-dev": {
                "bamarni/composer-bin-plugin": "^1.8.2",
                "phpunit/phpunit": "^8.5.36 || ^9.6.15",
                "uri-template/tests": "1.0.0"
            },
            "type": "library",
            "extra": {
                "bamarni-bin": {
                    "bin-links": true,
                    "forward-command": false
                }
            },
            "autoload": {
                "psr-4": {
                    "GuzzleHttp\\UriTemplate\\": "src"
                }
            },
            "notification-url": "https://packagist.org/downloads/",
            "license": [
                "MIT"
            ],
            "authors": [
                {
                    "name": "Graham Campbell",
                    "email": "hello@gjcampbell.co.uk",
                    "homepage": "https://github.com/GrahamCampbell"
                },
                {
                    "name": "Michael Dowling",
                    "email": "mtdowling@gmail.com",
                    "homepage": "https://github.com/mtdowling"
                },
                {
                    "name": "George Mponos",
                    "email": "gmponos@gmail.com",
                    "homepage": "https://github.com/gmponos"
                },
                {
                    "name": "Tobias Nyholm",
                    "email": "tobias.nyholm@gmail.com",
                    "homepage": "https://github.com/Nyholm"
                }
            ],
            "description": "A polyfill class for uri_template of PHP",
            "keywords": [
                "guzzlehttp",
                "uri-template"
            ],
            "support": {
                "issues": "https://github.com/guzzle/uri-template/issues",
                "source": "https://github.com/guzzle/uri-template/tree/v1.0.4"
            },
            "funding": [
                {
                    "url": "https://github.com/GrahamCampbell",
                    "type": "github"
                },
                {
                    "url": "https://github.com/Nyholm",
                    "type": "github"
                },
                {
                    "url": "https://tidelift.com/funding/github/packagist/guzzlehttp/uri-template",
                    "type": "tidelift"
                }
            ],
            "time": "2025-02-03T10:55:03+00:00"
        },
        {
            "name": "jc5/google2fa-laravel",
            "version": "v2.0.8",
            "source": {
                "type": "git",
                "url": "https://github.com/JC5/google2fa-laravel.git",
                "reference": "0205b0e58b90ee41e6d108d4c26ad9d0f7997baa"
            },
            "dist": {
                "type": "zip",
                "url": "https://api.github.com/repos/JC5/google2fa-laravel/zipball/0205b0e58b90ee41e6d108d4c26ad9d0f7997baa",
                "reference": "0205b0e58b90ee41e6d108d4c26ad9d0f7997baa",
                "shasum": ""
            },
            "require": {
                "laravel/framework": ">=5.4.36",
                "php": ">=8",
                "pragmarx/google2fa-qrcode": "^1.0"
            },
            "require-dev": {
                "orchestra/testbench": "3.4.*|3.5.*|3.6.*|3.7.*|4.*|5.*|6.*",
                "phpunit/phpunit": "~9",
                "roave/security-advisories": "dev-master"
            },
            "suggest": {
                "bacon/bacon-qr-code": "Required to generate inline QR Codes.",
                "pragmarx/recovery": "Generate recovery codes."
            },
            "type": "library",
            "extra": {
                "laravel": {
                    "aliases": {
                        "Google2FA": "PragmaRX\\Google2FALaravel\\Facade"
                    },
                    "providers": [
                        "PragmaRX\\Google2FALaravel\\ServiceProvider"
                    ]
                },
                "component": "package",
                "frameworks": [
                    "Laravel"
                ],
                "branch-alias": {
                    "dev-master": "0.2-dev"
                }
            },
            "autoload": {
                "psr-4": {
                    "PragmaRX\\Google2FALaravel\\": "src/",
                    "PragmaRX\\Google2FALaravel\\Tests\\": "tests/"
                }
            },
            "notification-url": "https://packagist.org/downloads/",
            "license": [
                "MIT"
            ],
            "authors": [
                {
                    "name": "Antonio Carlos Ribeiro",
                    "email": "acr@antoniocarlosribeiro.com",
                    "role": "Creator & Designer"
                },
                {
                    "name": "James Cole",
                    "email": "thegrumpydictator@gmail.com",
                    "role": "Developer"
                }
            ],
            "description": "A One Time Password Authentication package, compatible with Google Authenticator.",
            "keywords": [
                "Authentication",
                "Two Factor Authentication",
                "google2fa",
                "laravel"
            ],
            "support": {
                "issues": "https://github.com/JC5/google2fa-laravel/issues",
                "source": "https://github.com/JC5/google2fa-laravel/tree/v2.0.8"
            },
            "time": "2022-03-30T16:00:00+00:00"
        },
        {
            "name": "jc5/recovery",
            "version": "v2.2.0",
            "source": {
                "type": "git",
                "url": "https://github.com/JC5/recovery.git",
                "reference": "ad69cb910a92e1aeb75fd7eaa65701cc5b0416f3"
            },
            "dist": {
                "type": "zip",
                "url": "https://api.github.com/repos/JC5/recovery/zipball/ad69cb910a92e1aeb75fd7eaa65701cc5b0416f3",
                "reference": "ad69cb910a92e1aeb75fd7eaa65701cc5b0416f3",
                "shasum": ""
            },
            "require": {
                "ext-json": "*",
                "php": ">=8.0",
                "pragmarx/random": "~0.1"
            },
            "require-dev": {
                "phpunit/phpunit": ">=5.4.3",
                "squizlabs/php_codesniffer": "^2.3",
                "tightenco/collect": "^5.0"
            },
            "suggest": {
                "tightenco/collect": "Allows to generate recovery codes as collections"
            },
            "type": "library",
            "extra": {
                "branch-alias": {
                    "dev-master": "1.0-dev"
                }
            },
            "autoload": {
                "psr-4": {
                    "PragmaRX\\Recovery\\": "src"
                }
            },
            "notification-url": "https://packagist.org/downloads/",
            "license": [
                "MIT"
            ],
            "authors": [
                {
                    "name": "Antonio Carlos Ribeiro",
                    "email": "acr@antoniocarlosribeiro.com",
                    "homepage": "https://antoniocarlosribeiro.com",
                    "role": "Developer"
                },
                {
                    "name": "James Cole",
                    "email": "james@firefly-iii.org",
                    "homepage": "https://firefly-iii.org/",
                    "role": "Developer"
                }
            ],
            "description": "Create recovery codes for two factor auth",
            "homepage": "https://github.com/JC5/recovery",
            "keywords": [
                "2fa",
                "account recovery",
                "auth",
                "backup codes",
                "google2fa",
                "pragmarx",
                "recovery",
                "recovery codes",
                "two factor auth"
            ],
            "support": {
                "source": "https://github.com/JC5/recovery/tree/v2.2.0"
            },
            "time": "2022-03-31T05:55:34+00:00"
        },
        {
            "name": "laravel-notification-channels/pushover",
            "version": "4.1.1",
            "source": {
                "type": "git",
                "url": "https://github.com/laravel-notification-channels/pushover.git",
                "reference": "68697f85a01c5f10168ad0ab05b14ef3e244cec4"
            },
            "dist": {
                "type": "zip",
                "url": "https://api.github.com/repos/laravel-notification-channels/pushover/zipball/68697f85a01c5f10168ad0ab05b14ef3e244cec4",
                "reference": "68697f85a01c5f10168ad0ab05b14ef3e244cec4",
                "shasum": ""
            },
            "require": {
                "guzzlehttp/guzzle": "^7.0.1",
                "illuminate/notifications": "^8.0 || ^9.0 || ^10.0 || ^11.0 || ^12.0",
                "illuminate/support": "^8.0 || ^9.0 || ^10.0 || ^11.0 || ^12.0",
                "php": "^8.1"
            },
            "require-dev": {
                "mockery/mockery": "^1.3.1",
                "orchestra/testbench": "^6.0 || ^7.0 || ^8.0 || ^9.0 || ^10.0",
                "phpunit/phpunit": "^9.3 || ^10.5 || ^11.5.3"
            },
            "suggest": {
                "ext-exif": "Required for image attachment support"
            },
            "type": "library",
            "extra": {
                "laravel": {
                    "providers": [
                        "NotificationChannels\\Pushover\\PushoverServiceProvider"
                    ]
                }
            },
            "autoload": {
                "psr-4": {
                    "NotificationChannels\\Pushover\\": "src"
                }
            },
            "notification-url": "https://packagist.org/downloads/",
            "license": [
                "MIT"
            ],
            "authors": [
                {
                    "name": "Casper Boone",
                    "email": "mail@casperboone.nl",
                    "homepage": "https://casperboone.nl",
                    "role": "Developer"
                },
                {
                    "name": "Kevin Woblick",
                    "email": "mail@woblick.dev",
                    "homepage": "https://woblick.dev",
                    "role": "Developer"
                }
            ],
            "description": "Pushover notifications for Laravel.",
            "homepage": "https://github.com/laravel-notification-channels/pushover",
            "support": {
                "issues": "https://github.com/laravel-notification-channels/pushover/issues",
                "source": "https://github.com/laravel-notification-channels/pushover/tree/4.1.1"
            },
            "time": "2025-03-01T09:05:11+00:00"
        },
        {
            "name": "laravel/framework",
<<<<<<< HEAD
            "version": "v11.44.0",
            "source": {
                "type": "git",
                "url": "https://github.com/laravel/framework.git",
                "reference": "e9a33da34815ac1ed46c7e4c477a775f4592f0a7"
            },
            "dist": {
                "type": "zip",
                "url": "https://api.github.com/repos/laravel/framework/zipball/e9a33da34815ac1ed46c7e4c477a775f4592f0a7",
                "reference": "e9a33da34815ac1ed46c7e4c477a775f4592f0a7",
=======
            "version": "v11.44.1",
            "source": {
                "type": "git",
                "url": "https://github.com/laravel/framework.git",
                "reference": "0883d4175f4e2b5c299e7087ad3c74f2ce195c6d"
            },
            "dist": {
                "type": "zip",
                "url": "https://api.github.com/repos/laravel/framework/zipball/0883d4175f4e2b5c299e7087ad3c74f2ce195c6d",
                "reference": "0883d4175f4e2b5c299e7087ad3c74f2ce195c6d",
>>>>>>> 042d055d
                "shasum": ""
            },
            "require": {
                "brick/math": "^0.9.3|^0.10.2|^0.11|^0.12",
                "composer-runtime-api": "^2.2",
                "doctrine/inflector": "^2.0.5",
                "dragonmantank/cron-expression": "^3.4",
                "egulias/email-validator": "^3.2.1|^4.0",
                "ext-ctype": "*",
                "ext-filter": "*",
                "ext-hash": "*",
                "ext-mbstring": "*",
                "ext-openssl": "*",
                "ext-session": "*",
                "ext-tokenizer": "*",
                "fruitcake/php-cors": "^1.3",
                "guzzlehttp/guzzle": "^7.8.2",
                "guzzlehttp/uri-template": "^1.0",
                "laravel/prompts": "^0.1.18|^0.2.0|^0.3.0",
                "laravel/serializable-closure": "^1.3|^2.0",
                "league/commonmark": "^2.6",
                "league/flysystem": "^3.25.1",
                "league/flysystem-local": "^3.25.1",
                "league/uri": "^7.5.1",
                "monolog/monolog": "^3.0",
                "nesbot/carbon": "^2.72.6|^3.8.4",
                "nunomaduro/termwind": "^2.0",
                "php": "^8.2",
                "psr/container": "^1.1.1|^2.0.1",
                "psr/log": "^1.0|^2.0|^3.0",
                "psr/simple-cache": "^1.0|^2.0|^3.0",
                "ramsey/uuid": "^4.7",
                "symfony/console": "^7.0.3",
                "symfony/error-handler": "^7.0.3",
                "symfony/finder": "^7.0.3",
                "symfony/http-foundation": "^7.2.0",
                "symfony/http-kernel": "^7.0.3",
                "symfony/mailer": "^7.0.3",
                "symfony/mime": "^7.0.3",
                "symfony/polyfill-php83": "^1.31",
                "symfony/process": "^7.0.3",
                "symfony/routing": "^7.0.3",
                "symfony/uid": "^7.0.3",
                "symfony/var-dumper": "^7.0.3",
                "tijsverkoyen/css-to-inline-styles": "^2.2.5",
                "vlucas/phpdotenv": "^5.6.1",
                "voku/portable-ascii": "^2.0.2"
            },
            "conflict": {
                "tightenco/collect": "<5.5.33"
            },
            "provide": {
                "psr/container-implementation": "1.1|2.0",
                "psr/log-implementation": "1.0|2.0|3.0",
                "psr/simple-cache-implementation": "1.0|2.0|3.0"
            },
            "replace": {
                "illuminate/auth": "self.version",
                "illuminate/broadcasting": "self.version",
                "illuminate/bus": "self.version",
                "illuminate/cache": "self.version",
                "illuminate/collections": "self.version",
                "illuminate/concurrency": "self.version",
                "illuminate/conditionable": "self.version",
                "illuminate/config": "self.version",
                "illuminate/console": "self.version",
                "illuminate/container": "self.version",
                "illuminate/contracts": "self.version",
                "illuminate/cookie": "self.version",
                "illuminate/database": "self.version",
                "illuminate/encryption": "self.version",
                "illuminate/events": "self.version",
                "illuminate/filesystem": "self.version",
                "illuminate/hashing": "self.version",
                "illuminate/http": "self.version",
                "illuminate/log": "self.version",
                "illuminate/macroable": "self.version",
                "illuminate/mail": "self.version",
                "illuminate/notifications": "self.version",
                "illuminate/pagination": "self.version",
                "illuminate/pipeline": "self.version",
                "illuminate/process": "self.version",
                "illuminate/queue": "self.version",
                "illuminate/redis": "self.version",
                "illuminate/routing": "self.version",
                "illuminate/session": "self.version",
                "illuminate/support": "self.version",
                "illuminate/testing": "self.version",
                "illuminate/translation": "self.version",
                "illuminate/validation": "self.version",
                "illuminate/view": "self.version",
                "spatie/once": "*"
            },
            "require-dev": {
                "ably/ably-php": "^1.0",
                "aws/aws-sdk-php": "^3.322.9",
                "ext-gmp": "*",
                "fakerphp/faker": "^1.24",
                "guzzlehttp/promises": "^2.0.3",
                "guzzlehttp/psr7": "^2.4",
                "laravel/pint": "^1.18",
                "league/flysystem-aws-s3-v3": "^3.25.1",
                "league/flysystem-ftp": "^3.25.1",
                "league/flysystem-path-prefixing": "^3.25.1",
                "league/flysystem-read-only": "^3.25.1",
                "league/flysystem-sftp-v3": "^3.25.1",
                "mockery/mockery": "^1.6.10",
                "orchestra/testbench-core": "^9.11.2",
                "pda/pheanstalk": "^5.0.6",
                "php-http/discovery": "^1.15",
                "phpstan/phpstan": "^2.0",
                "phpunit/phpunit": "^10.5.35|^11.3.6|^12.0.1",
                "predis/predis": "^2.3",
                "resend/resend-php": "^0.10.0",
                "symfony/cache": "^7.0.3",
                "symfony/http-client": "^7.0.3",
                "symfony/psr-http-message-bridge": "^7.0.3",
                "symfony/translation": "^7.0.3"
            },
            "suggest": {
                "ably/ably-php": "Required to use the Ably broadcast driver (^1.0).",
                "aws/aws-sdk-php": "Required to use the SQS queue driver, DynamoDb failed job storage, and SES mail driver (^3.322.9).",
                "brianium/paratest": "Required to run tests in parallel (^7.0|^8.0).",
                "ext-apcu": "Required to use the APC cache driver.",
                "ext-fileinfo": "Required to use the Filesystem class.",
                "ext-ftp": "Required to use the Flysystem FTP driver.",
                "ext-gd": "Required to use Illuminate\\Http\\Testing\\FileFactory::image().",
                "ext-memcached": "Required to use the memcache cache driver.",
                "ext-pcntl": "Required to use all features of the queue worker and console signal trapping.",
                "ext-pdo": "Required to use all database features.",
                "ext-posix": "Required to use all features of the queue worker.",
                "ext-redis": "Required to use the Redis cache and queue drivers (^4.0|^5.0|^6.0).",
                "fakerphp/faker": "Required to use the eloquent factory builder (^1.9.1).",
                "filp/whoops": "Required for friendly error pages in development (^2.14.3).",
                "laravel/tinker": "Required to use the tinker console command (^2.0).",
                "league/flysystem-aws-s3-v3": "Required to use the Flysystem S3 driver (^3.25.1).",
                "league/flysystem-ftp": "Required to use the Flysystem FTP driver (^3.25.1).",
                "league/flysystem-path-prefixing": "Required to use the scoped driver (^3.25.1).",
                "league/flysystem-read-only": "Required to use read-only disks (^3.25.1)",
                "league/flysystem-sftp-v3": "Required to use the Flysystem SFTP driver (^3.25.1).",
                "mockery/mockery": "Required to use mocking (^1.6).",
                "pda/pheanstalk": "Required to use the beanstalk queue driver (^5.0).",
                "php-http/discovery": "Required to use PSR-7 bridging features (^1.15).",
                "phpunit/phpunit": "Required to use assertions and run tests (^10.5.35|^11.3.6|^12.0.1).",
                "predis/predis": "Required to use the predis connector (^2.3).",
                "psr/http-message": "Required to allow Storage::put to accept a StreamInterface (^1.0).",
                "pusher/pusher-php-server": "Required to use the Pusher broadcast driver (^6.0|^7.0).",
                "resend/resend-php": "Required to enable support for the Resend mail transport (^0.10.0).",
                "symfony/cache": "Required to PSR-6 cache bridge (^7.0).",
                "symfony/filesystem": "Required to enable support for relative symbolic links (^7.0).",
                "symfony/http-client": "Required to enable support for the Symfony API mail transports (^7.0).",
                "symfony/mailgun-mailer": "Required to enable support for the Mailgun mail transport (^7.0).",
                "symfony/postmark-mailer": "Required to enable support for the Postmark mail transport (^7.0).",
                "symfony/psr-http-message-bridge": "Required to use PSR-7 bridging features (^7.0)."
            },
            "type": "library",
            "extra": {
                "branch-alias": {
                    "dev-master": "11.x-dev"
                }
            },
            "autoload": {
                "files": [
                    "src/Illuminate/Collections/functions.php",
                    "src/Illuminate/Collections/helpers.php",
                    "src/Illuminate/Events/functions.php",
                    "src/Illuminate/Filesystem/functions.php",
                    "src/Illuminate/Foundation/helpers.php",
                    "src/Illuminate/Log/functions.php",
                    "src/Illuminate/Support/functions.php",
                    "src/Illuminate/Support/helpers.php"
                ],
                "psr-4": {
                    "Illuminate\\": "src/Illuminate/",
                    "Illuminate\\Support\\": [
                        "src/Illuminate/Macroable/",
                        "src/Illuminate/Collections/",
                        "src/Illuminate/Conditionable/"
                    ]
                }
            },
            "notification-url": "https://packagist.org/downloads/",
            "license": [
                "MIT"
            ],
            "authors": [
                {
                    "name": "Taylor Otwell",
                    "email": "taylor@laravel.com"
                }
            ],
            "description": "The Laravel Framework.",
            "homepage": "https://laravel.com",
            "keywords": [
                "framework",
                "laravel"
            ],
            "support": {
                "issues": "https://github.com/laravel/framework/issues",
                "source": "https://github.com/laravel/framework"
            },
<<<<<<< HEAD
            "time": "2025-02-24T13:08:54+00:00"
=======
            "time": "2025-03-05T15:34:10+00:00"
>>>>>>> 042d055d
        },
        {
            "name": "laravel/passport",
            "version": "v12.4.2",
            "source": {
                "type": "git",
                "url": "https://github.com/laravel/passport.git",
                "reference": "65a885607b62d361aedaeb10a946bc6b5a954262"
            },
            "dist": {
                "type": "zip",
                "url": "https://api.github.com/repos/laravel/passport/zipball/65a885607b62d361aedaeb10a946bc6b5a954262",
                "reference": "65a885607b62d361aedaeb10a946bc6b5a954262",
                "shasum": ""
            },
            "require": {
                "ext-json": "*",
                "firebase/php-jwt": "^6.4",
                "illuminate/auth": "^9.21|^10.0|^11.0|^12.0",
                "illuminate/console": "^9.21|^10.0|^11.0|^12.0",
                "illuminate/container": "^9.21|^10.0|^11.0|^12.0",
                "illuminate/contracts": "^9.21|^10.0|^11.0|^12.0",
                "illuminate/cookie": "^9.21|^10.0|^11.0|^12.0",
                "illuminate/database": "^9.21|^10.0|^11.0|^12.0",
                "illuminate/encryption": "^9.21|^10.0|^11.0|^12.0",
                "illuminate/http": "^9.21|^10.0|^11.0|^12.0",
                "illuminate/support": "^9.21|^10.0|^11.0|^12.0",
                "lcobucci/jwt": "^4.3|^5.0",
                "league/oauth2-server": "^8.5.3",
                "nyholm/psr7": "^1.5",
                "php": "^8.0",
                "phpseclib/phpseclib": "^2.0|^3.0",
                "symfony/console": "^6.0|^7.0",
                "symfony/psr-http-message-bridge": "^2.1|^6.0|^7.0"
            },
            "require-dev": {
                "mockery/mockery": "^1.0",
                "orchestra/testbench": "^7.35|^8.14|^9.0|^10.0",
                "phpstan/phpstan": "^1.10",
                "phpunit/phpunit": "^9.3|^10.5|^11.5"
            },
            "type": "library",
            "extra": {
                "laravel": {
                    "providers": [
                        "Laravel\\Passport\\PassportServiceProvider"
                    ]
                }
            },
            "autoload": {
                "psr-4": {
                    "Laravel\\Passport\\": "src/",
                    "Laravel\\Passport\\Database\\Factories\\": "database/factories/"
                }
            },
            "notification-url": "https://packagist.org/downloads/",
            "license": [
                "MIT"
            ],
            "authors": [
                {
                    "name": "Taylor Otwell",
                    "email": "taylor@laravel.com"
                }
            ],
            "description": "Laravel Passport provides OAuth2 server support to Laravel.",
            "keywords": [
                "laravel",
                "oauth",
                "passport"
            ],
            "support": {
                "issues": "https://github.com/laravel/passport/issues",
                "source": "https://github.com/laravel/passport"
            },
            "time": "2025-02-12T16:11:33+00:00"
        },
        {
            "name": "laravel/prompts",
            "version": "v0.3.5",
            "source": {
                "type": "git",
                "url": "https://github.com/laravel/prompts.git",
                "reference": "57b8f7efe40333cdb925700891c7d7465325d3b1"
            },
            "dist": {
                "type": "zip",
                "url": "https://api.github.com/repos/laravel/prompts/zipball/57b8f7efe40333cdb925700891c7d7465325d3b1",
                "reference": "57b8f7efe40333cdb925700891c7d7465325d3b1",
                "shasum": ""
            },
            "require": {
                "composer-runtime-api": "^2.2",
                "ext-mbstring": "*",
                "php": "^8.1",
                "symfony/console": "^6.2|^7.0"
            },
            "conflict": {
                "illuminate/console": ">=10.17.0 <10.25.0",
                "laravel/framework": ">=10.17.0 <10.25.0"
            },
            "require-dev": {
                "illuminate/collections": "^10.0|^11.0|^12.0",
                "mockery/mockery": "^1.5",
                "pestphp/pest": "^2.3|^3.4",
                "phpstan/phpstan": "^1.11",
                "phpstan/phpstan-mockery": "^1.1"
            },
            "suggest": {
                "ext-pcntl": "Required for the spinner to be animated."
            },
            "type": "library",
            "extra": {
                "branch-alias": {
                    "dev-main": "0.3.x-dev"
                }
            },
            "autoload": {
                "files": [
                    "src/helpers.php"
                ],
                "psr-4": {
                    "Laravel\\Prompts\\": "src/"
                }
            },
            "notification-url": "https://packagist.org/downloads/",
            "license": [
                "MIT"
            ],
            "description": "Add beautiful and user-friendly forms to your command-line applications.",
            "support": {
                "issues": "https://github.com/laravel/prompts/issues",
                "source": "https://github.com/laravel/prompts/tree/v0.3.5"
            },
            "time": "2025-02-11T13:34:40+00:00"
        },
        {
            "name": "laravel/sanctum",
            "version": "v4.0.8",
            "source": {
                "type": "git",
                "url": "https://github.com/laravel/sanctum.git",
                "reference": "ec1dd9ddb2ab370f79dfe724a101856e0963f43c"
            },
            "dist": {
                "type": "zip",
                "url": "https://api.github.com/repos/laravel/sanctum/zipball/ec1dd9ddb2ab370f79dfe724a101856e0963f43c",
                "reference": "ec1dd9ddb2ab370f79dfe724a101856e0963f43c",
                "shasum": ""
            },
            "require": {
                "ext-json": "*",
                "illuminate/console": "^11.0|^12.0",
                "illuminate/contracts": "^11.0|^12.0",
                "illuminate/database": "^11.0|^12.0",
                "illuminate/support": "^11.0|^12.0",
                "php": "^8.2",
                "symfony/console": "^7.0"
            },
            "require-dev": {
                "mockery/mockery": "^1.6",
                "orchestra/testbench": "^9.0|^10.0",
                "phpstan/phpstan": "^1.10",
                "phpunit/phpunit": "^11.3"
            },
            "type": "library",
            "extra": {
                "laravel": {
                    "providers": [
                        "Laravel\\Sanctum\\SanctumServiceProvider"
                    ]
                }
            },
            "autoload": {
                "psr-4": {
                    "Laravel\\Sanctum\\": "src/"
                }
            },
            "notification-url": "https://packagist.org/downloads/",
            "license": [
                "MIT"
            ],
            "authors": [
                {
                    "name": "Taylor Otwell",
                    "email": "taylor@laravel.com"
                }
            ],
            "description": "Laravel Sanctum provides a featherweight authentication system for SPAs and simple APIs.",
            "keywords": [
                "auth",
                "laravel",
                "sanctum"
            ],
            "support": {
                "issues": "https://github.com/laravel/sanctum/issues",
                "source": "https://github.com/laravel/sanctum"
            },
            "time": "2025-01-26T19:34:36+00:00"
        },
        {
            "name": "laravel/serializable-closure",
            "version": "v2.0.3",
            "source": {
                "type": "git",
                "url": "https://github.com/laravel/serializable-closure.git",
                "reference": "f379c13663245f7aa4512a7869f62eb14095f23f"
            },
            "dist": {
                "type": "zip",
                "url": "https://api.github.com/repos/laravel/serializable-closure/zipball/f379c13663245f7aa4512a7869f62eb14095f23f",
                "reference": "f379c13663245f7aa4512a7869f62eb14095f23f",
                "shasum": ""
            },
            "require": {
                "php": "^8.1"
            },
            "require-dev": {
                "illuminate/support": "^10.0|^11.0|^12.0",
                "nesbot/carbon": "^2.67|^3.0",
                "pestphp/pest": "^2.36|^3.0",
                "phpstan/phpstan": "^2.0",
                "symfony/var-dumper": "^6.2.0|^7.0.0"
            },
            "type": "library",
            "extra": {
                "branch-alias": {
                    "dev-master": "2.x-dev"
                }
            },
            "autoload": {
                "psr-4": {
                    "Laravel\\SerializableClosure\\": "src/"
                }
            },
            "notification-url": "https://packagist.org/downloads/",
            "license": [
                "MIT"
            ],
            "authors": [
                {
                    "name": "Taylor Otwell",
                    "email": "taylor@laravel.com"
                },
                {
                    "name": "Nuno Maduro",
                    "email": "nuno@laravel.com"
                }
            ],
            "description": "Laravel Serializable Closure provides an easy and secure way to serialize closures in PHP.",
            "keywords": [
                "closure",
                "laravel",
                "serializable"
            ],
            "support": {
                "issues": "https://github.com/laravel/serializable-closure/issues",
                "source": "https://github.com/laravel/serializable-closure"
            },
            "time": "2025-02-11T15:03:05+00:00"
        },
        {
            "name": "laravel/slack-notification-channel",
            "version": "v3.5.0",
            "source": {
                "type": "git",
                "url": "https://github.com/laravel/slack-notification-channel.git",
                "reference": "b9448136c2e93f51f0d603d05d6bf64412e5727c"
            },
            "dist": {
                "type": "zip",
                "url": "https://api.github.com/repos/laravel/slack-notification-channel/zipball/b9448136c2e93f51f0d603d05d6bf64412e5727c",
                "reference": "b9448136c2e93f51f0d603d05d6bf64412e5727c",
                "shasum": ""
            },
            "require": {
                "guzzlehttp/guzzle": "^7.0",
                "illuminate/http": "^9.0|^10.0|^11.0|^12.0",
                "illuminate/notifications": "^9.0|^10.0|^11.0|^12.0",
                "illuminate/support": "^9.0|^10.0|^11.0|^12.0",
                "php": "^8.0"
            },
            "require-dev": {
                "mockery/mockery": "^1.0",
                "orchestra/testbench": "^7.0|^8.0|^9.0|^10.0",
                "phpstan/phpstan": "^1.10",
                "phpunit/phpunit": "^9.0|^10.4|^11.5"
            },
            "type": "library",
            "extra": {
                "laravel": {
                    "providers": [
                        "Illuminate\\Notifications\\SlackChannelServiceProvider"
                    ]
                },
                "branch-alias": {
                    "dev-master": "3.x-dev"
                }
            },
            "autoload": {
                "psr-4": {
                    "Illuminate\\Notifications\\": "src/"
                }
            },
            "notification-url": "https://packagist.org/downloads/",
            "license": [
                "MIT"
            ],
            "authors": [
                {
                    "name": "Taylor Otwell",
                    "email": "taylor@laravel.com"
                }
            ],
            "description": "Slack Notification Channel for laravel.",
            "keywords": [
                "laravel",
                "notifications",
                "slack"
            ],
            "support": {
                "issues": "https://github.com/laravel/slack-notification-channel/issues",
                "source": "https://github.com/laravel/slack-notification-channel/tree/v3.5.0"
            },
            "time": "2025-02-23T14:43:55+00:00"
        },
        {
            "name": "laravel/ui",
            "version": "v4.6.1",
            "source": {
                "type": "git",
                "url": "https://github.com/laravel/ui.git",
                "reference": "7d6ffa38d79f19c9b3e70a751a9af845e8f41d88"
            },
            "dist": {
                "type": "zip",
                "url": "https://api.github.com/repos/laravel/ui/zipball/7d6ffa38d79f19c9b3e70a751a9af845e8f41d88",
                "reference": "7d6ffa38d79f19c9b3e70a751a9af845e8f41d88",
                "shasum": ""
            },
            "require": {
                "illuminate/console": "^9.21|^10.0|^11.0|^12.0",
                "illuminate/filesystem": "^9.21|^10.0|^11.0|^12.0",
                "illuminate/support": "^9.21|^10.0|^11.0|^12.0",
                "illuminate/validation": "^9.21|^10.0|^11.0|^12.0",
                "php": "^8.0",
                "symfony/console": "^6.0|^7.0"
            },
            "require-dev": {
                "orchestra/testbench": "^7.35|^8.15|^9.0|^10.0",
                "phpunit/phpunit": "^9.3|^10.4|^11.5"
            },
            "type": "library",
            "extra": {
                "laravel": {
                    "providers": [
                        "Laravel\\Ui\\UiServiceProvider"
                    ]
                },
                "branch-alias": {
                    "dev-master": "4.x-dev"
                }
            },
            "autoload": {
                "psr-4": {
                    "Laravel\\Ui\\": "src/",
                    "Illuminate\\Foundation\\Auth\\": "auth-backend/"
                }
            },
            "notification-url": "https://packagist.org/downloads/",
            "license": [
                "MIT"
            ],
            "authors": [
                {
                    "name": "Taylor Otwell",
                    "email": "taylor@laravel.com"
                }
            ],
            "description": "Laravel UI utilities and presets.",
            "keywords": [
                "laravel",
                "ui"
            ],
            "support": {
                "source": "https://github.com/laravel/ui/tree/v4.6.1"
            },
            "time": "2025-01-28T15:15:29+00:00"
        },
        {
            "name": "lcobucci/clock",
            "version": "3.3.1",
            "source": {
                "type": "git",
                "url": "https://github.com/lcobucci/clock.git",
                "reference": "db3713a61addfffd615b79bf0bc22f0ccc61b86b"
            },
            "dist": {
                "type": "zip",
                "url": "https://api.github.com/repos/lcobucci/clock/zipball/db3713a61addfffd615b79bf0bc22f0ccc61b86b",
                "reference": "db3713a61addfffd615b79bf0bc22f0ccc61b86b",
                "shasum": ""
            },
            "require": {
                "php": "~8.2.0 || ~8.3.0 || ~8.4.0",
                "psr/clock": "^1.0"
            },
            "provide": {
                "psr/clock-implementation": "1.0"
            },
            "require-dev": {
                "infection/infection": "^0.29",
                "lcobucci/coding-standard": "^11.1.0",
                "phpstan/extension-installer": "^1.3.1",
                "phpstan/phpstan": "^1.10.25",
                "phpstan/phpstan-deprecation-rules": "^1.1.3",
                "phpstan/phpstan-phpunit": "^1.3.13",
                "phpstan/phpstan-strict-rules": "^1.5.1",
                "phpunit/phpunit": "^11.3.6"
            },
            "type": "library",
            "autoload": {
                "psr-4": {
                    "Lcobucci\\Clock\\": "src"
                }
            },
            "notification-url": "https://packagist.org/downloads/",
            "license": [
                "MIT"
            ],
            "authors": [
                {
                    "name": "Luís Cobucci",
                    "email": "lcobucci@gmail.com"
                }
            ],
            "description": "Yet another clock abstraction",
            "support": {
                "issues": "https://github.com/lcobucci/clock/issues",
                "source": "https://github.com/lcobucci/clock/tree/3.3.1"
            },
            "funding": [
                {
                    "url": "https://github.com/lcobucci",
                    "type": "github"
                },
                {
                    "url": "https://www.patreon.com/lcobucci",
                    "type": "patreon"
                }
            ],
            "time": "2024-09-24T20:45:14+00:00"
        },
        {
            "name": "lcobucci/jwt",
            "version": "5.5.0",
            "source": {
                "type": "git",
                "url": "https://github.com/lcobucci/jwt.git",
                "reference": "a835af59b030d3f2967725697cf88300f579088e"
            },
            "dist": {
                "type": "zip",
                "url": "https://api.github.com/repos/lcobucci/jwt/zipball/a835af59b030d3f2967725697cf88300f579088e",
                "reference": "a835af59b030d3f2967725697cf88300f579088e",
                "shasum": ""
            },
            "require": {
                "ext-openssl": "*",
                "ext-sodium": "*",
                "php": "~8.2.0 || ~8.3.0 || ~8.4.0",
                "psr/clock": "^1.0"
            },
            "require-dev": {
                "infection/infection": "^0.29",
                "lcobucci/clock": "^3.2",
                "lcobucci/coding-standard": "^11.0",
                "phpbench/phpbench": "^1.2",
                "phpstan/extension-installer": "^1.2",
                "phpstan/phpstan": "^1.10.7",
                "phpstan/phpstan-deprecation-rules": "^1.1.3",
                "phpstan/phpstan-phpunit": "^1.3.10",
                "phpstan/phpstan-strict-rules": "^1.5.0",
                "phpunit/phpunit": "^11.1"
            },
            "suggest": {
                "lcobucci/clock": ">= 3.2"
            },
            "type": "library",
            "autoload": {
                "psr-4": {
                    "Lcobucci\\JWT\\": "src"
                }
            },
            "notification-url": "https://packagist.org/downloads/",
            "license": [
                "BSD-3-Clause"
            ],
            "authors": [
                {
                    "name": "Luís Cobucci",
                    "email": "lcobucci@gmail.com",
                    "role": "Developer"
                }
            ],
            "description": "A simple library to work with JSON Web Token and JSON Web Signature",
            "keywords": [
                "JWS",
                "jwt"
            ],
            "support": {
                "issues": "https://github.com/lcobucci/jwt/issues",
                "source": "https://github.com/lcobucci/jwt/tree/5.5.0"
            },
            "funding": [
                {
                    "url": "https://github.com/lcobucci",
                    "type": "github"
                },
                {
                    "url": "https://www.patreon.com/lcobucci",
                    "type": "patreon"
                }
            ],
            "time": "2025-01-26T21:29:45+00:00"
        },
        {
            "name": "league/commonmark",
            "version": "2.6.1",
            "source": {
                "type": "git",
                "url": "https://github.com/thephpleague/commonmark.git",
                "reference": "d990688c91cedfb69753ffc2512727ec646df2ad"
            },
            "dist": {
                "type": "zip",
                "url": "https://api.github.com/repos/thephpleague/commonmark/zipball/d990688c91cedfb69753ffc2512727ec646df2ad",
                "reference": "d990688c91cedfb69753ffc2512727ec646df2ad",
                "shasum": ""
            },
            "require": {
                "ext-mbstring": "*",
                "league/config": "^1.1.1",
                "php": "^7.4 || ^8.0",
                "psr/event-dispatcher": "^1.0",
                "symfony/deprecation-contracts": "^2.1 || ^3.0",
                "symfony/polyfill-php80": "^1.16"
            },
            "require-dev": {
                "cebe/markdown": "^1.0",
                "commonmark/cmark": "0.31.1",
                "commonmark/commonmark.js": "0.31.1",
                "composer/package-versions-deprecated": "^1.8",
                "embed/embed": "^4.4",
                "erusev/parsedown": "^1.0",
                "ext-json": "*",
                "github/gfm": "0.29.0",
                "michelf/php-markdown": "^1.4 || ^2.0",
                "nyholm/psr7": "^1.5",
                "phpstan/phpstan": "^1.8.2",
                "phpunit/phpunit": "^9.5.21 || ^10.5.9 || ^11.0.0",
                "scrutinizer/ocular": "^1.8.1",
                "symfony/finder": "^5.3 | ^6.0 | ^7.0",
                "symfony/process": "^5.4 | ^6.0 | ^7.0",
                "symfony/yaml": "^2.3 | ^3.0 | ^4.0 | ^5.0 | ^6.0 | ^7.0",
                "unleashedtech/php-coding-standard": "^3.1.1",
                "vimeo/psalm": "^4.24.0 || ^5.0.0"
            },
            "suggest": {
                "symfony/yaml": "v2.3+ required if using the Front Matter extension"
            },
            "type": "library",
            "extra": {
                "branch-alias": {
                    "dev-main": "2.7-dev"
                }
            },
            "autoload": {
                "psr-4": {
                    "League\\CommonMark\\": "src"
                }
            },
            "notification-url": "https://packagist.org/downloads/",
            "license": [
                "BSD-3-Clause"
            ],
            "authors": [
                {
                    "name": "Colin O'Dell",
                    "email": "colinodell@gmail.com",
                    "homepage": "https://www.colinodell.com",
                    "role": "Lead Developer"
                }
            ],
            "description": "Highly-extensible PHP Markdown parser which fully supports the CommonMark spec and GitHub-Flavored Markdown (GFM)",
            "homepage": "https://commonmark.thephpleague.com",
            "keywords": [
                "commonmark",
                "flavored",
                "gfm",
                "github",
                "github-flavored",
                "markdown",
                "md",
                "parser"
            ],
            "support": {
                "docs": "https://commonmark.thephpleague.com/",
                "forum": "https://github.com/thephpleague/commonmark/discussions",
                "issues": "https://github.com/thephpleague/commonmark/issues",
                "rss": "https://github.com/thephpleague/commonmark/releases.atom",
                "source": "https://github.com/thephpleague/commonmark"
            },
            "funding": [
                {
                    "url": "https://www.colinodell.com/sponsor",
                    "type": "custom"
                },
                {
                    "url": "https://www.paypal.me/colinpodell/10.00",
                    "type": "custom"
                },
                {
                    "url": "https://github.com/colinodell",
                    "type": "github"
                },
                {
                    "url": "https://tidelift.com/funding/github/packagist/league/commonmark",
                    "type": "tidelift"
                }
            ],
            "time": "2024-12-29T14:10:59+00:00"
        },
        {
            "name": "league/config",
            "version": "v1.2.0",
            "source": {
                "type": "git",
                "url": "https://github.com/thephpleague/config.git",
                "reference": "754b3604fb2984c71f4af4a9cbe7b57f346ec1f3"
            },
            "dist": {
                "type": "zip",
                "url": "https://api.github.com/repos/thephpleague/config/zipball/754b3604fb2984c71f4af4a9cbe7b57f346ec1f3",
                "reference": "754b3604fb2984c71f4af4a9cbe7b57f346ec1f3",
                "shasum": ""
            },
            "require": {
                "dflydev/dot-access-data": "^3.0.1",
                "nette/schema": "^1.2",
                "php": "^7.4 || ^8.0"
            },
            "require-dev": {
                "phpstan/phpstan": "^1.8.2",
                "phpunit/phpunit": "^9.5.5",
                "scrutinizer/ocular": "^1.8.1",
                "unleashedtech/php-coding-standard": "^3.1",
                "vimeo/psalm": "^4.7.3"
            },
            "type": "library",
            "extra": {
                "branch-alias": {
                    "dev-main": "1.2-dev"
                }
            },
            "autoload": {
                "psr-4": {
                    "League\\Config\\": "src"
                }
            },
            "notification-url": "https://packagist.org/downloads/",
            "license": [
                "BSD-3-Clause"
            ],
            "authors": [
                {
                    "name": "Colin O'Dell",
                    "email": "colinodell@gmail.com",
                    "homepage": "https://www.colinodell.com",
                    "role": "Lead Developer"
                }
            ],
            "description": "Define configuration arrays with strict schemas and access values with dot notation",
            "homepage": "https://config.thephpleague.com",
            "keywords": [
                "array",
                "config",
                "configuration",
                "dot",
                "dot-access",
                "nested",
                "schema"
            ],
            "support": {
                "docs": "https://config.thephpleague.com/",
                "issues": "https://github.com/thephpleague/config/issues",
                "rss": "https://github.com/thephpleague/config/releases.atom",
                "source": "https://github.com/thephpleague/config"
            },
            "funding": [
                {
                    "url": "https://www.colinodell.com/sponsor",
                    "type": "custom"
                },
                {
                    "url": "https://www.paypal.me/colinpodell/10.00",
                    "type": "custom"
                },
                {
                    "url": "https://github.com/colinodell",
                    "type": "github"
                }
            ],
            "time": "2022-12-11T20:36:23+00:00"
        },
        {
            "name": "league/csv",
            "version": "9.22.0",
            "source": {
                "type": "git",
                "url": "https://github.com/thephpleague/csv.git",
                "reference": "afc109aa11f3086b8be8dfffa04ac31480b36b76"
            },
            "dist": {
                "type": "zip",
                "url": "https://api.github.com/repos/thephpleague/csv/zipball/afc109aa11f3086b8be8dfffa04ac31480b36b76",
                "reference": "afc109aa11f3086b8be8dfffa04ac31480b36b76",
                "shasum": ""
            },
            "require": {
                "ext-filter": "*",
                "php": "^8.1.2"
            },
            "require-dev": {
                "ext-dom": "*",
                "ext-xdebug": "*",
                "friendsofphp/php-cs-fixer": "^3.69.0",
                "phpbench/phpbench": "^1.4.0",
                "phpstan/phpstan": "^1.12.18",
                "phpstan/phpstan-deprecation-rules": "^1.2.1",
                "phpstan/phpstan-phpunit": "^1.4.2",
                "phpstan/phpstan-strict-rules": "^1.6.2",
                "phpunit/phpunit": "^10.5.16 || ^11.5.7",
                "symfony/var-dumper": "^6.4.8 || ^7.2.3"
            },
            "suggest": {
                "ext-dom": "Required to use the XMLConverter and the HTMLConverter classes",
                "ext-iconv": "Needed to ease transcoding CSV using iconv stream filters",
                "ext-mbstring": "Needed to ease transcoding CSV using mb stream filters",
                "ext-mysqli": "Requiered to use the package with the MySQLi extension",
                "ext-pdo": "Required to use the package with the PDO extension",
                "ext-pgsql": "Requiered to use the package with the PgSQL extension",
                "ext-sqlite3": "Required to use the package with the SQLite3 extension"
            },
            "type": "library",
            "extra": {
                "branch-alias": {
                    "dev-master": "9.x-dev"
                }
            },
            "autoload": {
                "files": [
                    "src/functions_include.php"
                ],
                "psr-4": {
                    "League\\Csv\\": "src"
                }
            },
            "notification-url": "https://packagist.org/downloads/",
            "license": [
                "MIT"
            ],
            "authors": [
                {
                    "name": "Ignace Nyamagana Butera",
                    "email": "nyamsprod@gmail.com",
                    "homepage": "https://github.com/nyamsprod/",
                    "role": "Developer"
                }
            ],
            "description": "CSV data manipulation made easy in PHP",
            "homepage": "https://csv.thephpleague.com",
            "keywords": [
                "convert",
                "csv",
                "export",
                "filter",
                "import",
                "read",
                "transform",
                "write"
            ],
            "support": {
                "docs": "https://csv.thephpleague.com",
                "issues": "https://github.com/thephpleague/csv/issues",
                "rss": "https://github.com/thephpleague/csv/releases.atom",
                "source": "https://github.com/thephpleague/csv"
            },
            "funding": [
                {
                    "url": "https://github.com/sponsors/nyamsprod",
                    "type": "github"
                }
            ],
            "time": "2025-02-28T10:00:39+00:00"
        },
        {
            "name": "league/event",
            "version": "2.2.0",
            "source": {
                "type": "git",
                "url": "https://github.com/thephpleague/event.git",
                "reference": "d2cc124cf9a3fab2bb4ff963307f60361ce4d119"
            },
            "dist": {
                "type": "zip",
                "url": "https://api.github.com/repos/thephpleague/event/zipball/d2cc124cf9a3fab2bb4ff963307f60361ce4d119",
                "reference": "d2cc124cf9a3fab2bb4ff963307f60361ce4d119",
                "shasum": ""
            },
            "require": {
                "php": ">=5.4.0"
            },
            "require-dev": {
                "henrikbjorn/phpspec-code-coverage": "~1.0.1",
                "phpspec/phpspec": "^2.2"
            },
            "type": "library",
            "extra": {
                "branch-alias": {
                    "dev-master": "2.2-dev"
                }
            },
            "autoload": {
                "psr-4": {
                    "League\\Event\\": "src/"
                }
            },
            "notification-url": "https://packagist.org/downloads/",
            "license": [
                "MIT"
            ],
            "authors": [
                {
                    "name": "Frank de Jonge",
                    "email": "info@frenky.net"
                }
            ],
            "description": "Event package",
            "keywords": [
                "emitter",
                "event",
                "listener"
            ],
            "support": {
                "issues": "https://github.com/thephpleague/event/issues",
                "source": "https://github.com/thephpleague/event/tree/master"
            },
            "time": "2018-11-26T11:52:41+00:00"
        },
        {
            "name": "league/flysystem",
            "version": "3.29.1",
            "source": {
                "type": "git",
                "url": "https://github.com/thephpleague/flysystem.git",
                "reference": "edc1bb7c86fab0776c3287dbd19b5fa278347319"
            },
            "dist": {
                "type": "zip",
                "url": "https://api.github.com/repos/thephpleague/flysystem/zipball/edc1bb7c86fab0776c3287dbd19b5fa278347319",
                "reference": "edc1bb7c86fab0776c3287dbd19b5fa278347319",
                "shasum": ""
            },
            "require": {
                "league/flysystem-local": "^3.0.0",
                "league/mime-type-detection": "^1.0.0",
                "php": "^8.0.2"
            },
            "conflict": {
                "async-aws/core": "<1.19.0",
                "async-aws/s3": "<1.14.0",
                "aws/aws-sdk-php": "3.209.31 || 3.210.0",
                "guzzlehttp/guzzle": "<7.0",
                "guzzlehttp/ringphp": "<1.1.1",
                "phpseclib/phpseclib": "3.0.15",
                "symfony/http-client": "<5.2"
            },
            "require-dev": {
                "async-aws/s3": "^1.5 || ^2.0",
                "async-aws/simple-s3": "^1.1 || ^2.0",
                "aws/aws-sdk-php": "^3.295.10",
                "composer/semver": "^3.0",
                "ext-fileinfo": "*",
                "ext-ftp": "*",
                "ext-mongodb": "^1.3",
                "ext-zip": "*",
                "friendsofphp/php-cs-fixer": "^3.5",
                "google/cloud-storage": "^1.23",
                "guzzlehttp/psr7": "^2.6",
                "microsoft/azure-storage-blob": "^1.1",
                "mongodb/mongodb": "^1.2",
                "phpseclib/phpseclib": "^3.0.36",
                "phpstan/phpstan": "^1.10",
                "phpunit/phpunit": "^9.5.11|^10.0",
                "sabre/dav": "^4.6.0"
            },
            "type": "library",
            "autoload": {
                "psr-4": {
                    "League\\Flysystem\\": "src"
                }
            },
            "notification-url": "https://packagist.org/downloads/",
            "license": [
                "MIT"
            ],
            "authors": [
                {
                    "name": "Frank de Jonge",
                    "email": "info@frankdejonge.nl"
                }
            ],
            "description": "File storage abstraction for PHP",
            "keywords": [
                "WebDAV",
                "aws",
                "cloud",
                "file",
                "files",
                "filesystem",
                "filesystems",
                "ftp",
                "s3",
                "sftp",
                "storage"
            ],
            "support": {
                "issues": "https://github.com/thephpleague/flysystem/issues",
                "source": "https://github.com/thephpleague/flysystem/tree/3.29.1"
            },
            "time": "2024-10-08T08:58:34+00:00"
        },
        {
            "name": "league/flysystem-local",
            "version": "3.29.0",
            "source": {
                "type": "git",
                "url": "https://github.com/thephpleague/flysystem-local.git",
                "reference": "e0e8d52ce4b2ed154148453d321e97c8e931bd27"
            },
            "dist": {
                "type": "zip",
                "url": "https://api.github.com/repos/thephpleague/flysystem-local/zipball/e0e8d52ce4b2ed154148453d321e97c8e931bd27",
                "reference": "e0e8d52ce4b2ed154148453d321e97c8e931bd27",
                "shasum": ""
            },
            "require": {
                "ext-fileinfo": "*",
                "league/flysystem": "^3.0.0",
                "league/mime-type-detection": "^1.0.0",
                "php": "^8.0.2"
            },
            "type": "library",
            "autoload": {
                "psr-4": {
                    "League\\Flysystem\\Local\\": ""
                }
            },
            "notification-url": "https://packagist.org/downloads/",
            "license": [
                "MIT"
            ],
            "authors": [
                {
                    "name": "Frank de Jonge",
                    "email": "info@frankdejonge.nl"
                }
            ],
            "description": "Local filesystem adapter for Flysystem.",
            "keywords": [
                "Flysystem",
                "file",
                "files",
                "filesystem",
                "local"
            ],
            "support": {
                "source": "https://github.com/thephpleague/flysystem-local/tree/3.29.0"
            },
            "time": "2024-08-09T21:24:39+00:00"
        },
        {
            "name": "league/fractal",
            "version": "0.20.2",
            "source": {
                "type": "git",
                "url": "https://github.com/thephpleague/fractal.git",
                "reference": "573ca2e0e348a7fe573a3e8fbc29a6588ece8c4e"
            },
            "dist": {
                "type": "zip",
                "url": "https://api.github.com/repos/thephpleague/fractal/zipball/573ca2e0e348a7fe573a3e8fbc29a6588ece8c4e",
                "reference": "573ca2e0e348a7fe573a3e8fbc29a6588ece8c4e",
                "shasum": ""
            },
            "require": {
                "php": ">=7.4"
            },
            "require-dev": {
                "doctrine/orm": "^2.5",
                "illuminate/contracts": "~5.0",
                "laminas/laminas-paginator": "~2.12",
                "mockery/mockery": "^1.3",
                "pagerfanta/pagerfanta": "~1.0.0|~4.0.0",
                "phpstan/phpstan": "^1.4",
                "phpunit/phpunit": "^9.5",
                "squizlabs/php_codesniffer": "~3.4",
                "vimeo/psalm": "^4.30"
            },
            "suggest": {
                "illuminate/pagination": "The Illuminate Pagination component.",
                "laminas/laminas-paginator": "Laminas Framework Paginator",
                "pagerfanta/pagerfanta": "Pagerfanta Paginator"
            },
            "type": "library",
            "extra": {
                "branch-alias": {
                    "dev-master": "0.20.x-dev"
                }
            },
            "autoload": {
                "psr-4": {
                    "League\\Fractal\\": "src"
                }
            },
            "notification-url": "https://packagist.org/downloads/",
            "license": [
                "MIT"
            ],
            "authors": [
                {
                    "name": "Phil Sturgeon",
                    "email": "me@philsturgeon.uk",
                    "homepage": "http://philsturgeon.uk/",
                    "role": "Developer"
                }
            ],
            "description": "Handle the output of complex data structures ready for API output.",
            "homepage": "http://fractal.thephpleague.com/",
            "keywords": [
                "api",
                "json",
                "league",
                "rest"
            ],
            "support": {
                "issues": "https://github.com/thephpleague/fractal/issues",
                "source": "https://github.com/thephpleague/fractal/tree/0.20.2"
            },
            "time": "2025-02-14T21:33:14+00:00"
        },
        {
            "name": "league/mime-type-detection",
            "version": "1.16.0",
            "source": {
                "type": "git",
                "url": "https://github.com/thephpleague/mime-type-detection.git",
                "reference": "2d6702ff215bf922936ccc1ad31007edc76451b9"
            },
            "dist": {
                "type": "zip",
                "url": "https://api.github.com/repos/thephpleague/mime-type-detection/zipball/2d6702ff215bf922936ccc1ad31007edc76451b9",
                "reference": "2d6702ff215bf922936ccc1ad31007edc76451b9",
                "shasum": ""
            },
            "require": {
                "ext-fileinfo": "*",
                "php": "^7.4 || ^8.0"
            },
            "require-dev": {
                "friendsofphp/php-cs-fixer": "^3.2",
                "phpstan/phpstan": "^0.12.68",
                "phpunit/phpunit": "^8.5.8 || ^9.3 || ^10.0"
            },
            "type": "library",
            "autoload": {
                "psr-4": {
                    "League\\MimeTypeDetection\\": "src"
                }
            },
            "notification-url": "https://packagist.org/downloads/",
            "license": [
                "MIT"
            ],
            "authors": [
                {
                    "name": "Frank de Jonge",
                    "email": "info@frankdejonge.nl"
                }
            ],
            "description": "Mime-type detection for Flysystem",
            "support": {
                "issues": "https://github.com/thephpleague/mime-type-detection/issues",
                "source": "https://github.com/thephpleague/mime-type-detection/tree/1.16.0"
            },
            "funding": [
                {
                    "url": "https://github.com/frankdejonge",
                    "type": "github"
                },
                {
                    "url": "https://tidelift.com/funding/github/packagist/league/flysystem",
                    "type": "tidelift"
                }
            ],
            "time": "2024-09-21T08:32:55+00:00"
        },
        {
            "name": "league/oauth2-server",
            "version": "8.5.5",
            "source": {
                "type": "git",
                "url": "https://github.com/thephpleague/oauth2-server.git",
                "reference": "cc8778350f905667e796b3c2364a9d3bd7a73518"
            },
            "dist": {
                "type": "zip",
                "url": "https://api.github.com/repos/thephpleague/oauth2-server/zipball/cc8778350f905667e796b3c2364a9d3bd7a73518",
                "reference": "cc8778350f905667e796b3c2364a9d3bd7a73518",
                "shasum": ""
            },
            "require": {
                "defuse/php-encryption": "^2.3",
                "ext-openssl": "*",
                "lcobucci/clock": "^2.2 || ^3.0",
                "lcobucci/jwt": "^4.3 || ^5.0",
                "league/event": "^2.2",
                "league/uri": "^6.7 || ^7.0",
                "php": "^8.0",
                "psr/http-message": "^1.0.1 || ^2.0"
            },
            "replace": {
                "league/oauth2server": "*",
                "lncd/oauth2": "*"
            },
            "require-dev": {
                "laminas/laminas-diactoros": "^3.0.0",
                "phpstan/phpstan": "^0.12.57",
                "phpstan/phpstan-phpunit": "^0.12.16",
                "phpunit/phpunit": "^9.6.6",
                "roave/security-advisories": "dev-master"
            },
            "type": "library",
            "autoload": {
                "psr-4": {
                    "League\\OAuth2\\Server\\": "src/"
                }
            },
            "notification-url": "https://packagist.org/downloads/",
            "license": [
                "MIT"
            ],
            "authors": [
                {
                    "name": "Alex Bilbie",
                    "email": "hello@alexbilbie.com",
                    "homepage": "http://www.alexbilbie.com",
                    "role": "Developer"
                },
                {
                    "name": "Andy Millington",
                    "email": "andrew@noexceptions.io",
                    "homepage": "https://www.noexceptions.io",
                    "role": "Developer"
                }
            ],
            "description": "A lightweight and powerful OAuth 2.0 authorization and resource server library with support for all the core specification grants. This library will allow you to secure your API with OAuth and allow your applications users to approve apps that want to access their data from your API.",
            "homepage": "https://oauth2.thephpleague.com/",
            "keywords": [
                "Authentication",
                "api",
                "auth",
                "authorisation",
                "authorization",
                "oauth",
                "oauth 2",
                "oauth 2.0",
                "oauth2",
                "protect",
                "resource",
                "secure",
                "server"
            ],
            "support": {
                "issues": "https://github.com/thephpleague/oauth2-server/issues",
                "source": "https://github.com/thephpleague/oauth2-server/tree/8.5.5"
            },
            "funding": [
                {
                    "url": "https://github.com/sephster",
                    "type": "github"
                }
            ],
            "time": "2024-12-20T23:06:10+00:00"
        },
        {
            "name": "league/uri",
            "version": "7.5.1",
            "source": {
                "type": "git",
                "url": "https://github.com/thephpleague/uri.git",
                "reference": "81fb5145d2644324614cc532b28efd0215bda430"
            },
            "dist": {
                "type": "zip",
                "url": "https://api.github.com/repos/thephpleague/uri/zipball/81fb5145d2644324614cc532b28efd0215bda430",
                "reference": "81fb5145d2644324614cc532b28efd0215bda430",
                "shasum": ""
            },
            "require": {
                "league/uri-interfaces": "^7.5",
                "php": "^8.1"
            },
            "conflict": {
                "league/uri-schemes": "^1.0"
            },
            "suggest": {
                "ext-bcmath": "to improve IPV4 host parsing",
                "ext-fileinfo": "to create Data URI from file contennts",
                "ext-gmp": "to improve IPV4 host parsing",
                "ext-intl": "to handle IDN host with the best performance",
                "jeremykendall/php-domain-parser": "to resolve Public Suffix and Top Level Domain",
                "league/uri-components": "Needed to easily manipulate URI objects components",
                "php-64bit": "to improve IPV4 host parsing",
                "symfony/polyfill-intl-idn": "to handle IDN host via the Symfony polyfill if ext-intl is not present"
            },
            "type": "library",
            "extra": {
                "branch-alias": {
                    "dev-master": "7.x-dev"
                }
            },
            "autoload": {
                "psr-4": {
                    "League\\Uri\\": ""
                }
            },
            "notification-url": "https://packagist.org/downloads/",
            "license": [
                "MIT"
            ],
            "authors": [
                {
                    "name": "Ignace Nyamagana Butera",
                    "email": "nyamsprod@gmail.com",
                    "homepage": "https://nyamsprod.com"
                }
            ],
            "description": "URI manipulation library",
            "homepage": "https://uri.thephpleague.com",
            "keywords": [
                "data-uri",
                "file-uri",
                "ftp",
                "hostname",
                "http",
                "https",
                "middleware",
                "parse_str",
                "parse_url",
                "psr-7",
                "query-string",
                "querystring",
                "rfc3986",
                "rfc3987",
                "rfc6570",
                "uri",
                "uri-template",
                "url",
                "ws"
            ],
            "support": {
                "docs": "https://uri.thephpleague.com",
                "forum": "https://thephpleague.slack.com",
                "issues": "https://github.com/thephpleague/uri-src/issues",
                "source": "https://github.com/thephpleague/uri/tree/7.5.1"
            },
            "funding": [
                {
                    "url": "https://github.com/sponsors/nyamsprod",
                    "type": "github"
                }
            ],
            "time": "2024-12-08T08:40:02+00:00"
        },
        {
            "name": "league/uri-interfaces",
            "version": "7.5.0",
            "source": {
                "type": "git",
                "url": "https://github.com/thephpleague/uri-interfaces.git",
                "reference": "08cfc6c4f3d811584fb09c37e2849e6a7f9b0742"
            },
            "dist": {
                "type": "zip",
                "url": "https://api.github.com/repos/thephpleague/uri-interfaces/zipball/08cfc6c4f3d811584fb09c37e2849e6a7f9b0742",
                "reference": "08cfc6c4f3d811584fb09c37e2849e6a7f9b0742",
                "shasum": ""
            },
            "require": {
                "ext-filter": "*",
                "php": "^8.1",
                "psr/http-factory": "^1",
                "psr/http-message": "^1.1 || ^2.0"
            },
            "suggest": {
                "ext-bcmath": "to improve IPV4 host parsing",
                "ext-gmp": "to improve IPV4 host parsing",
                "ext-intl": "to handle IDN host with the best performance",
                "php-64bit": "to improve IPV4 host parsing",
                "symfony/polyfill-intl-idn": "to handle IDN host via the Symfony polyfill if ext-intl is not present"
            },
            "type": "library",
            "extra": {
                "branch-alias": {
                    "dev-master": "7.x-dev"
                }
            },
            "autoload": {
                "psr-4": {
                    "League\\Uri\\": ""
                }
            },
            "notification-url": "https://packagist.org/downloads/",
            "license": [
                "MIT"
            ],
            "authors": [
                {
                    "name": "Ignace Nyamagana Butera",
                    "email": "nyamsprod@gmail.com",
                    "homepage": "https://nyamsprod.com"
                }
            ],
            "description": "Common interfaces and classes for URI representation and interaction",
            "homepage": "https://uri.thephpleague.com",
            "keywords": [
                "data-uri",
                "file-uri",
                "ftp",
                "hostname",
                "http",
                "https",
                "parse_str",
                "parse_url",
                "psr-7",
                "query-string",
                "querystring",
                "rfc3986",
                "rfc3987",
                "rfc6570",
                "uri",
                "url",
                "ws"
            ],
            "support": {
                "docs": "https://uri.thephpleague.com",
                "forum": "https://thephpleague.slack.com",
                "issues": "https://github.com/thephpleague/uri-src/issues",
                "source": "https://github.com/thephpleague/uri-interfaces/tree/7.5.0"
            },
            "funding": [
                {
                    "url": "https://github.com/sponsors/nyamsprod",
                    "type": "github"
                }
            ],
            "time": "2024-12-08T08:18:47+00:00"
        },
        {
            "name": "mailersend/laravel-driver",
            "version": "v2.7.0",
            "source": {
                "type": "git",
                "url": "https://github.com/mailersend/mailersend-laravel-driver.git",
                "reference": "dd465077e89b903fe1dcc75c92203c7449ef57ee"
            },
            "dist": {
                "type": "zip",
                "url": "https://api.github.com/repos/mailersend/mailersend-laravel-driver/zipball/dd465077e89b903fe1dcc75c92203c7449ef57ee",
                "reference": "dd465077e89b903fe1dcc75c92203c7449ef57ee",
                "shasum": ""
            },
            "require": {
                "ext-json": "*",
                "illuminate/support": "^9.0 || ^10.0  || ^11.0",
                "mailersend/mailersend": "^0.8.0 || ^0.23.0 || ^0.24.0",
                "nyholm/psr7": "^1.5",
                "php": ">=8.0",
                "php-http/guzzle7-adapter": "^1.0",
                "symfony/mailer": "^6.0 || ^7.0"
            },
            "require-dev": {
                "orchestra/testbench": "^7.0 || ^9.0",
                "phpunit/phpunit": "^9.0 || ^10.5"
            },
            "type": "library",
            "extra": {
                "laravel": {
                    "aliases": {
                        "LaravelDriver": "MailerSend\\LaravelDriver\\LaravelDriverFacade"
                    },
                    "providers": [
                        "MailerSend\\LaravelDriver\\LaravelDriverServiceProvider"
                    ]
                }
            },
            "autoload": {
                "psr-4": {
                    "MailerSend\\LaravelDriver\\": "src"
                }
            },
            "notification-url": "https://packagist.org/downloads/",
            "license": [
                "MIT"
            ],
            "authors": [
                {
                    "name": "Tautvydas Tijūnaitis",
                    "email": "tautvydas@mailersend.com",
                    "homepage": "https://mailersend.com",
                    "role": "Developer"
                }
            ],
            "description": "MailerSend Laravel Driver",
            "homepage": "https://github.com/mailersend/mailersend-laravel-driver",
            "keywords": [
                "email",
                "laravel-driver",
                "mailersend",
                "transactional"
            ],
            "support": {
                "issues": "https://github.com/mailersend/mailersend-laravel-driver/issues",
                "source": "https://github.com/mailersend/mailersend-laravel-driver/tree/v2.7.0"
            },
            "time": "2024-08-28T08:14:54+00:00"
        },
        {
            "name": "mailersend/mailersend",
            "version": "v0.24.0",
            "source": {
                "type": "git",
                "url": "https://github.com/mailersend/mailersend-php.git",
                "reference": "b8086404b78c8fa34683cf7ca9d0776eb08d080b"
            },
            "dist": {
                "type": "zip",
                "url": "https://api.github.com/repos/mailersend/mailersend-php/zipball/b8086404b78c8fa34683cf7ca9d0776eb08d080b",
                "reference": "b8086404b78c8fa34683cf7ca9d0776eb08d080b",
                "shasum": ""
            },
            "require": {
                "beberlei/assert": "^3.2",
                "ext-json": "*",
                "illuminate/collections": "^8.0 || ^9.0 || ^10.0 || ^11.0",
                "php": "^7.4|^8.0",
                "php-http/client-common": "^2.2",
                "php-http/discovery": "^1.9",
                "php-http/httplug": "^2.1",
                "psr/http-client-implementation": "^1.0",
                "psr/http-message": "^1.0 || ^2.0",
                "symfony/options-resolver": "^4.0.15 || ~4.1.9 || ^4.2.1 || ^5.0 || ^6.0 || ^7.0"
            },
            "require-dev": {
                "friendsofphp/php-cs-fixer": "^3.4.0",
                "guzzlehttp/psr7": "^1.5.2",
                "http-interop/http-factory-guzzle": "^1.0",
                "mockery/mockery": "^0.9.4",
                "php-http/guzzle7-adapter": "^0.1 || ^1.0",
                "php-http/message": "^1.0",
                "php-http/mock-client": "^1.0",
                "phpunit/phpunit": "^7.5.15 || ^8.4 || ^9.0"
            },
            "type": "library",
            "autoload": {
                "psr-4": {
                    "MailerSend\\": "src/"
                }
            },
            "notification-url": "https://packagist.org/downloads/",
            "license": [
                "MIT"
            ],
            "authors": [
                {
                    "name": "Tautvydas Tijūnaitis",
                    "email": "tautvydas@mailersend.com",
                    "homepage": "https://mailersend.com",
                    "role": "Developer"
                }
            ],
            "description": "MailerSend PHP SDK",
            "homepage": "https://github.com/mailersend/mailersend-php",
            "keywords": [
                "email",
                "mailersend",
                "transactional"
            ],
            "support": {
                "issues": "https://github.com/mailersend/mailersend-php/issues",
                "source": "https://github.com/mailersend/mailersend-php/tree/v0.24.0"
            },
            "time": "2024-05-09T13:41:18+00:00"
        },
        {
            "name": "monolog/monolog",
            "version": "3.8.1",
            "source": {
                "type": "git",
                "url": "https://github.com/Seldaek/monolog.git",
                "reference": "aef6ee73a77a66e404dd6540934a9ef1b3c855b4"
            },
            "dist": {
                "type": "zip",
                "url": "https://api.github.com/repos/Seldaek/monolog/zipball/aef6ee73a77a66e404dd6540934a9ef1b3c855b4",
                "reference": "aef6ee73a77a66e404dd6540934a9ef1b3c855b4",
                "shasum": ""
            },
            "require": {
                "php": ">=8.1",
                "psr/log": "^2.0 || ^3.0"
            },
            "provide": {
                "psr/log-implementation": "3.0.0"
            },
            "require-dev": {
                "aws/aws-sdk-php": "^3.0",
                "doctrine/couchdb": "~1.0@dev",
                "elasticsearch/elasticsearch": "^7 || ^8",
                "ext-json": "*",
                "graylog2/gelf-php": "^1.4.2 || ^2.0",
                "guzzlehttp/guzzle": "^7.4.5",
                "guzzlehttp/psr7": "^2.2",
                "mongodb/mongodb": "^1.8",
                "php-amqplib/php-amqplib": "~2.4 || ^3",
                "php-console/php-console": "^3.1.8",
                "phpstan/phpstan": "^2",
                "phpstan/phpstan-deprecation-rules": "^2",
                "phpstan/phpstan-strict-rules": "^2",
                "phpunit/phpunit": "^10.5.17 || ^11.0.7",
                "predis/predis": "^1.1 || ^2",
                "rollbar/rollbar": "^4.0",
                "ruflin/elastica": "^7 || ^8",
                "symfony/mailer": "^5.4 || ^6",
                "symfony/mime": "^5.4 || ^6"
            },
            "suggest": {
                "aws/aws-sdk-php": "Allow sending log messages to AWS services like DynamoDB",
                "doctrine/couchdb": "Allow sending log messages to a CouchDB server",
                "elasticsearch/elasticsearch": "Allow sending log messages to an Elasticsearch server via official client",
                "ext-amqp": "Allow sending log messages to an AMQP server (1.0+ required)",
                "ext-curl": "Required to send log messages using the IFTTTHandler, the LogglyHandler, the SendGridHandler, the SlackWebhookHandler or the TelegramBotHandler",
                "ext-mbstring": "Allow to work properly with unicode symbols",
                "ext-mongodb": "Allow sending log messages to a MongoDB server (via driver)",
                "ext-openssl": "Required to send log messages using SSL",
                "ext-sockets": "Allow sending log messages to a Syslog server (via UDP driver)",
                "graylog2/gelf-php": "Allow sending log messages to a GrayLog2 server",
                "mongodb/mongodb": "Allow sending log messages to a MongoDB server (via library)",
                "php-amqplib/php-amqplib": "Allow sending log messages to an AMQP server using php-amqplib",
                "rollbar/rollbar": "Allow sending log messages to Rollbar",
                "ruflin/elastica": "Allow sending log messages to an Elastic Search server"
            },
            "type": "library",
            "extra": {
                "branch-alias": {
                    "dev-main": "3.x-dev"
                }
            },
            "autoload": {
                "psr-4": {
                    "Monolog\\": "src/Monolog"
                }
            },
            "notification-url": "https://packagist.org/downloads/",
            "license": [
                "MIT"
            ],
            "authors": [
                {
                    "name": "Jordi Boggiano",
                    "email": "j.boggiano@seld.be",
                    "homepage": "https://seld.be"
                }
            ],
            "description": "Sends your logs to files, sockets, inboxes, databases and various web services",
            "homepage": "https://github.com/Seldaek/monolog",
            "keywords": [
                "log",
                "logging",
                "psr-3"
            ],
            "support": {
                "issues": "https://github.com/Seldaek/monolog/issues",
                "source": "https://github.com/Seldaek/monolog/tree/3.8.1"
            },
            "funding": [
                {
                    "url": "https://github.com/Seldaek",
                    "type": "github"
                },
                {
                    "url": "https://tidelift.com/funding/github/packagist/monolog/monolog",
                    "type": "tidelift"
                }
            ],
            "time": "2024-12-05T17:15:07+00:00"
        },
        {
            "name": "nesbot/carbon",
            "version": "3.8.6",
            "source": {
                "type": "git",
                "url": "https://github.com/CarbonPHP/carbon.git",
                "reference": "ff2f20cf83bd4d503720632ce8a426dc747bf7fd"
            },
            "dist": {
                "type": "zip",
                "url": "https://api.github.com/repos/CarbonPHP/carbon/zipball/ff2f20cf83bd4d503720632ce8a426dc747bf7fd",
                "reference": "ff2f20cf83bd4d503720632ce8a426dc747bf7fd",
                "shasum": ""
            },
            "require": {
                "carbonphp/carbon-doctrine-types": "<100.0",
                "ext-json": "*",
                "php": "^8.1",
                "psr/clock": "^1.0",
                "symfony/clock": "^6.3 || ^7.0",
                "symfony/polyfill-mbstring": "^1.0",
                "symfony/translation": "^4.4.18 || ^5.2.1|| ^6.0 || ^7.0"
            },
            "provide": {
                "psr/clock-implementation": "1.0"
            },
            "require-dev": {
                "doctrine/dbal": "^3.6.3 || ^4.0",
                "doctrine/orm": "^2.15.2 || ^3.0",
                "friendsofphp/php-cs-fixer": "^3.57.2",
                "kylekatarnls/multi-tester": "^2.5.3",
                "ondrejmirtes/better-reflection": "^6.25.0.4",
                "phpmd/phpmd": "^2.15.0",
                "phpstan/extension-installer": "^1.3.1",
                "phpstan/phpstan": "^1.11.2",
                "phpunit/phpunit": "^10.5.20",
                "squizlabs/php_codesniffer": "^3.9.0"
            },
            "bin": [
                "bin/carbon"
            ],
            "type": "library",
            "extra": {
                "laravel": {
                    "providers": [
                        "Carbon\\Laravel\\ServiceProvider"
                    ]
                },
                "phpstan": {
                    "includes": [
                        "extension.neon"
                    ]
                },
                "branch-alias": {
                    "dev-2.x": "2.x-dev",
                    "dev-master": "3.x-dev"
                }
            },
            "autoload": {
                "psr-4": {
                    "Carbon\\": "src/Carbon/"
                }
            },
            "notification-url": "https://packagist.org/downloads/",
            "license": [
                "MIT"
            ],
            "authors": [
                {
                    "name": "Brian Nesbitt",
                    "email": "brian@nesbot.com",
                    "homepage": "https://markido.com"
                },
                {
                    "name": "kylekatarnls",
                    "homepage": "https://github.com/kylekatarnls"
                }
            ],
            "description": "An API extension for DateTime that supports 281 different languages.",
            "homepage": "https://carbon.nesbot.com",
            "keywords": [
                "date",
                "datetime",
                "time"
            ],
            "support": {
                "docs": "https://carbon.nesbot.com/docs",
                "issues": "https://github.com/CarbonPHP/carbon/issues",
                "source": "https://github.com/CarbonPHP/carbon"
            },
            "funding": [
                {
                    "url": "https://github.com/sponsors/kylekatarnls",
                    "type": "github"
                },
                {
                    "url": "https://opencollective.com/Carbon#sponsor",
                    "type": "opencollective"
                },
                {
                    "url": "https://tidelift.com/subscription/pkg/packagist-nesbot-carbon?utm_source=packagist-nesbot-carbon&utm_medium=referral&utm_campaign=readme",
                    "type": "tidelift"
                }
            ],
            "time": "2025-02-20T17:33:38+00:00"
        },
        {
            "name": "nette/schema",
            "version": "v1.3.2",
            "source": {
                "type": "git",
                "url": "https://github.com/nette/schema.git",
                "reference": "da801d52f0354f70a638673c4a0f04e16529431d"
            },
            "dist": {
                "type": "zip",
                "url": "https://api.github.com/repos/nette/schema/zipball/da801d52f0354f70a638673c4a0f04e16529431d",
                "reference": "da801d52f0354f70a638673c4a0f04e16529431d",
                "shasum": ""
            },
            "require": {
                "nette/utils": "^4.0",
                "php": "8.1 - 8.4"
            },
            "require-dev": {
                "nette/tester": "^2.5.2",
                "phpstan/phpstan-nette": "^1.0",
                "tracy/tracy": "^2.8"
            },
            "type": "library",
            "extra": {
                "branch-alias": {
                    "dev-master": "1.3-dev"
                }
            },
            "autoload": {
                "classmap": [
                    "src/"
                ]
            },
            "notification-url": "https://packagist.org/downloads/",
            "license": [
                "BSD-3-Clause",
                "GPL-2.0-only",
                "GPL-3.0-only"
            ],
            "authors": [
                {
                    "name": "David Grudl",
                    "homepage": "https://davidgrudl.com"
                },
                {
                    "name": "Nette Community",
                    "homepage": "https://nette.org/contributors"
                }
            ],
            "description": "📐 Nette Schema: validating data structures against a given Schema.",
            "homepage": "https://nette.org",
            "keywords": [
                "config",
                "nette"
            ],
            "support": {
                "issues": "https://github.com/nette/schema/issues",
                "source": "https://github.com/nette/schema/tree/v1.3.2"
            },
            "time": "2024-10-06T23:10:23+00:00"
        },
        {
            "name": "nette/utils",
            "version": "v4.0.5",
            "source": {
                "type": "git",
                "url": "https://github.com/nette/utils.git",
                "reference": "736c567e257dbe0fcf6ce81b4d6dbe05c6899f96"
            },
            "dist": {
                "type": "zip",
                "url": "https://api.github.com/repos/nette/utils/zipball/736c567e257dbe0fcf6ce81b4d6dbe05c6899f96",
                "reference": "736c567e257dbe0fcf6ce81b4d6dbe05c6899f96",
                "shasum": ""
            },
            "require": {
                "php": "8.0 - 8.4"
            },
            "conflict": {
                "nette/finder": "<3",
                "nette/schema": "<1.2.2"
            },
            "require-dev": {
                "jetbrains/phpstorm-attributes": "dev-master",
                "nette/tester": "^2.5",
                "phpstan/phpstan": "^1.0",
                "tracy/tracy": "^2.9"
            },
            "suggest": {
                "ext-gd": "to use Image",
                "ext-iconv": "to use Strings::webalize(), toAscii(), chr() and reverse()",
                "ext-intl": "to use Strings::webalize(), toAscii(), normalize() and compare()",
                "ext-json": "to use Nette\\Utils\\Json",
                "ext-mbstring": "to use Strings::lower() etc...",
                "ext-tokenizer": "to use Nette\\Utils\\Reflection::getUseStatements()"
            },
            "type": "library",
            "extra": {
                "branch-alias": {
                    "dev-master": "4.0-dev"
                }
            },
            "autoload": {
                "classmap": [
                    "src/"
                ]
            },
            "notification-url": "https://packagist.org/downloads/",
            "license": [
                "BSD-3-Clause",
                "GPL-2.0-only",
                "GPL-3.0-only"
            ],
            "authors": [
                {
                    "name": "David Grudl",
                    "homepage": "https://davidgrudl.com"
                },
                {
                    "name": "Nette Community",
                    "homepage": "https://nette.org/contributors"
                }
            ],
            "description": "🛠  Nette Utils: lightweight utilities for string & array manipulation, image handling, safe JSON encoding/decoding, validation, slug or strong password generating etc.",
            "homepage": "https://nette.org",
            "keywords": [
                "array",
                "core",
                "datetime",
                "images",
                "json",
                "nette",
                "paginator",
                "password",
                "slugify",
                "string",
                "unicode",
                "utf-8",
                "utility",
                "validation"
            ],
            "support": {
                "issues": "https://github.com/nette/utils/issues",
                "source": "https://github.com/nette/utils/tree/v4.0.5"
            },
            "time": "2024-08-07T15:39:19+00:00"
        },
        {
            "name": "nunomaduro/collision",
            "version": "v8.6.1",
            "source": {
                "type": "git",
                "url": "https://github.com/nunomaduro/collision.git",
                "reference": "86f003c132143d5a2ab214e19933946409e0cae7"
            },
            "dist": {
                "type": "zip",
                "url": "https://api.github.com/repos/nunomaduro/collision/zipball/86f003c132143d5a2ab214e19933946409e0cae7",
                "reference": "86f003c132143d5a2ab214e19933946409e0cae7",
                "shasum": ""
            },
            "require": {
                "filp/whoops": "^2.16.0",
                "nunomaduro/termwind": "^2.3.0",
                "php": "^8.2.0",
                "symfony/console": "^7.2.1"
            },
            "conflict": {
                "laravel/framework": "<11.39.1 || >=13.0.0",
                "phpunit/phpunit": "<11.5.3 || >=12.0.0"
            },
            "require-dev": {
                "larastan/larastan": "^2.9.12",
                "laravel/framework": "^11.39.1",
                "laravel/pint": "^1.20.0",
                "laravel/sail": "^1.40.0",
                "laravel/sanctum": "^4.0.7",
                "laravel/tinker": "^2.10.0",
                "orchestra/testbench-core": "^9.9.2",
                "pestphp/pest": "^3.7.3",
                "sebastian/environment": "^6.1.0 || ^7.2.0"
            },
            "type": "library",
            "extra": {
                "laravel": {
                    "providers": [
                        "NunoMaduro\\Collision\\Adapters\\Laravel\\CollisionServiceProvider"
                    ]
                },
                "branch-alias": {
                    "dev-8.x": "8.x-dev"
                }
            },
            "autoload": {
                "files": [
                    "./src/Adapters/Phpunit/Autoload.php"
                ],
                "psr-4": {
                    "NunoMaduro\\Collision\\": "src/"
                }
            },
            "notification-url": "https://packagist.org/downloads/",
            "license": [
                "MIT"
            ],
            "authors": [
                {
                    "name": "Nuno Maduro",
                    "email": "enunomaduro@gmail.com"
                }
            ],
            "description": "Cli error handling for console/command-line PHP applications.",
            "keywords": [
                "artisan",
                "cli",
                "command-line",
                "console",
                "dev",
                "error",
                "handling",
                "laravel",
                "laravel-zero",
                "php",
                "symfony"
            ],
            "support": {
                "issues": "https://github.com/nunomaduro/collision/issues",
                "source": "https://github.com/nunomaduro/collision"
            },
            "funding": [
                {
                    "url": "https://www.paypal.com/paypalme/enunomaduro",
                    "type": "custom"
                },
                {
                    "url": "https://github.com/nunomaduro",
                    "type": "github"
                },
                {
                    "url": "https://www.patreon.com/nunomaduro",
                    "type": "patreon"
                }
            ],
            "time": "2025-01-23T13:41:43+00:00"
        },
        {
            "name": "nunomaduro/termwind",
            "version": "v2.3.0",
            "source": {
                "type": "git",
                "url": "https://github.com/nunomaduro/termwind.git",
                "reference": "52915afe6a1044e8b9cee1bcff836fb63acf9cda"
            },
            "dist": {
                "type": "zip",
                "url": "https://api.github.com/repos/nunomaduro/termwind/zipball/52915afe6a1044e8b9cee1bcff836fb63acf9cda",
                "reference": "52915afe6a1044e8b9cee1bcff836fb63acf9cda",
                "shasum": ""
            },
            "require": {
                "ext-mbstring": "*",
                "php": "^8.2",
                "symfony/console": "^7.1.8"
            },
            "require-dev": {
                "illuminate/console": "^11.33.2",
                "laravel/pint": "^1.18.2",
                "mockery/mockery": "^1.6.12",
                "pestphp/pest": "^2.36.0",
                "phpstan/phpstan": "^1.12.11",
                "phpstan/phpstan-strict-rules": "^1.6.1",
                "symfony/var-dumper": "^7.1.8",
                "thecodingmachine/phpstan-strict-rules": "^1.0.0"
            },
            "type": "library",
            "extra": {
                "laravel": {
                    "providers": [
                        "Termwind\\Laravel\\TermwindServiceProvider"
                    ]
                },
                "branch-alias": {
                    "dev-2.x": "2.x-dev"
                }
            },
            "autoload": {
                "files": [
                    "src/Functions.php"
                ],
                "psr-4": {
                    "Termwind\\": "src/"
                }
            },
            "notification-url": "https://packagist.org/downloads/",
            "license": [
                "MIT"
            ],
            "authors": [
                {
                    "name": "Nuno Maduro",
                    "email": "enunomaduro@gmail.com"
                }
            ],
            "description": "Its like Tailwind CSS, but for the console.",
            "keywords": [
                "cli",
                "console",
                "css",
                "package",
                "php",
                "style"
            ],
            "support": {
                "issues": "https://github.com/nunomaduro/termwind/issues",
                "source": "https://github.com/nunomaduro/termwind/tree/v2.3.0"
            },
            "funding": [
                {
                    "url": "https://www.paypal.com/paypalme/enunomaduro",
                    "type": "custom"
                },
                {
                    "url": "https://github.com/nunomaduro",
                    "type": "github"
                },
                {
                    "url": "https://github.com/xiCO2k",
                    "type": "github"
                }
            ],
            "time": "2024-11-21T10:39:51+00:00"
        },
        {
            "name": "nyholm/psr7",
            "version": "1.8.2",
            "source": {
                "type": "git",
                "url": "https://github.com/Nyholm/psr7.git",
                "reference": "a71f2b11690f4b24d099d6b16690a90ae14fc6f3"
            },
            "dist": {
                "type": "zip",
                "url": "https://api.github.com/repos/Nyholm/psr7/zipball/a71f2b11690f4b24d099d6b16690a90ae14fc6f3",
                "reference": "a71f2b11690f4b24d099d6b16690a90ae14fc6f3",
                "shasum": ""
            },
            "require": {
                "php": ">=7.2",
                "psr/http-factory": "^1.0",
                "psr/http-message": "^1.1 || ^2.0"
            },
            "provide": {
                "php-http/message-factory-implementation": "1.0",
                "psr/http-factory-implementation": "1.0",
                "psr/http-message-implementation": "1.0"
            },
            "require-dev": {
                "http-interop/http-factory-tests": "^0.9",
                "php-http/message-factory": "^1.0",
                "php-http/psr7-integration-tests": "^1.0",
                "phpunit/phpunit": "^7.5 || ^8.5 || ^9.4",
                "symfony/error-handler": "^4.4"
            },
            "type": "library",
            "extra": {
                "branch-alias": {
                    "dev-master": "1.8-dev"
                }
            },
            "autoload": {
                "psr-4": {
                    "Nyholm\\Psr7\\": "src/"
                }
            },
            "notification-url": "https://packagist.org/downloads/",
            "license": [
                "MIT"
            ],
            "authors": [
                {
                    "name": "Tobias Nyholm",
                    "email": "tobias.nyholm@gmail.com"
                },
                {
                    "name": "Martijn van der Ven",
                    "email": "martijn@vanderven.se"
                }
            ],
            "description": "A fast PHP7 implementation of PSR-7",
            "homepage": "https://tnyholm.se",
            "keywords": [
                "psr-17",
                "psr-7"
            ],
            "support": {
                "issues": "https://github.com/Nyholm/psr7/issues",
                "source": "https://github.com/Nyholm/psr7/tree/1.8.2"
            },
            "funding": [
                {
                    "url": "https://github.com/Zegnat",
                    "type": "github"
                },
                {
                    "url": "https://github.com/nyholm",
                    "type": "github"
                }
            ],
            "time": "2024-09-09T07:06:30+00:00"
        },
        {
            "name": "paragonie/constant_time_encoding",
            "version": "v3.0.0",
            "source": {
                "type": "git",
                "url": "https://github.com/paragonie/constant_time_encoding.git",
                "reference": "df1e7fde177501eee2037dd159cf04f5f301a512"
            },
            "dist": {
                "type": "zip",
                "url": "https://api.github.com/repos/paragonie/constant_time_encoding/zipball/df1e7fde177501eee2037dd159cf04f5f301a512",
                "reference": "df1e7fde177501eee2037dd159cf04f5f301a512",
                "shasum": ""
            },
            "require": {
                "php": "^8"
            },
            "require-dev": {
                "phpunit/phpunit": "^9",
                "vimeo/psalm": "^4|^5"
            },
            "type": "library",
            "autoload": {
                "psr-4": {
                    "ParagonIE\\ConstantTime\\": "src/"
                }
            },
            "notification-url": "https://packagist.org/downloads/",
            "license": [
                "MIT"
            ],
            "authors": [
                {
                    "name": "Paragon Initiative Enterprises",
                    "email": "security@paragonie.com",
                    "homepage": "https://paragonie.com",
                    "role": "Maintainer"
                },
                {
                    "name": "Steve 'Sc00bz' Thomas",
                    "email": "steve@tobtu.com",
                    "homepage": "https://www.tobtu.com",
                    "role": "Original Developer"
                }
            ],
            "description": "Constant-time Implementations of RFC 4648 Encoding (Base-64, Base-32, Base-16)",
            "keywords": [
                "base16",
                "base32",
                "base32_decode",
                "base32_encode",
                "base64",
                "base64_decode",
                "base64_encode",
                "bin2hex",
                "encoding",
                "hex",
                "hex2bin",
                "rfc4648"
            ],
            "support": {
                "email": "info@paragonie.com",
                "issues": "https://github.com/paragonie/constant_time_encoding/issues",
                "source": "https://github.com/paragonie/constant_time_encoding"
            },
            "time": "2024-05-08T12:36:18+00:00"
        },
        {
            "name": "paragonie/random_compat",
            "version": "v9.99.100",
            "source": {
                "type": "git",
                "url": "https://github.com/paragonie/random_compat.git",
                "reference": "996434e5492cb4c3edcb9168db6fbb1359ef965a"
            },
            "dist": {
                "type": "zip",
                "url": "https://api.github.com/repos/paragonie/random_compat/zipball/996434e5492cb4c3edcb9168db6fbb1359ef965a",
                "reference": "996434e5492cb4c3edcb9168db6fbb1359ef965a",
                "shasum": ""
            },
            "require": {
                "php": ">= 7"
            },
            "require-dev": {
                "phpunit/phpunit": "4.*|5.*",
                "vimeo/psalm": "^1"
            },
            "suggest": {
                "ext-libsodium": "Provides a modern crypto API that can be used to generate random bytes."
            },
            "type": "library",
            "notification-url": "https://packagist.org/downloads/",
            "license": [
                "MIT"
            ],
            "authors": [
                {
                    "name": "Paragon Initiative Enterprises",
                    "email": "security@paragonie.com",
                    "homepage": "https://paragonie.com"
                }
            ],
            "description": "PHP 5.x polyfill for random_bytes() and random_int() from PHP 7",
            "keywords": [
                "csprng",
                "polyfill",
                "pseudorandom",
                "random"
            ],
            "support": {
                "email": "info@paragonie.com",
                "issues": "https://github.com/paragonie/random_compat/issues",
                "source": "https://github.com/paragonie/random_compat"
            },
            "time": "2020-10-15T08:29:30+00:00"
        },
        {
            "name": "php-http/client-common",
            "version": "2.7.2",
            "source": {
                "type": "git",
                "url": "https://github.com/php-http/client-common.git",
                "reference": "0cfe9858ab9d3b213041b947c881d5b19ceeca46"
            },
            "dist": {
                "type": "zip",
                "url": "https://api.github.com/repos/php-http/client-common/zipball/0cfe9858ab9d3b213041b947c881d5b19ceeca46",
                "reference": "0cfe9858ab9d3b213041b947c881d5b19ceeca46",
                "shasum": ""
            },
            "require": {
                "php": "^7.1 || ^8.0",
                "php-http/httplug": "^2.0",
                "php-http/message": "^1.6",
                "psr/http-client": "^1.0",
                "psr/http-factory": "^1.0",
                "psr/http-message": "^1.0 || ^2.0",
                "symfony/options-resolver": "~4.0.15 || ~4.1.9 || ^4.2.1 || ^5.0 || ^6.0 || ^7.0",
                "symfony/polyfill-php80": "^1.17"
            },
            "require-dev": {
                "doctrine/instantiator": "^1.1",
                "guzzlehttp/psr7": "^1.4",
                "nyholm/psr7": "^1.2",
                "phpspec/phpspec": "^5.1 || ^6.3 || ^7.1",
                "phpspec/prophecy": "^1.10.2",
                "phpunit/phpunit": "^7.5.20 || ^8.5.33 || ^9.6.7"
            },
            "suggest": {
                "ext-json": "To detect JSON responses with the ContentTypePlugin",
                "ext-libxml": "To detect XML responses with the ContentTypePlugin",
                "php-http/cache-plugin": "PSR-6 Cache plugin",
                "php-http/logger-plugin": "PSR-3 Logger plugin",
                "php-http/stopwatch-plugin": "Symfony Stopwatch plugin"
            },
            "type": "library",
            "autoload": {
                "psr-4": {
                    "Http\\Client\\Common\\": "src/"
                }
            },
            "notification-url": "https://packagist.org/downloads/",
            "license": [
                "MIT"
            ],
            "authors": [
                {
                    "name": "Márk Sági-Kazár",
                    "email": "mark.sagikazar@gmail.com"
                }
            ],
            "description": "Common HTTP Client implementations and tools for HTTPlug",
            "homepage": "http://httplug.io",
            "keywords": [
                "client",
                "common",
                "http",
                "httplug"
            ],
            "support": {
                "issues": "https://github.com/php-http/client-common/issues",
                "source": "https://github.com/php-http/client-common/tree/2.7.2"
            },
            "time": "2024-09-24T06:21:48+00:00"
        },
        {
            "name": "php-http/discovery",
            "version": "1.20.0",
            "source": {
                "type": "git",
                "url": "https://github.com/php-http/discovery.git",
                "reference": "82fe4c73ef3363caed49ff8dd1539ba06044910d"
            },
            "dist": {
                "type": "zip",
                "url": "https://api.github.com/repos/php-http/discovery/zipball/82fe4c73ef3363caed49ff8dd1539ba06044910d",
                "reference": "82fe4c73ef3363caed49ff8dd1539ba06044910d",
                "shasum": ""
            },
            "require": {
                "composer-plugin-api": "^1.0|^2.0",
                "php": "^7.1 || ^8.0"
            },
            "conflict": {
                "nyholm/psr7": "<1.0",
                "zendframework/zend-diactoros": "*"
            },
            "provide": {
                "php-http/async-client-implementation": "*",
                "php-http/client-implementation": "*",
                "psr/http-client-implementation": "*",
                "psr/http-factory-implementation": "*",
                "psr/http-message-implementation": "*"
            },
            "require-dev": {
                "composer/composer": "^1.0.2|^2.0",
                "graham-campbell/phpspec-skip-example-extension": "^5.0",
                "php-http/httplug": "^1.0 || ^2.0",
                "php-http/message-factory": "^1.0",
                "phpspec/phpspec": "^5.1 || ^6.1 || ^7.3",
                "sebastian/comparator": "^3.0.5 || ^4.0.8",
                "symfony/phpunit-bridge": "^6.4.4 || ^7.0.1"
            },
            "type": "composer-plugin",
            "extra": {
                "class": "Http\\Discovery\\Composer\\Plugin",
                "plugin-optional": true
            },
            "autoload": {
                "psr-4": {
                    "Http\\Discovery\\": "src/"
                },
                "exclude-from-classmap": [
                    "src/Composer/Plugin.php"
                ]
            },
            "notification-url": "https://packagist.org/downloads/",
            "license": [
                "MIT"
            ],
            "authors": [
                {
                    "name": "Márk Sági-Kazár",
                    "email": "mark.sagikazar@gmail.com"
                }
            ],
            "description": "Finds and installs PSR-7, PSR-17, PSR-18 and HTTPlug implementations",
            "homepage": "http://php-http.org",
            "keywords": [
                "adapter",
                "client",
                "discovery",
                "factory",
                "http",
                "message",
                "psr17",
                "psr7"
            ],
            "support": {
                "issues": "https://github.com/php-http/discovery/issues",
                "source": "https://github.com/php-http/discovery/tree/1.20.0"
            },
            "time": "2024-10-02T11:20:13+00:00"
        },
        {
            "name": "php-http/guzzle7-adapter",
            "version": "1.1.0",
            "source": {
                "type": "git",
                "url": "https://github.com/php-http/guzzle7-adapter.git",
                "reference": "03a415fde709c2f25539790fecf4d9a31bc3d0eb"
            },
            "dist": {
                "type": "zip",
                "url": "https://api.github.com/repos/php-http/guzzle7-adapter/zipball/03a415fde709c2f25539790fecf4d9a31bc3d0eb",
                "reference": "03a415fde709c2f25539790fecf4d9a31bc3d0eb",
                "shasum": ""
            },
            "require": {
                "guzzlehttp/guzzle": "^7.0",
                "php": "^7.3 | ^8.0",
                "php-http/httplug": "^2.0",
                "psr/http-client": "^1.0"
            },
            "provide": {
                "php-http/async-client-implementation": "1.0",
                "php-http/client-implementation": "1.0",
                "psr/http-client-implementation": "1.0"
            },
            "require-dev": {
                "php-http/client-integration-tests": "^3.0",
                "php-http/message-factory": "^1.1",
                "phpspec/prophecy-phpunit": "^2.0",
                "phpunit/phpunit": "^8.0|^9.3"
            },
            "type": "library",
            "autoload": {
                "psr-4": {
                    "Http\\Adapter\\Guzzle7\\": "src/"
                }
            },
            "notification-url": "https://packagist.org/downloads/",
            "license": [
                "MIT"
            ],
            "authors": [
                {
                    "name": "Tobias Nyholm",
                    "email": "tobias.nyholm@gmail.com"
                }
            ],
            "description": "Guzzle 7 HTTP Adapter",
            "homepage": "http://httplug.io",
            "keywords": [
                "Guzzle",
                "http"
            ],
            "support": {
                "issues": "https://github.com/php-http/guzzle7-adapter/issues",
                "source": "https://github.com/php-http/guzzle7-adapter/tree/1.1.0"
            },
            "time": "2024-11-26T11:14:36+00:00"
        },
        {
            "name": "php-http/httplug",
            "version": "2.4.1",
            "source": {
                "type": "git",
                "url": "https://github.com/php-http/httplug.git",
                "reference": "5cad731844891a4c282f3f3e1b582c46839d22f4"
            },
            "dist": {
                "type": "zip",
                "url": "https://api.github.com/repos/php-http/httplug/zipball/5cad731844891a4c282f3f3e1b582c46839d22f4",
                "reference": "5cad731844891a4c282f3f3e1b582c46839d22f4",
                "shasum": ""
            },
            "require": {
                "php": "^7.1 || ^8.0",
                "php-http/promise": "^1.1",
                "psr/http-client": "^1.0",
                "psr/http-message": "^1.0 || ^2.0"
            },
            "require-dev": {
                "friends-of-phpspec/phpspec-code-coverage": "^4.1 || ^5.0 || ^6.0",
                "phpspec/phpspec": "^5.1 || ^6.0 || ^7.0"
            },
            "type": "library",
            "autoload": {
                "psr-4": {
                    "Http\\Client\\": "src/"
                }
            },
            "notification-url": "https://packagist.org/downloads/",
            "license": [
                "MIT"
            ],
            "authors": [
                {
                    "name": "Eric GELOEN",
                    "email": "geloen.eric@gmail.com"
                },
                {
                    "name": "Márk Sági-Kazár",
                    "email": "mark.sagikazar@gmail.com",
                    "homepage": "https://sagikazarmark.hu"
                }
            ],
            "description": "HTTPlug, the HTTP client abstraction for PHP",
            "homepage": "http://httplug.io",
            "keywords": [
                "client",
                "http"
            ],
            "support": {
                "issues": "https://github.com/php-http/httplug/issues",
                "source": "https://github.com/php-http/httplug/tree/2.4.1"
            },
            "time": "2024-09-23T11:39:58+00:00"
        },
        {
            "name": "php-http/message",
            "version": "1.16.2",
            "source": {
                "type": "git",
                "url": "https://github.com/php-http/message.git",
                "reference": "06dd5e8562f84e641bf929bfe699ee0f5ce8080a"
            },
            "dist": {
                "type": "zip",
                "url": "https://api.github.com/repos/php-http/message/zipball/06dd5e8562f84e641bf929bfe699ee0f5ce8080a",
                "reference": "06dd5e8562f84e641bf929bfe699ee0f5ce8080a",
                "shasum": ""
            },
            "require": {
                "clue/stream-filter": "^1.5",
                "php": "^7.2 || ^8.0",
                "psr/http-message": "^1.1 || ^2.0"
            },
            "provide": {
                "php-http/message-factory-implementation": "1.0"
            },
            "require-dev": {
                "ergebnis/composer-normalize": "^2.6",
                "ext-zlib": "*",
                "guzzlehttp/psr7": "^1.0 || ^2.0",
                "laminas/laminas-diactoros": "^2.0 || ^3.0",
                "php-http/message-factory": "^1.0.2",
                "phpspec/phpspec": "^5.1 || ^6.3 || ^7.1",
                "slim/slim": "^3.0"
            },
            "suggest": {
                "ext-zlib": "Used with compressor/decompressor streams",
                "guzzlehttp/psr7": "Used with Guzzle PSR-7 Factories",
                "laminas/laminas-diactoros": "Used with Diactoros Factories",
                "slim/slim": "Used with Slim Framework PSR-7 implementation"
            },
            "type": "library",
            "autoload": {
                "files": [
                    "src/filters.php"
                ],
                "psr-4": {
                    "Http\\Message\\": "src/"
                }
            },
            "notification-url": "https://packagist.org/downloads/",
            "license": [
                "MIT"
            ],
            "authors": [
                {
                    "name": "Márk Sági-Kazár",
                    "email": "mark.sagikazar@gmail.com"
                }
            ],
            "description": "HTTP Message related tools",
            "homepage": "http://php-http.org",
            "keywords": [
                "http",
                "message",
                "psr-7"
            ],
            "support": {
                "issues": "https://github.com/php-http/message/issues",
                "source": "https://github.com/php-http/message/tree/1.16.2"
            },
            "time": "2024-10-02T11:34:13+00:00"
        },
        {
            "name": "php-http/promise",
            "version": "1.3.1",
            "source": {
                "type": "git",
                "url": "https://github.com/php-http/promise.git",
                "reference": "fc85b1fba37c169a69a07ef0d5a8075770cc1f83"
            },
            "dist": {
                "type": "zip",
                "url": "https://api.github.com/repos/php-http/promise/zipball/fc85b1fba37c169a69a07ef0d5a8075770cc1f83",
                "reference": "fc85b1fba37c169a69a07ef0d5a8075770cc1f83",
                "shasum": ""
            },
            "require": {
                "php": "^7.1 || ^8.0"
            },
            "require-dev": {
                "friends-of-phpspec/phpspec-code-coverage": "^4.3.2 || ^6.3",
                "phpspec/phpspec": "^5.1.2 || ^6.2 || ^7.4"
            },
            "type": "library",
            "autoload": {
                "psr-4": {
                    "Http\\Promise\\": "src/"
                }
            },
            "notification-url": "https://packagist.org/downloads/",
            "license": [
                "MIT"
            ],
            "authors": [
                {
                    "name": "Joel Wurtz",
                    "email": "joel.wurtz@gmail.com"
                },
                {
                    "name": "Márk Sági-Kazár",
                    "email": "mark.sagikazar@gmail.com"
                }
            ],
            "description": "Promise used for asynchronous HTTP requests",
            "homepage": "http://httplug.io",
            "keywords": [
                "promise"
            ],
            "support": {
                "issues": "https://github.com/php-http/promise/issues",
                "source": "https://github.com/php-http/promise/tree/1.3.1"
            },
            "time": "2024-03-15T13:55:21+00:00"
        },
        {
            "name": "phpoption/phpoption",
            "version": "1.9.3",
            "source": {
                "type": "git",
                "url": "https://github.com/schmittjoh/php-option.git",
                "reference": "e3fac8b24f56113f7cb96af14958c0dd16330f54"
            },
            "dist": {
                "type": "zip",
                "url": "https://api.github.com/repos/schmittjoh/php-option/zipball/e3fac8b24f56113f7cb96af14958c0dd16330f54",
                "reference": "e3fac8b24f56113f7cb96af14958c0dd16330f54",
                "shasum": ""
            },
            "require": {
                "php": "^7.2.5 || ^8.0"
            },
            "require-dev": {
                "bamarni/composer-bin-plugin": "^1.8.2",
                "phpunit/phpunit": "^8.5.39 || ^9.6.20 || ^10.5.28"
            },
            "type": "library",
            "extra": {
                "bamarni-bin": {
                    "bin-links": true,
                    "forward-command": false
                },
                "branch-alias": {
                    "dev-master": "1.9-dev"
                }
            },
            "autoload": {
                "psr-4": {
                    "PhpOption\\": "src/PhpOption/"
                }
            },
            "notification-url": "https://packagist.org/downloads/",
            "license": [
                "Apache-2.0"
            ],
            "authors": [
                {
                    "name": "Johannes M. Schmitt",
                    "email": "schmittjoh@gmail.com",
                    "homepage": "https://github.com/schmittjoh"
                },
                {
                    "name": "Graham Campbell",
                    "email": "hello@gjcampbell.co.uk",
                    "homepage": "https://github.com/GrahamCampbell"
                }
            ],
            "description": "Option Type for PHP",
            "keywords": [
                "language",
                "option",
                "php",
                "type"
            ],
            "support": {
                "issues": "https://github.com/schmittjoh/php-option/issues",
                "source": "https://github.com/schmittjoh/php-option/tree/1.9.3"
            },
            "funding": [
                {
                    "url": "https://github.com/GrahamCampbell",
                    "type": "github"
                },
                {
                    "url": "https://tidelift.com/funding/github/packagist/phpoption/phpoption",
                    "type": "tidelift"
                }
            ],
            "time": "2024-07-20T21:41:07+00:00"
        },
        {
            "name": "phpseclib/phpseclib",
            "version": "3.0.43",
            "source": {
                "type": "git",
                "url": "https://github.com/phpseclib/phpseclib.git",
                "reference": "709ec107af3cb2f385b9617be72af8cf62441d02"
            },
            "dist": {
                "type": "zip",
                "url": "https://api.github.com/repos/phpseclib/phpseclib/zipball/709ec107af3cb2f385b9617be72af8cf62441d02",
                "reference": "709ec107af3cb2f385b9617be72af8cf62441d02",
                "shasum": ""
            },
            "require": {
                "paragonie/constant_time_encoding": "^1|^2|^3",
                "paragonie/random_compat": "^1.4|^2.0|^9.99.99",
                "php": ">=5.6.1"
            },
            "require-dev": {
                "phpunit/phpunit": "*"
            },
            "suggest": {
                "ext-dom": "Install the DOM extension to load XML formatted public keys.",
                "ext-gmp": "Install the GMP (GNU Multiple Precision) extension in order to speed up arbitrary precision integer arithmetic operations.",
                "ext-libsodium": "SSH2/SFTP can make use of some algorithms provided by the libsodium-php extension.",
                "ext-mcrypt": "Install the Mcrypt extension in order to speed up a few other cryptographic operations.",
                "ext-openssl": "Install the OpenSSL extension in order to speed up a wide variety of cryptographic operations."
            },
            "type": "library",
            "autoload": {
                "files": [
                    "phpseclib/bootstrap.php"
                ],
                "psr-4": {
                    "phpseclib3\\": "phpseclib/"
                }
            },
            "notification-url": "https://packagist.org/downloads/",
            "license": [
                "MIT"
            ],
            "authors": [
                {
                    "name": "Jim Wigginton",
                    "email": "terrafrost@php.net",
                    "role": "Lead Developer"
                },
                {
                    "name": "Patrick Monnerat",
                    "email": "pm@datasphere.ch",
                    "role": "Developer"
                },
                {
                    "name": "Andreas Fischer",
                    "email": "bantu@phpbb.com",
                    "role": "Developer"
                },
                {
                    "name": "Hans-Jürgen Petrich",
                    "email": "petrich@tronic-media.com",
                    "role": "Developer"
                },
                {
                    "name": "Graham Campbell",
                    "email": "graham@alt-three.com",
                    "role": "Developer"
                }
            ],
            "description": "PHP Secure Communications Library - Pure-PHP implementations of RSA, AES, SSH2, SFTP, X.509 etc.",
            "homepage": "http://phpseclib.sourceforge.net",
            "keywords": [
                "BigInteger",
                "aes",
                "asn.1",
                "asn1",
                "blowfish",
                "crypto",
                "cryptography",
                "encryption",
                "rsa",
                "security",
                "sftp",
                "signature",
                "signing",
                "ssh",
                "twofish",
                "x.509",
                "x509"
            ],
            "support": {
                "issues": "https://github.com/phpseclib/phpseclib/issues",
                "source": "https://github.com/phpseclib/phpseclib/tree/3.0.43"
            },
            "funding": [
                {
                    "url": "https://github.com/terrafrost",
                    "type": "github"
                },
                {
                    "url": "https://www.patreon.com/phpseclib",
                    "type": "patreon"
                },
                {
                    "url": "https://tidelift.com/funding/github/packagist/phpseclib/phpseclib",
                    "type": "tidelift"
                }
            ],
            "time": "2024-12-14T21:12:59+00:00"
        },
        {
            "name": "pragmarx/google2fa",
            "version": "v8.0.3",
            "source": {
                "type": "git",
                "url": "https://github.com/antonioribeiro/google2fa.git",
                "reference": "6f8d87ebd5afbf7790bde1ffc7579c7c705e0fad"
            },
            "dist": {
                "type": "zip",
                "url": "https://api.github.com/repos/antonioribeiro/google2fa/zipball/6f8d87ebd5afbf7790bde1ffc7579c7c705e0fad",
                "reference": "6f8d87ebd5afbf7790bde1ffc7579c7c705e0fad",
                "shasum": ""
            },
            "require": {
                "paragonie/constant_time_encoding": "^1.0|^2.0|^3.0",
                "php": "^7.1|^8.0"
            },
            "require-dev": {
                "phpstan/phpstan": "^1.9",
                "phpunit/phpunit": "^7.5.15|^8.5|^9.0"
            },
            "type": "library",
            "autoload": {
                "psr-4": {
                    "PragmaRX\\Google2FA\\": "src/"
                }
            },
            "notification-url": "https://packagist.org/downloads/",
            "license": [
                "MIT"
            ],
            "authors": [
                {
                    "name": "Antonio Carlos Ribeiro",
                    "email": "acr@antoniocarlosribeiro.com",
                    "role": "Creator & Designer"
                }
            ],
            "description": "A One Time Password Authentication package, compatible with Google Authenticator.",
            "keywords": [
                "2fa",
                "Authentication",
                "Two Factor Authentication",
                "google2fa"
            ],
            "support": {
                "issues": "https://github.com/antonioribeiro/google2fa/issues",
                "source": "https://github.com/antonioribeiro/google2fa/tree/v8.0.3"
            },
            "time": "2024-09-05T11:56:40+00:00"
        },
        {
            "name": "pragmarx/google2fa-qrcode",
            "version": "v1.0.3",
            "source": {
                "type": "git",
                "url": "https://github.com/antonioribeiro/google2fa-qrcode.git",
                "reference": "fd5ff0531a48b193a659309cc5fb882c14dbd03f"
            },
            "dist": {
                "type": "zip",
                "url": "https://api.github.com/repos/antonioribeiro/google2fa-qrcode/zipball/fd5ff0531a48b193a659309cc5fb882c14dbd03f",
                "reference": "fd5ff0531a48b193a659309cc5fb882c14dbd03f",
                "shasum": ""
            },
            "require": {
                "bacon/bacon-qr-code": "~1.0|~2.0",
                "php": ">=5.4",
                "pragmarx/google2fa": ">=4.0"
            },
            "require-dev": {
                "khanamiryan/qrcode-detector-decoder": "^1.0",
                "phpunit/phpunit": "~4|~5|~6|~7"
            },
            "type": "library",
            "extra": {
                "component": "package",
                "branch-alias": {
                    "dev-master": "1.0-dev"
                }
            },
            "autoload": {
                "psr-4": {
                    "PragmaRX\\Google2FAQRCode\\": "src/",
                    "PragmaRX\\Google2FAQRCode\\Tests\\": "tests/"
                }
            },
            "notification-url": "https://packagist.org/downloads/",
            "license": [
                "MIT"
            ],
            "authors": [
                {
                    "name": "Antonio Carlos Ribeiro",
                    "email": "acr@antoniocarlosribeiro.com",
                    "role": "Creator & Designer"
                }
            ],
            "description": "QR Code package for Google2FA",
            "keywords": [
                "2fa",
                "Authentication",
                "Two Factor Authentication",
                "google2fa",
                "qr code",
                "qrcode"
            ],
            "support": {
                "issues": "https://github.com/antonioribeiro/google2fa-qrcode/issues",
                "source": "https://github.com/antonioribeiro/google2fa-qrcode/tree/master"
            },
            "time": "2019-03-20T16:42:58+00:00"
        },
        {
            "name": "pragmarx/random",
            "version": "v0.2.2",
            "source": {
                "type": "git",
                "url": "https://github.com/antonioribeiro/random.git",
                "reference": "daf08a189c5d2d40d1a827db46364d3a741a51b7"
            },
            "dist": {
                "type": "zip",
                "url": "https://api.github.com/repos/antonioribeiro/random/zipball/daf08a189c5d2d40d1a827db46364d3a741a51b7",
                "reference": "daf08a189c5d2d40d1a827db46364d3a741a51b7",
                "shasum": ""
            },
            "require": {
                "php": ">=7.0"
            },
            "require-dev": {
                "fzaninotto/faker": "~1.7",
                "phpunit/phpunit": "~6.4",
                "pragmarx/trivia": "~0.1",
                "squizlabs/php_codesniffer": "^2.3"
            },
            "suggest": {
                "fzaninotto/faker": "Allows you to get dozens of randomized types",
                "pragmarx/trivia": "For the trivia database"
            },
            "type": "library",
            "extra": {
                "branch-alias": {
                    "dev-master": "1.0-dev"
                }
            },
            "autoload": {
                "psr-4": {
                    "PragmaRX\\Random\\": "src"
                }
            },
            "notification-url": "https://packagist.org/downloads/",
            "license": [
                "MIT"
            ],
            "authors": [
                {
                    "name": "Antonio Carlos Ribeiro",
                    "email": "acr@antoniocarlosribeiro.com",
                    "homepage": "https://antoniocarlosribeiro.com",
                    "role": "Developer"
                }
            ],
            "description": "Create random chars, numbers, strings",
            "homepage": "https://github.com/antonioribeiro/random",
            "keywords": [
                "Randomize",
                "faker",
                "pragmarx",
                "random",
                "random number",
                "random pattern",
                "random string"
            ],
            "support": {
                "issues": "https://github.com/antonioribeiro/random/issues",
                "source": "https://github.com/antonioribeiro/random/tree/master"
            },
            "time": "2017-11-21T05:26:22+00:00"
        },
        {
            "name": "predis/predis",
            "version": "v2.3.0",
            "source": {
                "type": "git",
                "url": "https://github.com/predis/predis.git",
                "reference": "bac46bfdb78cd6e9c7926c697012aae740cb9ec9"
            },
            "dist": {
                "type": "zip",
                "url": "https://api.github.com/repos/predis/predis/zipball/bac46bfdb78cd6e9c7926c697012aae740cb9ec9",
                "reference": "bac46bfdb78cd6e9c7926c697012aae740cb9ec9",
                "shasum": ""
            },
            "require": {
                "php": "^7.2 || ^8.0"
            },
            "require-dev": {
                "friendsofphp/php-cs-fixer": "^3.3",
                "phpstan/phpstan": "^1.9",
                "phpunit/phpunit": "^8.0 || ^9.4"
            },
            "suggest": {
                "ext-relay": "Faster connection with in-memory caching (>=0.6.2)"
            },
            "type": "library",
            "autoload": {
                "psr-4": {
                    "Predis\\": "src/"
                }
            },
            "notification-url": "https://packagist.org/downloads/",
            "license": [
                "MIT"
            ],
            "authors": [
                {
                    "name": "Till Krüss",
                    "homepage": "https://till.im",
                    "role": "Maintainer"
                }
            ],
            "description": "A flexible and feature-complete Redis client for PHP.",
            "homepage": "http://github.com/predis/predis",
            "keywords": [
                "nosql",
                "predis",
                "redis"
            ],
            "support": {
                "issues": "https://github.com/predis/predis/issues",
                "source": "https://github.com/predis/predis/tree/v2.3.0"
            },
            "funding": [
                {
                    "url": "https://github.com/sponsors/tillkruss",
                    "type": "github"
                }
            ],
            "time": "2024-11-21T20:00:02+00:00"
        },
        {
            "name": "psr/cache",
            "version": "3.0.0",
            "source": {
                "type": "git",
                "url": "https://github.com/php-fig/cache.git",
                "reference": "aa5030cfa5405eccfdcb1083ce040c2cb8d253bf"
            },
            "dist": {
                "type": "zip",
                "url": "https://api.github.com/repos/php-fig/cache/zipball/aa5030cfa5405eccfdcb1083ce040c2cb8d253bf",
                "reference": "aa5030cfa5405eccfdcb1083ce040c2cb8d253bf",
                "shasum": ""
            },
            "require": {
                "php": ">=8.0.0"
            },
            "type": "library",
            "extra": {
                "branch-alias": {
                    "dev-master": "1.0.x-dev"
                }
            },
            "autoload": {
                "psr-4": {
                    "Psr\\Cache\\": "src/"
                }
            },
            "notification-url": "https://packagist.org/downloads/",
            "license": [
                "MIT"
            ],
            "authors": [
                {
                    "name": "PHP-FIG",
                    "homepage": "https://www.php-fig.org/"
                }
            ],
            "description": "Common interface for caching libraries",
            "keywords": [
                "cache",
                "psr",
                "psr-6"
            ],
            "support": {
                "source": "https://github.com/php-fig/cache/tree/3.0.0"
            },
            "time": "2021-02-03T23:26:27+00:00"
        },
        {
            "name": "psr/clock",
            "version": "1.0.0",
            "source": {
                "type": "git",
                "url": "https://github.com/php-fig/clock.git",
                "reference": "e41a24703d4560fd0acb709162f73b8adfc3aa0d"
            },
            "dist": {
                "type": "zip",
                "url": "https://api.github.com/repos/php-fig/clock/zipball/e41a24703d4560fd0acb709162f73b8adfc3aa0d",
                "reference": "e41a24703d4560fd0acb709162f73b8adfc3aa0d",
                "shasum": ""
            },
            "require": {
                "php": "^7.0 || ^8.0"
            },
            "type": "library",
            "autoload": {
                "psr-4": {
                    "Psr\\Clock\\": "src/"
                }
            },
            "notification-url": "https://packagist.org/downloads/",
            "license": [
                "MIT"
            ],
            "authors": [
                {
                    "name": "PHP-FIG",
                    "homepage": "https://www.php-fig.org/"
                }
            ],
            "description": "Common interface for reading the clock.",
            "homepage": "https://github.com/php-fig/clock",
            "keywords": [
                "clock",
                "now",
                "psr",
                "psr-20",
                "time"
            ],
            "support": {
                "issues": "https://github.com/php-fig/clock/issues",
                "source": "https://github.com/php-fig/clock/tree/1.0.0"
            },
            "time": "2022-11-25T14:36:26+00:00"
        },
        {
            "name": "psr/container",
            "version": "2.0.2",
            "source": {
                "type": "git",
                "url": "https://github.com/php-fig/container.git",
                "reference": "c71ecc56dfe541dbd90c5360474fbc405f8d5963"
            },
            "dist": {
                "type": "zip",
                "url": "https://api.github.com/repos/php-fig/container/zipball/c71ecc56dfe541dbd90c5360474fbc405f8d5963",
                "reference": "c71ecc56dfe541dbd90c5360474fbc405f8d5963",
                "shasum": ""
            },
            "require": {
                "php": ">=7.4.0"
            },
            "type": "library",
            "extra": {
                "branch-alias": {
                    "dev-master": "2.0.x-dev"
                }
            },
            "autoload": {
                "psr-4": {
                    "Psr\\Container\\": "src/"
                }
            },
            "notification-url": "https://packagist.org/downloads/",
            "license": [
                "MIT"
            ],
            "authors": [
                {
                    "name": "PHP-FIG",
                    "homepage": "https://www.php-fig.org/"
                }
            ],
            "description": "Common Container Interface (PHP FIG PSR-11)",
            "homepage": "https://github.com/php-fig/container",
            "keywords": [
                "PSR-11",
                "container",
                "container-interface",
                "container-interop",
                "psr"
            ],
            "support": {
                "issues": "https://github.com/php-fig/container/issues",
                "source": "https://github.com/php-fig/container/tree/2.0.2"
            },
            "time": "2021-11-05T16:47:00+00:00"
        },
        {
            "name": "psr/event-dispatcher",
            "version": "1.0.0",
            "source": {
                "type": "git",
                "url": "https://github.com/php-fig/event-dispatcher.git",
                "reference": "dbefd12671e8a14ec7f180cab83036ed26714bb0"
            },
            "dist": {
                "type": "zip",
                "url": "https://api.github.com/repos/php-fig/event-dispatcher/zipball/dbefd12671e8a14ec7f180cab83036ed26714bb0",
                "reference": "dbefd12671e8a14ec7f180cab83036ed26714bb0",
                "shasum": ""
            },
            "require": {
                "php": ">=7.2.0"
            },
            "type": "library",
            "extra": {
                "branch-alias": {
                    "dev-master": "1.0.x-dev"
                }
            },
            "autoload": {
                "psr-4": {
                    "Psr\\EventDispatcher\\": "src/"
                }
            },
            "notification-url": "https://packagist.org/downloads/",
            "license": [
                "MIT"
            ],
            "authors": [
                {
                    "name": "PHP-FIG",
                    "homepage": "http://www.php-fig.org/"
                }
            ],
            "description": "Standard interfaces for event handling.",
            "keywords": [
                "events",
                "psr",
                "psr-14"
            ],
            "support": {
                "issues": "https://github.com/php-fig/event-dispatcher/issues",
                "source": "https://github.com/php-fig/event-dispatcher/tree/1.0.0"
            },
            "time": "2019-01-08T18:20:26+00:00"
        },
        {
            "name": "psr/http-client",
            "version": "1.0.3",
            "source": {
                "type": "git",
                "url": "https://github.com/php-fig/http-client.git",
                "reference": "bb5906edc1c324c9a05aa0873d40117941e5fa90"
            },
            "dist": {
                "type": "zip",
                "url": "https://api.github.com/repos/php-fig/http-client/zipball/bb5906edc1c324c9a05aa0873d40117941e5fa90",
                "reference": "bb5906edc1c324c9a05aa0873d40117941e5fa90",
                "shasum": ""
            },
            "require": {
                "php": "^7.0 || ^8.0",
                "psr/http-message": "^1.0 || ^2.0"
            },
            "type": "library",
            "extra": {
                "branch-alias": {
                    "dev-master": "1.0.x-dev"
                }
            },
            "autoload": {
                "psr-4": {
                    "Psr\\Http\\Client\\": "src/"
                }
            },
            "notification-url": "https://packagist.org/downloads/",
            "license": [
                "MIT"
            ],
            "authors": [
                {
                    "name": "PHP-FIG",
                    "homepage": "https://www.php-fig.org/"
                }
            ],
            "description": "Common interface for HTTP clients",
            "homepage": "https://github.com/php-fig/http-client",
            "keywords": [
                "http",
                "http-client",
                "psr",
                "psr-18"
            ],
            "support": {
                "source": "https://github.com/php-fig/http-client"
            },
            "time": "2023-09-23T14:17:50+00:00"
        },
        {
            "name": "psr/http-factory",
            "version": "1.1.0",
            "source": {
                "type": "git",
                "url": "https://github.com/php-fig/http-factory.git",
                "reference": "2b4765fddfe3b508ac62f829e852b1501d3f6e8a"
            },
            "dist": {
                "type": "zip",
                "url": "https://api.github.com/repos/php-fig/http-factory/zipball/2b4765fddfe3b508ac62f829e852b1501d3f6e8a",
                "reference": "2b4765fddfe3b508ac62f829e852b1501d3f6e8a",
                "shasum": ""
            },
            "require": {
                "php": ">=7.1",
                "psr/http-message": "^1.0 || ^2.0"
            },
            "type": "library",
            "extra": {
                "branch-alias": {
                    "dev-master": "1.0.x-dev"
                }
            },
            "autoload": {
                "psr-4": {
                    "Psr\\Http\\Message\\": "src/"
                }
            },
            "notification-url": "https://packagist.org/downloads/",
            "license": [
                "MIT"
            ],
            "authors": [
                {
                    "name": "PHP-FIG",
                    "homepage": "https://www.php-fig.org/"
                }
            ],
            "description": "PSR-17: Common interfaces for PSR-7 HTTP message factories",
            "keywords": [
                "factory",
                "http",
                "message",
                "psr",
                "psr-17",
                "psr-7",
                "request",
                "response"
            ],
            "support": {
                "source": "https://github.com/php-fig/http-factory"
            },
            "time": "2024-04-15T12:06:14+00:00"
        },
        {
            "name": "psr/http-message",
            "version": "2.0",
            "source": {
                "type": "git",
                "url": "https://github.com/php-fig/http-message.git",
                "reference": "402d35bcb92c70c026d1a6a9883f06b2ead23d71"
            },
            "dist": {
                "type": "zip",
                "url": "https://api.github.com/repos/php-fig/http-message/zipball/402d35bcb92c70c026d1a6a9883f06b2ead23d71",
                "reference": "402d35bcb92c70c026d1a6a9883f06b2ead23d71",
                "shasum": ""
            },
            "require": {
                "php": "^7.2 || ^8.0"
            },
            "type": "library",
            "extra": {
                "branch-alias": {
                    "dev-master": "2.0.x-dev"
                }
            },
            "autoload": {
                "psr-4": {
                    "Psr\\Http\\Message\\": "src/"
                }
            },
            "notification-url": "https://packagist.org/downloads/",
            "license": [
                "MIT"
            ],
            "authors": [
                {
                    "name": "PHP-FIG",
                    "homepage": "https://www.php-fig.org/"
                }
            ],
            "description": "Common interface for HTTP messages",
            "homepage": "https://github.com/php-fig/http-message",
            "keywords": [
                "http",
                "http-message",
                "psr",
                "psr-7",
                "request",
                "response"
            ],
            "support": {
                "source": "https://github.com/php-fig/http-message/tree/2.0"
            },
            "time": "2023-04-04T09:54:51+00:00"
        },
        {
            "name": "psr/log",
            "version": "3.0.2",
            "source": {
                "type": "git",
                "url": "https://github.com/php-fig/log.git",
                "reference": "f16e1d5863e37f8d8c2a01719f5b34baa2b714d3"
            },
            "dist": {
                "type": "zip",
                "url": "https://api.github.com/repos/php-fig/log/zipball/f16e1d5863e37f8d8c2a01719f5b34baa2b714d3",
                "reference": "f16e1d5863e37f8d8c2a01719f5b34baa2b714d3",
                "shasum": ""
            },
            "require": {
                "php": ">=8.0.0"
            },
            "type": "library",
            "extra": {
                "branch-alias": {
                    "dev-master": "3.x-dev"
                }
            },
            "autoload": {
                "psr-4": {
                    "Psr\\Log\\": "src"
                }
            },
            "notification-url": "https://packagist.org/downloads/",
            "license": [
                "MIT"
            ],
            "authors": [
                {
                    "name": "PHP-FIG",
                    "homepage": "https://www.php-fig.org/"
                }
            ],
            "description": "Common interface for logging libraries",
            "homepage": "https://github.com/php-fig/log",
            "keywords": [
                "log",
                "psr",
                "psr-3"
            ],
            "support": {
                "source": "https://github.com/php-fig/log/tree/3.0.2"
            },
            "time": "2024-09-11T13:17:53+00:00"
        },
        {
            "name": "psr/simple-cache",
            "version": "3.0.0",
            "source": {
                "type": "git",
                "url": "https://github.com/php-fig/simple-cache.git",
                "reference": "764e0b3939f5ca87cb904f570ef9be2d78a07865"
            },
            "dist": {
                "type": "zip",
                "url": "https://api.github.com/repos/php-fig/simple-cache/zipball/764e0b3939f5ca87cb904f570ef9be2d78a07865",
                "reference": "764e0b3939f5ca87cb904f570ef9be2d78a07865",
                "shasum": ""
            },
            "require": {
                "php": ">=8.0.0"
            },
            "type": "library",
            "extra": {
                "branch-alias": {
                    "dev-master": "3.0.x-dev"
                }
            },
            "autoload": {
                "psr-4": {
                    "Psr\\SimpleCache\\": "src/"
                }
            },
            "notification-url": "https://packagist.org/downloads/",
            "license": [
                "MIT"
            ],
            "authors": [
                {
                    "name": "PHP-FIG",
                    "homepage": "https://www.php-fig.org/"
                }
            ],
            "description": "Common interfaces for simple caching",
            "keywords": [
                "cache",
                "caching",
                "psr",
                "psr-16",
                "simple-cache"
            ],
            "support": {
                "source": "https://github.com/php-fig/simple-cache/tree/3.0.0"
            },
            "time": "2021-10-29T13:26:27+00:00"
        },
        {
            "name": "ralouphie/getallheaders",
            "version": "3.0.3",
            "source": {
                "type": "git",
                "url": "https://github.com/ralouphie/getallheaders.git",
                "reference": "120b605dfeb996808c31b6477290a714d356e822"
            },
            "dist": {
                "type": "zip",
                "url": "https://api.github.com/repos/ralouphie/getallheaders/zipball/120b605dfeb996808c31b6477290a714d356e822",
                "reference": "120b605dfeb996808c31b6477290a714d356e822",
                "shasum": ""
            },
            "require": {
                "php": ">=5.6"
            },
            "require-dev": {
                "php-coveralls/php-coveralls": "^2.1",
                "phpunit/phpunit": "^5 || ^6.5"
            },
            "type": "library",
            "autoload": {
                "files": [
                    "src/getallheaders.php"
                ]
            },
            "notification-url": "https://packagist.org/downloads/",
            "license": [
                "MIT"
            ],
            "authors": [
                {
                    "name": "Ralph Khattar",
                    "email": "ralph.khattar@gmail.com"
                }
            ],
            "description": "A polyfill for getallheaders.",
            "support": {
                "issues": "https://github.com/ralouphie/getallheaders/issues",
                "source": "https://github.com/ralouphie/getallheaders/tree/develop"
            },
            "time": "2019-03-08T08:55:37+00:00"
        },
        {
            "name": "ramsey/collection",
            "version": "2.1.0",
            "source": {
                "type": "git",
                "url": "https://github.com/ramsey/collection.git",
                "reference": "3c5990b8a5e0b79cd1cf11c2dc1229e58e93f109"
            },
            "dist": {
                "type": "zip",
                "url": "https://api.github.com/repos/ramsey/collection/zipball/3c5990b8a5e0b79cd1cf11c2dc1229e58e93f109",
                "reference": "3c5990b8a5e0b79cd1cf11c2dc1229e58e93f109",
                "shasum": ""
            },
            "require": {
                "php": "^8.1"
            },
            "require-dev": {
                "captainhook/plugin-composer": "^5.3",
                "ergebnis/composer-normalize": "^2.45",
                "fakerphp/faker": "^1.24",
                "hamcrest/hamcrest-php": "^2.0",
                "jangregor/phpstan-prophecy": "^2.1",
                "mockery/mockery": "^1.6",
                "php-parallel-lint/php-console-highlighter": "^1.0",
                "php-parallel-lint/php-parallel-lint": "^1.4",
                "phpspec/prophecy-phpunit": "^2.3",
                "phpstan/extension-installer": "^1.4",
                "phpstan/phpstan": "^2.1",
                "phpstan/phpstan-mockery": "^2.0",
                "phpstan/phpstan-phpunit": "^2.0",
                "phpunit/phpunit": "^10.5",
                "ramsey/coding-standard": "^2.3",
                "ramsey/conventional-commits": "^1.6",
                "roave/security-advisories": "dev-latest"
            },
            "type": "library",
            "extra": {
                "captainhook": {
                    "force-install": true
                },
                "ramsey/conventional-commits": {
                    "configFile": "conventional-commits.json"
                }
            },
            "autoload": {
                "psr-4": {
                    "Ramsey\\Collection\\": "src/"
                }
            },
            "notification-url": "https://packagist.org/downloads/",
            "license": [
                "MIT"
            ],
            "authors": [
                {
                    "name": "Ben Ramsey",
                    "email": "ben@benramsey.com",
                    "homepage": "https://benramsey.com"
                }
            ],
            "description": "A PHP library for representing and manipulating collections.",
            "keywords": [
                "array",
                "collection",
                "hash",
                "map",
                "queue",
                "set"
            ],
            "support": {
                "issues": "https://github.com/ramsey/collection/issues",
                "source": "https://github.com/ramsey/collection/tree/2.1.0"
            },
            "time": "2025-03-02T04:48:29+00:00"
        },
        {
            "name": "ramsey/uuid",
            "version": "4.7.6",
            "source": {
                "type": "git",
                "url": "https://github.com/ramsey/uuid.git",
                "reference": "91039bc1faa45ba123c4328958e620d382ec7088"
            },
            "dist": {
                "type": "zip",
                "url": "https://api.github.com/repos/ramsey/uuid/zipball/91039bc1faa45ba123c4328958e620d382ec7088",
                "reference": "91039bc1faa45ba123c4328958e620d382ec7088",
                "shasum": ""
            },
            "require": {
                "brick/math": "^0.8.8 || ^0.9 || ^0.10 || ^0.11 || ^0.12",
                "ext-json": "*",
                "php": "^8.0",
                "ramsey/collection": "^1.2 || ^2.0"
            },
            "replace": {
                "rhumsaa/uuid": "self.version"
            },
            "require-dev": {
                "captainhook/captainhook": "^5.10",
                "captainhook/plugin-composer": "^5.3",
                "dealerdirect/phpcodesniffer-composer-installer": "^0.7.0",
                "doctrine/annotations": "^1.8",
                "ergebnis/composer-normalize": "^2.15",
                "mockery/mockery": "^1.3",
                "paragonie/random-lib": "^2",
                "php-mock/php-mock": "^2.2",
                "php-mock/php-mock-mockery": "^1.3",
                "php-parallel-lint/php-parallel-lint": "^1.1",
                "phpbench/phpbench": "^1.0",
                "phpstan/extension-installer": "^1.1",
                "phpstan/phpstan": "^1.8",
                "phpstan/phpstan-mockery": "^1.1",
                "phpstan/phpstan-phpunit": "^1.1",
                "phpunit/phpunit": "^8.5 || ^9",
                "ramsey/composer-repl": "^1.4",
                "slevomat/coding-standard": "^8.4",
                "squizlabs/php_codesniffer": "^3.5",
                "vimeo/psalm": "^4.9"
            },
            "suggest": {
                "ext-bcmath": "Enables faster math with arbitrary-precision integers using BCMath.",
                "ext-gmp": "Enables faster math with arbitrary-precision integers using GMP.",
                "ext-uuid": "Enables the use of PeclUuidTimeGenerator and PeclUuidRandomGenerator.",
                "paragonie/random-lib": "Provides RandomLib for use with the RandomLibAdapter",
                "ramsey/uuid-doctrine": "Allows the use of Ramsey\\Uuid\\Uuid as Doctrine field type."
            },
            "type": "library",
            "extra": {
                "captainhook": {
                    "force-install": true
                }
            },
            "autoload": {
                "files": [
                    "src/functions.php"
                ],
                "psr-4": {
                    "Ramsey\\Uuid\\": "src/"
                }
            },
            "notification-url": "https://packagist.org/downloads/",
            "license": [
                "MIT"
            ],
            "description": "A PHP library for generating and working with universally unique identifiers (UUIDs).",
            "keywords": [
                "guid",
                "identifier",
                "uuid"
            ],
            "support": {
                "issues": "https://github.com/ramsey/uuid/issues",
                "source": "https://github.com/ramsey/uuid/tree/4.7.6"
            },
            "funding": [
                {
                    "url": "https://github.com/ramsey",
                    "type": "github"
                },
                {
                    "url": "https://tidelift.com/funding/github/packagist/ramsey/uuid",
                    "type": "tidelift"
                }
            ],
            "time": "2024-04-27T21:32:50+00:00"
        },
        {
            "name": "rcrowe/twigbridge",
            "version": "v0.14.4",
            "source": {
                "type": "git",
                "url": "https://github.com/rcrowe/TwigBridge.git",
                "reference": "4fddf45ae010bfc75535ad9ab141301908117f34"
            },
            "dist": {
                "type": "zip",
                "url": "https://api.github.com/repos/rcrowe/TwigBridge/zipball/4fddf45ae010bfc75535ad9ab141301908117f34",
                "reference": "4fddf45ae010bfc75535ad9ab141301908117f34",
                "shasum": ""
            },
            "require": {
                "illuminate/support": "^9|^10|^11|^12",
                "illuminate/view": "^9|^10|^11|^12",
                "php": "^8.1",
                "twig/twig": "~3.12"
            },
            "require-dev": {
                "ext-json": "*",
                "laravel/framework": "^9|^10|^11|^12",
                "mockery/mockery": "^1.3.1",
                "phpunit/phpunit": "^8.5.8 || ^9.3.7 || ^10.0 || ^11.0 || ^12.0",
                "squizlabs/php_codesniffer": "^3.6"
            },
            "type": "library",
            "extra": {
                "laravel": {
                    "aliases": {
                        "Twig": "TwigBridge\\Facade\\Twig"
                    },
                    "providers": [
                        "TwigBridge\\ServiceProvider"
                    ]
                },
                "branch-alias": {
                    "dev-master": "0.14-dev"
                }
            },
            "autoload": {
                "psr-4": {
                    "TwigBridge\\": "src",
                    "TwigBridge\\Tests\\": "tests"
                }
            },
            "notification-url": "https://packagist.org/downloads/",
            "license": [
                "MIT"
            ],
            "authors": [
                {
                    "name": "Rob Crowe",
                    "email": "hello@vivalacrowe.com"
                },
                {
                    "name": "Barry vd. Heuvel",
                    "email": "barryvdh@gmail.com"
                }
            ],
            "description": "Adds the power of Twig to Laravel",
            "keywords": [
                "laravel",
                "twig"
            ],
            "support": {
                "issues": "https://github.com/rcrowe/TwigBridge/issues",
                "source": "https://github.com/rcrowe/TwigBridge/tree/v0.14.4"
            },
            "time": "2025-02-25T15:40:57+00:00"
        },
        {
            "name": "spatie/backtrace",
            "version": "1.7.1",
            "source": {
                "type": "git",
                "url": "https://github.com/spatie/backtrace.git",
                "reference": "0f2477c520e3729de58e061b8192f161c99f770b"
            },
            "dist": {
                "type": "zip",
                "url": "https://api.github.com/repos/spatie/backtrace/zipball/0f2477c520e3729de58e061b8192f161c99f770b",
                "reference": "0f2477c520e3729de58e061b8192f161c99f770b",
                "shasum": ""
            },
            "require": {
                "php": "^7.3 || ^8.0"
            },
            "require-dev": {
                "ext-json": "*",
                "laravel/serializable-closure": "^1.3 || ^2.0",
                "phpunit/phpunit": "^9.3 || ^11.4.3",
                "spatie/phpunit-snapshot-assertions": "^4.2 || ^5.1.6",
                "symfony/var-dumper": "^5.1 || ^6.0 || ^7.0"
            },
            "type": "library",
            "autoload": {
                "psr-4": {
                    "Spatie\\Backtrace\\": "src"
                }
            },
            "notification-url": "https://packagist.org/downloads/",
            "license": [
                "MIT"
            ],
            "authors": [
                {
                    "name": "Freek Van de Herten",
                    "email": "freek@spatie.be",
                    "homepage": "https://spatie.be",
                    "role": "Developer"
                }
            ],
            "description": "A better backtrace",
            "homepage": "https://github.com/spatie/backtrace",
            "keywords": [
                "Backtrace",
                "spatie"
            ],
            "support": {
                "source": "https://github.com/spatie/backtrace/tree/1.7.1"
            },
            "funding": [
                {
                    "url": "https://github.com/sponsors/spatie",
                    "type": "github"
                },
                {
                    "url": "https://spatie.be/open-source/support-us",
                    "type": "other"
                }
            ],
            "time": "2024-12-02T13:28:15+00:00"
        },
        {
            "name": "spatie/error-solutions",
            "version": "1.1.3",
            "source": {
                "type": "git",
                "url": "https://github.com/spatie/error-solutions.git",
                "reference": "e495d7178ca524f2dd0fe6a1d99a1e608e1c9936"
            },
            "dist": {
                "type": "zip",
                "url": "https://api.github.com/repos/spatie/error-solutions/zipball/e495d7178ca524f2dd0fe6a1d99a1e608e1c9936",
                "reference": "e495d7178ca524f2dd0fe6a1d99a1e608e1c9936",
                "shasum": ""
            },
            "require": {
                "php": "^8.0"
            },
            "require-dev": {
                "illuminate/broadcasting": "^10.0|^11.0|^12.0",
                "illuminate/cache": "^10.0|^11.0|^12.0",
                "illuminate/support": "^10.0|^11.0|^12.0",
                "livewire/livewire": "^2.11|^3.5.20",
                "openai-php/client": "^0.10.1",
                "orchestra/testbench": "8.22.3|^9.0|^10.0",
                "pestphp/pest": "^2.20|^3.0",
                "phpstan/phpstan": "^2.1",
                "psr/simple-cache": "^3.0",
                "psr/simple-cache-implementation": "^3.0",
                "spatie/ray": "^1.28",
                "symfony/cache": "^5.4|^6.0|^7.0",
                "symfony/process": "^5.4|^6.0|^7.0",
                "vlucas/phpdotenv": "^5.5"
            },
            "suggest": {
                "openai-php/client": "Require get solutions from OpenAI",
                "simple-cache-implementation": "To cache solutions from OpenAI"
            },
            "type": "library",
            "autoload": {
                "psr-4": {
                    "Spatie\\Ignition\\": "legacy/ignition",
                    "Spatie\\ErrorSolutions\\": "src",
                    "Spatie\\LaravelIgnition\\": "legacy/laravel-ignition"
                }
            },
            "notification-url": "https://packagist.org/downloads/",
            "license": [
                "MIT"
            ],
            "authors": [
                {
                    "name": "Ruben Van Assche",
                    "email": "ruben@spatie.be",
                    "role": "Developer"
                }
            ],
            "description": "This is my package error-solutions",
            "homepage": "https://github.com/spatie/error-solutions",
            "keywords": [
                "error-solutions",
                "spatie"
            ],
            "support": {
                "issues": "https://github.com/spatie/error-solutions/issues",
                "source": "https://github.com/spatie/error-solutions/tree/1.1.3"
            },
            "funding": [
                {
                    "url": "https://github.com/Spatie",
                    "type": "github"
                }
            ],
            "time": "2025-02-14T12:29:50+00:00"
        },
        {
            "name": "spatie/flare-client-php",
            "version": "1.10.1",
            "source": {
                "type": "git",
                "url": "https://github.com/spatie/flare-client-php.git",
                "reference": "bf1716eb98bd689451b071548ae9e70738dce62f"
            },
            "dist": {
                "type": "zip",
                "url": "https://api.github.com/repos/spatie/flare-client-php/zipball/bf1716eb98bd689451b071548ae9e70738dce62f",
                "reference": "bf1716eb98bd689451b071548ae9e70738dce62f",
                "shasum": ""
            },
            "require": {
                "illuminate/pipeline": "^8.0|^9.0|^10.0|^11.0|^12.0",
                "php": "^8.0",
                "spatie/backtrace": "^1.6.1",
                "symfony/http-foundation": "^5.2|^6.0|^7.0",
                "symfony/mime": "^5.2|^6.0|^7.0",
                "symfony/process": "^5.2|^6.0|^7.0",
                "symfony/var-dumper": "^5.2|^6.0|^7.0"
            },
            "require-dev": {
                "dms/phpunit-arraysubset-asserts": "^0.5.0",
                "pestphp/pest": "^1.20|^2.0",
                "phpstan/extension-installer": "^1.1",
                "phpstan/phpstan-deprecation-rules": "^1.0",
                "phpstan/phpstan-phpunit": "^1.0",
                "spatie/pest-plugin-snapshots": "^1.0|^2.0"
            },
            "type": "library",
            "extra": {
                "branch-alias": {
                    "dev-main": "1.3.x-dev"
                }
            },
            "autoload": {
                "files": [
                    "src/helpers.php"
                ],
                "psr-4": {
                    "Spatie\\FlareClient\\": "src"
                }
            },
            "notification-url": "https://packagist.org/downloads/",
            "license": [
                "MIT"
            ],
            "description": "Send PHP errors to Flare",
            "homepage": "https://github.com/spatie/flare-client-php",
            "keywords": [
                "exception",
                "flare",
                "reporting",
                "spatie"
            ],
            "support": {
                "issues": "https://github.com/spatie/flare-client-php/issues",
                "source": "https://github.com/spatie/flare-client-php/tree/1.10.1"
            },
            "funding": [
                {
                    "url": "https://github.com/spatie",
                    "type": "github"
                }
            ],
            "time": "2025-02-14T13:42:06+00:00"
        },
        {
            "name": "spatie/ignition",
            "version": "1.15.1",
            "source": {
                "type": "git",
                "url": "https://github.com/spatie/ignition.git",
                "reference": "31f314153020aee5af3537e507fef892ffbf8c85"
            },
            "dist": {
                "type": "zip",
                "url": "https://api.github.com/repos/spatie/ignition/zipball/31f314153020aee5af3537e507fef892ffbf8c85",
                "reference": "31f314153020aee5af3537e507fef892ffbf8c85",
                "shasum": ""
            },
            "require": {
                "ext-json": "*",
                "ext-mbstring": "*",
                "php": "^8.0",
                "spatie/error-solutions": "^1.0",
                "spatie/flare-client-php": "^1.7",
                "symfony/console": "^5.4|^6.0|^7.0",
                "symfony/var-dumper": "^5.4|^6.0|^7.0"
            },
            "require-dev": {
                "illuminate/cache": "^9.52|^10.0|^11.0|^12.0",
                "mockery/mockery": "^1.4",
                "pestphp/pest": "^1.20|^2.0",
                "phpstan/extension-installer": "^1.1",
                "phpstan/phpstan-deprecation-rules": "^1.0",
                "phpstan/phpstan-phpunit": "^1.0",
                "psr/simple-cache-implementation": "*",
                "symfony/cache": "^5.4|^6.0|^7.0",
                "symfony/process": "^5.4|^6.0|^7.0",
                "vlucas/phpdotenv": "^5.5"
            },
            "suggest": {
                "openai-php/client": "Require get solutions from OpenAI",
                "simple-cache-implementation": "To cache solutions from OpenAI"
            },
            "type": "library",
            "extra": {
                "branch-alias": {
                    "dev-main": "1.5.x-dev"
                }
            },
            "autoload": {
                "psr-4": {
                    "Spatie\\Ignition\\": "src"
                }
            },
            "notification-url": "https://packagist.org/downloads/",
            "license": [
                "MIT"
            ],
            "authors": [
                {
                    "name": "Spatie",
                    "email": "info@spatie.be",
                    "role": "Developer"
                }
            ],
            "description": "A beautiful error page for PHP applications.",
            "homepage": "https://flareapp.io/ignition",
            "keywords": [
                "error",
                "flare",
                "laravel",
                "page"
            ],
            "support": {
                "docs": "https://flareapp.io/docs/ignition-for-laravel/introduction",
                "forum": "https://twitter.com/flareappio",
                "issues": "https://github.com/spatie/ignition/issues",
                "source": "https://github.com/spatie/ignition"
            },
            "funding": [
                {
                    "url": "https://github.com/spatie",
                    "type": "github"
                }
            ],
            "time": "2025-02-21T14:31:39+00:00"
        },
        {
            "name": "spatie/laravel-html",
            "version": "3.11.3",
            "source": {
                "type": "git",
                "url": "https://github.com/spatie/laravel-html.git",
                "reference": "b1bb159bd9845b1ff02b8f945ecd583d93353d06"
            },
            "dist": {
                "type": "zip",
                "url": "https://api.github.com/repos/spatie/laravel-html/zipball/b1bb159bd9845b1ff02b8f945ecd583d93353d06",
                "reference": "b1bb159bd9845b1ff02b8f945ecd583d93353d06",
                "shasum": ""
            },
            "require": {
                "illuminate/http": "^10.0|^11.0|^12.0",
                "illuminate/support": "^10.0|^11.0|^12.0",
                "php": "^8.2"
            },
            "require-dev": {
                "mockery/mockery": "^1.3",
                "orchestra/testbench": "^8.0|^9.0|^10.0",
                "pestphp/pest": "^2.34|^3.7"
            },
            "type": "library",
            "extra": {
                "laravel": {
                    "aliases": {
                        "Html": "Spatie\\Html\\Facades\\Html"
                    },
                    "providers": [
                        "Spatie\\Html\\HtmlServiceProvider"
                    ]
                }
            },
            "autoload": {
                "files": [
                    "src/helpers.php"
                ],
                "psr-4": {
                    "Spatie\\Html\\": "src"
                }
            },
            "notification-url": "https://packagist.org/downloads/",
            "license": [
                "MIT"
            ],
            "authors": [
                {
                    "name": "Sebastian De Deyne",
                    "email": "sebastian@spatie.be",
                    "homepage": "https://spatie.be",
                    "role": "Developer"
                },
                {
                    "name": "Freek Van der Herten",
                    "email": "freek@spatie.be",
                    "homepage": "https://spatie.be",
                    "role": "Developer"
                }
            ],
            "description": "A fluent html builder",
            "homepage": "https://github.com/spatie/laravel-html",
            "keywords": [
                "html",
                "spatie"
            ],
            "support": {
                "source": "https://github.com/spatie/laravel-html/tree/3.11.3"
            },
            "funding": [
                {
                    "url": "https://spatie.be/open-source/support-us",
                    "type": "custom"
                }
            ],
            "time": "2025-02-17T09:59:20+00:00"
        },
        {
            "name": "spatie/laravel-ignition",
            "version": "2.9.1",
            "source": {
                "type": "git",
                "url": "https://github.com/spatie/laravel-ignition.git",
                "reference": "1baee07216d6748ebd3a65ba97381b051838707a"
            },
            "dist": {
                "type": "zip",
                "url": "https://api.github.com/repos/spatie/laravel-ignition/zipball/1baee07216d6748ebd3a65ba97381b051838707a",
                "reference": "1baee07216d6748ebd3a65ba97381b051838707a",
                "shasum": ""
            },
            "require": {
                "ext-curl": "*",
                "ext-json": "*",
                "ext-mbstring": "*",
                "illuminate/support": "^10.0|^11.0|^12.0",
                "php": "^8.1",
                "spatie/ignition": "^1.15",
                "symfony/console": "^6.2.3|^7.0",
                "symfony/var-dumper": "^6.2.3|^7.0"
            },
            "require-dev": {
                "livewire/livewire": "^2.11|^3.3.5",
                "mockery/mockery": "^1.5.1",
                "openai-php/client": "^0.8.1|^0.10",
                "orchestra/testbench": "8.22.3|^9.0|^10.0",
                "pestphp/pest": "^2.34|^3.7",
                "phpstan/extension-installer": "^1.3.1",
                "phpstan/phpstan-deprecation-rules": "^1.1.1|^2.0",
                "phpstan/phpstan-phpunit": "^1.3.16|^2.0",
                "vlucas/phpdotenv": "^5.5"
            },
            "suggest": {
                "openai-php/client": "Require get solutions from OpenAI",
                "psr/simple-cache-implementation": "Needed to cache solutions from OpenAI"
            },
            "type": "library",
            "extra": {
                "laravel": {
                    "aliases": {
                        "Flare": "Spatie\\LaravelIgnition\\Facades\\Flare"
                    },
                    "providers": [
                        "Spatie\\LaravelIgnition\\IgnitionServiceProvider"
                    ]
                }
            },
            "autoload": {
                "files": [
                    "src/helpers.php"
                ],
                "psr-4": {
                    "Spatie\\LaravelIgnition\\": "src"
                }
            },
            "notification-url": "https://packagist.org/downloads/",
            "license": [
                "MIT"
            ],
            "authors": [
                {
                    "name": "Spatie",
                    "email": "info@spatie.be",
                    "role": "Developer"
                }
            ],
            "description": "A beautiful error page for Laravel applications.",
            "homepage": "https://flareapp.io/ignition",
            "keywords": [
                "error",
                "flare",
                "laravel",
                "page"
            ],
            "support": {
                "docs": "https://flareapp.io/docs/ignition-for-laravel/introduction",
                "forum": "https://twitter.com/flareappio",
                "issues": "https://github.com/spatie/laravel-ignition/issues",
                "source": "https://github.com/spatie/laravel-ignition"
            },
            "funding": [
                {
                    "url": "https://github.com/spatie",
                    "type": "github"
                }
            ],
            "time": "2025-02-20T13:13:55+00:00"
        },
        {
            "name": "spatie/laravel-package-tools",
            "version": "1.19.0",
            "source": {
                "type": "git",
                "url": "https://github.com/spatie/laravel-package-tools.git",
                "reference": "1c9c30ac6a6576b8d15c6c37b6cf23d748df2faa"
            },
            "dist": {
                "type": "zip",
                "url": "https://api.github.com/repos/spatie/laravel-package-tools/zipball/1c9c30ac6a6576b8d15c6c37b6cf23d748df2faa",
                "reference": "1c9c30ac6a6576b8d15c6c37b6cf23d748df2faa",
                "shasum": ""
            },
            "require": {
                "illuminate/contracts": "^9.28|^10.0|^11.0|^12.0",
                "php": "^8.0"
            },
            "require-dev": {
                "mockery/mockery": "^1.5",
                "orchestra/testbench": "^7.7|^8.0|^9.0|^10.0",
                "pestphp/pest": "^1.23|^2.1|^3.1",
                "phpunit/phpunit": "^9.5.24|^10.5|^11.5",
                "spatie/pest-plugin-test-time": "^1.1|^2.2"
            },
            "type": "library",
            "autoload": {
                "psr-4": {
                    "Spatie\\LaravelPackageTools\\": "src"
                }
            },
            "notification-url": "https://packagist.org/downloads/",
            "license": [
                "MIT"
            ],
            "authors": [
                {
                    "name": "Freek Van der Herten",
                    "email": "freek@spatie.be",
                    "role": "Developer"
                }
            ],
            "description": "Tools for creating Laravel packages",
            "homepage": "https://github.com/spatie/laravel-package-tools",
            "keywords": [
                "laravel-package-tools",
                "spatie"
            ],
            "support": {
                "issues": "https://github.com/spatie/laravel-package-tools/issues",
                "source": "https://github.com/spatie/laravel-package-tools/tree/1.19.0"
            },
            "funding": [
                {
                    "url": "https://github.com/spatie",
                    "type": "github"
                }
            ],
            "time": "2025-02-06T14:58:20+00:00"
        },
        {
            "name": "spatie/period",
            "version": "2.4.0",
            "source": {
                "type": "git",
                "url": "https://github.com/spatie/period.git",
                "reference": "85fbbea7b24fdff0c924aeed5b109be93c025850"
            },
            "dist": {
                "type": "zip",
                "url": "https://api.github.com/repos/spatie/period/zipball/85fbbea7b24fdff0c924aeed5b109be93c025850",
                "reference": "85fbbea7b24fdff0c924aeed5b109be93c025850",
                "shasum": ""
            },
            "require": {
                "php": "^8.0"
            },
            "require-dev": {
                "larapack/dd": "^1.1",
                "nesbot/carbon": "^2.63",
                "pestphp/pest": "^1.22",
                "phpunit/phpunit": "^9.5",
                "spatie/ray": "^1.31"
            },
            "type": "library",
            "autoload": {
                "psr-4": {
                    "Spatie\\Period\\": "src"
                }
            },
            "notification-url": "https://packagist.org/downloads/",
            "license": [
                "MIT"
            ],
            "authors": [
                {
                    "name": "Brent Roose",
                    "email": "brent@spatie.be",
                    "homepage": "https://spatie.be",
                    "role": "Developer"
                }
            ],
            "description": "Complex period comparisons",
            "homepage": "https://github.com/spatie/period",
            "keywords": [
                "period",
                "spatie"
            ],
            "support": {
                "issues": "https://github.com/spatie/period/issues",
                "source": "https://github.com/spatie/period/tree/2.4.0"
            },
            "time": "2023-02-20T14:31:09+00:00"
        },
        {
            "name": "symfony/cache",
            "version": "v7.2.4",
            "source": {
                "type": "git",
                "url": "https://github.com/symfony/cache.git",
                "reference": "d33cd9e14326e14a4145c21e600602eaf17cc9e7"
            },
            "dist": {
                "type": "zip",
                "url": "https://api.github.com/repos/symfony/cache/zipball/d33cd9e14326e14a4145c21e600602eaf17cc9e7",
                "reference": "d33cd9e14326e14a4145c21e600602eaf17cc9e7",
                "shasum": ""
            },
            "require": {
                "php": ">=8.2",
                "psr/cache": "^2.0|^3.0",
                "psr/log": "^1.1|^2|^3",
                "symfony/cache-contracts": "^2.5|^3",
                "symfony/deprecation-contracts": "^2.5|^3.0",
                "symfony/service-contracts": "^2.5|^3",
                "symfony/var-exporter": "^6.4|^7.0"
            },
            "conflict": {
                "doctrine/dbal": "<3.6",
                "symfony/dependency-injection": "<6.4",
                "symfony/http-kernel": "<6.4",
                "symfony/var-dumper": "<6.4"
            },
            "provide": {
                "psr/cache-implementation": "2.0|3.0",
                "psr/simple-cache-implementation": "1.0|2.0|3.0",
                "symfony/cache-implementation": "1.1|2.0|3.0"
            },
            "require-dev": {
                "cache/integration-tests": "dev-master",
                "doctrine/dbal": "^3.6|^4",
                "predis/predis": "^1.1|^2.0",
                "psr/simple-cache": "^1.0|^2.0|^3.0",
                "symfony/clock": "^6.4|^7.0",
                "symfony/config": "^6.4|^7.0",
                "symfony/dependency-injection": "^6.4|^7.0",
                "symfony/filesystem": "^6.4|^7.0",
                "symfony/http-kernel": "^6.4|^7.0",
                "symfony/messenger": "^6.4|^7.0",
                "symfony/var-dumper": "^6.4|^7.0"
            },
            "type": "library",
            "autoload": {
                "psr-4": {
                    "Symfony\\Component\\Cache\\": ""
                },
                "classmap": [
                    "Traits/ValueWrapper.php"
                ],
                "exclude-from-classmap": [
                    "/Tests/"
                ]
            },
            "notification-url": "https://packagist.org/downloads/",
            "license": [
                "MIT"
            ],
            "authors": [
                {
                    "name": "Nicolas Grekas",
                    "email": "p@tchwork.com"
                },
                {
                    "name": "Symfony Community",
                    "homepage": "https://symfony.com/contributors"
                }
            ],
            "description": "Provides extended PSR-6, PSR-16 (and tags) implementations",
            "homepage": "https://symfony.com",
            "keywords": [
                "caching",
                "psr6"
            ],
            "support": {
                "source": "https://github.com/symfony/cache/tree/v7.2.4"
            },
            "funding": [
                {
                    "url": "https://symfony.com/sponsor",
                    "type": "custom"
                },
                {
                    "url": "https://github.com/fabpot",
                    "type": "github"
                },
                {
                    "url": "https://tidelift.com/funding/github/packagist/symfony/symfony",
                    "type": "tidelift"
                }
            ],
            "time": "2025-02-26T09:57:54+00:00"
        },
        {
            "name": "symfony/cache-contracts",
            "version": "v3.5.1",
            "source": {
                "type": "git",
                "url": "https://github.com/symfony/cache-contracts.git",
                "reference": "15a4f8e5cd3bce9aeafc882b1acab39ec8de2c1b"
            },
            "dist": {
                "type": "zip",
                "url": "https://api.github.com/repos/symfony/cache-contracts/zipball/15a4f8e5cd3bce9aeafc882b1acab39ec8de2c1b",
                "reference": "15a4f8e5cd3bce9aeafc882b1acab39ec8de2c1b",
                "shasum": ""
            },
            "require": {
                "php": ">=8.1",
                "psr/cache": "^3.0"
            },
            "type": "library",
            "extra": {
                "thanks": {
                    "url": "https://github.com/symfony/contracts",
                    "name": "symfony/contracts"
                },
                "branch-alias": {
                    "dev-main": "3.5-dev"
                }
            },
            "autoload": {
                "psr-4": {
                    "Symfony\\Contracts\\Cache\\": ""
                }
            },
            "notification-url": "https://packagist.org/downloads/",
            "license": [
                "MIT"
            ],
            "authors": [
                {
                    "name": "Nicolas Grekas",
                    "email": "p@tchwork.com"
                },
                {
                    "name": "Symfony Community",
                    "homepage": "https://symfony.com/contributors"
                }
            ],
            "description": "Generic abstractions related to caching",
            "homepage": "https://symfony.com",
            "keywords": [
                "abstractions",
                "contracts",
                "decoupling",
                "interfaces",
                "interoperability",
                "standards"
            ],
            "support": {
                "source": "https://github.com/symfony/cache-contracts/tree/v3.5.1"
            },
            "funding": [
                {
                    "url": "https://symfony.com/sponsor",
                    "type": "custom"
                },
                {
                    "url": "https://github.com/fabpot",
                    "type": "github"
                },
                {
                    "url": "https://tidelift.com/funding/github/packagist/symfony/symfony",
                    "type": "tidelift"
                }
            ],
            "time": "2024-09-25T14:20:29+00:00"
        },
        {
            "name": "symfony/clock",
            "version": "v7.2.0",
            "source": {
                "type": "git",
                "url": "https://github.com/symfony/clock.git",
                "reference": "b81435fbd6648ea425d1ee96a2d8e68f4ceacd24"
            },
            "dist": {
                "type": "zip",
                "url": "https://api.github.com/repos/symfony/clock/zipball/b81435fbd6648ea425d1ee96a2d8e68f4ceacd24",
                "reference": "b81435fbd6648ea425d1ee96a2d8e68f4ceacd24",
                "shasum": ""
            },
            "require": {
                "php": ">=8.2",
                "psr/clock": "^1.0",
                "symfony/polyfill-php83": "^1.28"
            },
            "provide": {
                "psr/clock-implementation": "1.0"
            },
            "type": "library",
            "autoload": {
                "files": [
                    "Resources/now.php"
                ],
                "psr-4": {
                    "Symfony\\Component\\Clock\\": ""
                },
                "exclude-from-classmap": [
                    "/Tests/"
                ]
            },
            "notification-url": "https://packagist.org/downloads/",
            "license": [
                "MIT"
            ],
            "authors": [
                {
                    "name": "Nicolas Grekas",
                    "email": "p@tchwork.com"
                },
                {
                    "name": "Symfony Community",
                    "homepage": "https://symfony.com/contributors"
                }
            ],
            "description": "Decouples applications from the system clock",
            "homepage": "https://symfony.com",
            "keywords": [
                "clock",
                "psr20",
                "time"
            ],
            "support": {
                "source": "https://github.com/symfony/clock/tree/v7.2.0"
            },
            "funding": [
                {
                    "url": "https://symfony.com/sponsor",
                    "type": "custom"
                },
                {
                    "url": "https://github.com/fabpot",
                    "type": "github"
                },
                {
                    "url": "https://tidelift.com/funding/github/packagist/symfony/symfony",
                    "type": "tidelift"
                }
            ],
            "time": "2024-09-25T14:21:43+00:00"
        },
        {
            "name": "symfony/console",
            "version": "v7.2.1",
            "source": {
                "type": "git",
                "url": "https://github.com/symfony/console.git",
                "reference": "fefcc18c0f5d0efe3ab3152f15857298868dc2c3"
            },
            "dist": {
                "type": "zip",
                "url": "https://api.github.com/repos/symfony/console/zipball/fefcc18c0f5d0efe3ab3152f15857298868dc2c3",
                "reference": "fefcc18c0f5d0efe3ab3152f15857298868dc2c3",
                "shasum": ""
            },
            "require": {
                "php": ">=8.2",
                "symfony/polyfill-mbstring": "~1.0",
                "symfony/service-contracts": "^2.5|^3",
                "symfony/string": "^6.4|^7.0"
            },
            "conflict": {
                "symfony/dependency-injection": "<6.4",
                "symfony/dotenv": "<6.4",
                "symfony/event-dispatcher": "<6.4",
                "symfony/lock": "<6.4",
                "symfony/process": "<6.4"
            },
            "provide": {
                "psr/log-implementation": "1.0|2.0|3.0"
            },
            "require-dev": {
                "psr/log": "^1|^2|^3",
                "symfony/config": "^6.4|^7.0",
                "symfony/dependency-injection": "^6.4|^7.0",
                "symfony/event-dispatcher": "^6.4|^7.0",
                "symfony/http-foundation": "^6.4|^7.0",
                "symfony/http-kernel": "^6.4|^7.0",
                "symfony/lock": "^6.4|^7.0",
                "symfony/messenger": "^6.4|^7.0",
                "symfony/process": "^6.4|^7.0",
                "symfony/stopwatch": "^6.4|^7.0",
                "symfony/var-dumper": "^6.4|^7.0"
            },
            "type": "library",
            "autoload": {
                "psr-4": {
                    "Symfony\\Component\\Console\\": ""
                },
                "exclude-from-classmap": [
                    "/Tests/"
                ]
            },
            "notification-url": "https://packagist.org/downloads/",
            "license": [
                "MIT"
            ],
            "authors": [
                {
                    "name": "Fabien Potencier",
                    "email": "fabien@symfony.com"
                },
                {
                    "name": "Symfony Community",
                    "homepage": "https://symfony.com/contributors"
                }
            ],
            "description": "Eases the creation of beautiful and testable command line interfaces",
            "homepage": "https://symfony.com",
            "keywords": [
                "cli",
                "command-line",
                "console",
                "terminal"
            ],
            "support": {
                "source": "https://github.com/symfony/console/tree/v7.2.1"
            },
            "funding": [
                {
                    "url": "https://symfony.com/sponsor",
                    "type": "custom"
                },
                {
                    "url": "https://github.com/fabpot",
                    "type": "github"
                },
                {
                    "url": "https://tidelift.com/funding/github/packagist/symfony/symfony",
                    "type": "tidelift"
                }
            ],
            "time": "2024-12-11T03:49:26+00:00"
        },
        {
            "name": "symfony/css-selector",
            "version": "v7.2.0",
            "source": {
                "type": "git",
                "url": "https://github.com/symfony/css-selector.git",
                "reference": "601a5ce9aaad7bf10797e3663faefce9e26c24e2"
            },
            "dist": {
                "type": "zip",
                "url": "https://api.github.com/repos/symfony/css-selector/zipball/601a5ce9aaad7bf10797e3663faefce9e26c24e2",
                "reference": "601a5ce9aaad7bf10797e3663faefce9e26c24e2",
                "shasum": ""
            },
            "require": {
                "php": ">=8.2"
            },
            "type": "library",
            "autoload": {
                "psr-4": {
                    "Symfony\\Component\\CssSelector\\": ""
                },
                "exclude-from-classmap": [
                    "/Tests/"
                ]
            },
            "notification-url": "https://packagist.org/downloads/",
            "license": [
                "MIT"
            ],
            "authors": [
                {
                    "name": "Fabien Potencier",
                    "email": "fabien@symfony.com"
                },
                {
                    "name": "Jean-François Simon",
                    "email": "jeanfrancois.simon@sensiolabs.com"
                },
                {
                    "name": "Symfony Community",
                    "homepage": "https://symfony.com/contributors"
                }
            ],
            "description": "Converts CSS selectors to XPath expressions",
            "homepage": "https://symfony.com",
            "support": {
                "source": "https://github.com/symfony/css-selector/tree/v7.2.0"
            },
            "funding": [
                {
                    "url": "https://symfony.com/sponsor",
                    "type": "custom"
                },
                {
                    "url": "https://github.com/fabpot",
                    "type": "github"
                },
                {
                    "url": "https://tidelift.com/funding/github/packagist/symfony/symfony",
                    "type": "tidelift"
                }
            ],
            "time": "2024-09-25T14:21:43+00:00"
        },
        {
            "name": "symfony/deprecation-contracts",
            "version": "v3.5.1",
            "source": {
                "type": "git",
                "url": "https://github.com/symfony/deprecation-contracts.git",
                "reference": "74c71c939a79f7d5bf3c1ce9f5ea37ba0114c6f6"
            },
            "dist": {
                "type": "zip",
                "url": "https://api.github.com/repos/symfony/deprecation-contracts/zipball/74c71c939a79f7d5bf3c1ce9f5ea37ba0114c6f6",
                "reference": "74c71c939a79f7d5bf3c1ce9f5ea37ba0114c6f6",
                "shasum": ""
            },
            "require": {
                "php": ">=8.1"
            },
            "type": "library",
            "extra": {
                "thanks": {
                    "url": "https://github.com/symfony/contracts",
                    "name": "symfony/contracts"
                },
                "branch-alias": {
                    "dev-main": "3.5-dev"
                }
            },
            "autoload": {
                "files": [
                    "function.php"
                ]
            },
            "notification-url": "https://packagist.org/downloads/",
            "license": [
                "MIT"
            ],
            "authors": [
                {
                    "name": "Nicolas Grekas",
                    "email": "p@tchwork.com"
                },
                {
                    "name": "Symfony Community",
                    "homepage": "https://symfony.com/contributors"
                }
            ],
            "description": "A generic function and convention to trigger deprecation notices",
            "homepage": "https://symfony.com",
            "support": {
                "source": "https://github.com/symfony/deprecation-contracts/tree/v3.5.1"
            },
            "funding": [
                {
                    "url": "https://symfony.com/sponsor",
                    "type": "custom"
                },
                {
                    "url": "https://github.com/fabpot",
                    "type": "github"
                },
                {
                    "url": "https://tidelift.com/funding/github/packagist/symfony/symfony",
                    "type": "tidelift"
                }
            ],
            "time": "2024-09-25T14:20:29+00:00"
        },
        {
            "name": "symfony/error-handler",
            "version": "v7.2.4",
            "source": {
                "type": "git",
                "url": "https://github.com/symfony/error-handler.git",
                "reference": "aabf79938aa795350c07ce6464dd1985607d95d5"
            },
            "dist": {
                "type": "zip",
                "url": "https://api.github.com/repos/symfony/error-handler/zipball/aabf79938aa795350c07ce6464dd1985607d95d5",
                "reference": "aabf79938aa795350c07ce6464dd1985607d95d5",
                "shasum": ""
            },
            "require": {
                "php": ">=8.2",
                "psr/log": "^1|^2|^3",
                "symfony/var-dumper": "^6.4|^7.0"
            },
            "conflict": {
                "symfony/deprecation-contracts": "<2.5",
                "symfony/http-kernel": "<6.4"
            },
            "require-dev": {
                "symfony/deprecation-contracts": "^2.5|^3",
                "symfony/http-kernel": "^6.4|^7.0",
                "symfony/serializer": "^6.4|^7.0"
            },
            "bin": [
                "Resources/bin/patch-type-declarations"
            ],
            "type": "library",
            "autoload": {
                "psr-4": {
                    "Symfony\\Component\\ErrorHandler\\": ""
                },
                "exclude-from-classmap": [
                    "/Tests/"
                ]
            },
            "notification-url": "https://packagist.org/downloads/",
            "license": [
                "MIT"
            ],
            "authors": [
                {
                    "name": "Fabien Potencier",
                    "email": "fabien@symfony.com"
                },
                {
                    "name": "Symfony Community",
                    "homepage": "https://symfony.com/contributors"
                }
            ],
            "description": "Provides tools to manage errors and ease debugging PHP code",
            "homepage": "https://symfony.com",
            "support": {
                "source": "https://github.com/symfony/error-handler/tree/v7.2.4"
            },
            "funding": [
                {
                    "url": "https://symfony.com/sponsor",
                    "type": "custom"
                },
                {
                    "url": "https://github.com/fabpot",
                    "type": "github"
                },
                {
                    "url": "https://tidelift.com/funding/github/packagist/symfony/symfony",
                    "type": "tidelift"
                }
            ],
            "time": "2025-02-02T20:27:07+00:00"
        },
        {
            "name": "symfony/event-dispatcher",
            "version": "v7.2.0",
            "source": {
                "type": "git",
                "url": "https://github.com/symfony/event-dispatcher.git",
                "reference": "910c5db85a5356d0fea57680defec4e99eb9c8c1"
            },
            "dist": {
                "type": "zip",
                "url": "https://api.github.com/repos/symfony/event-dispatcher/zipball/910c5db85a5356d0fea57680defec4e99eb9c8c1",
                "reference": "910c5db85a5356d0fea57680defec4e99eb9c8c1",
                "shasum": ""
            },
            "require": {
                "php": ">=8.2",
                "symfony/event-dispatcher-contracts": "^2.5|^3"
            },
            "conflict": {
                "symfony/dependency-injection": "<6.4",
                "symfony/service-contracts": "<2.5"
            },
            "provide": {
                "psr/event-dispatcher-implementation": "1.0",
                "symfony/event-dispatcher-implementation": "2.0|3.0"
            },
            "require-dev": {
                "psr/log": "^1|^2|^3",
                "symfony/config": "^6.4|^7.0",
                "symfony/dependency-injection": "^6.4|^7.0",
                "symfony/error-handler": "^6.4|^7.0",
                "symfony/expression-language": "^6.4|^7.0",
                "symfony/http-foundation": "^6.4|^7.0",
                "symfony/service-contracts": "^2.5|^3",
                "symfony/stopwatch": "^6.4|^7.0"
            },
            "type": "library",
            "autoload": {
                "psr-4": {
                    "Symfony\\Component\\EventDispatcher\\": ""
                },
                "exclude-from-classmap": [
                    "/Tests/"
                ]
            },
            "notification-url": "https://packagist.org/downloads/",
            "license": [
                "MIT"
            ],
            "authors": [
                {
                    "name": "Fabien Potencier",
                    "email": "fabien@symfony.com"
                },
                {
                    "name": "Symfony Community",
                    "homepage": "https://symfony.com/contributors"
                }
            ],
            "description": "Provides tools that allow your application components to communicate with each other by dispatching events and listening to them",
            "homepage": "https://symfony.com",
            "support": {
                "source": "https://github.com/symfony/event-dispatcher/tree/v7.2.0"
            },
            "funding": [
                {
                    "url": "https://symfony.com/sponsor",
                    "type": "custom"
                },
                {
                    "url": "https://github.com/fabpot",
                    "type": "github"
                },
                {
                    "url": "https://tidelift.com/funding/github/packagist/symfony/symfony",
                    "type": "tidelift"
                }
            ],
            "time": "2024-09-25T14:21:43+00:00"
        },
        {
            "name": "symfony/event-dispatcher-contracts",
            "version": "v3.5.1",
            "source": {
                "type": "git",
                "url": "https://github.com/symfony/event-dispatcher-contracts.git",
                "reference": "7642f5e970b672283b7823222ae8ef8bbc160b9f"
            },
            "dist": {
                "type": "zip",
                "url": "https://api.github.com/repos/symfony/event-dispatcher-contracts/zipball/7642f5e970b672283b7823222ae8ef8bbc160b9f",
                "reference": "7642f5e970b672283b7823222ae8ef8bbc160b9f",
                "shasum": ""
            },
            "require": {
                "php": ">=8.1",
                "psr/event-dispatcher": "^1"
            },
            "type": "library",
            "extra": {
                "thanks": {
                    "url": "https://github.com/symfony/contracts",
                    "name": "symfony/contracts"
                },
                "branch-alias": {
                    "dev-main": "3.5-dev"
                }
            },
            "autoload": {
                "psr-4": {
                    "Symfony\\Contracts\\EventDispatcher\\": ""
                }
            },
            "notification-url": "https://packagist.org/downloads/",
            "license": [
                "MIT"
            ],
            "authors": [
                {
                    "name": "Nicolas Grekas",
                    "email": "p@tchwork.com"
                },
                {
                    "name": "Symfony Community",
                    "homepage": "https://symfony.com/contributors"
                }
            ],
            "description": "Generic abstractions related to dispatching event",
            "homepage": "https://symfony.com",
            "keywords": [
                "abstractions",
                "contracts",
                "decoupling",
                "interfaces",
                "interoperability",
                "standards"
            ],
            "support": {
                "source": "https://github.com/symfony/event-dispatcher-contracts/tree/v3.5.1"
            },
            "funding": [
                {
                    "url": "https://symfony.com/sponsor",
                    "type": "custom"
                },
                {
                    "url": "https://github.com/fabpot",
                    "type": "github"
                },
                {
                    "url": "https://tidelift.com/funding/github/packagist/symfony/symfony",
                    "type": "tidelift"
                }
            ],
            "time": "2024-09-25T14:20:29+00:00"
        },
        {
            "name": "symfony/expression-language",
            "version": "v7.2.0",
            "source": {
                "type": "git",
                "url": "https://github.com/symfony/expression-language.git",
                "reference": "26f4884a455e755e630a5fc372df124a3578da2e"
            },
            "dist": {
                "type": "zip",
                "url": "https://api.github.com/repos/symfony/expression-language/zipball/26f4884a455e755e630a5fc372df124a3578da2e",
                "reference": "26f4884a455e755e630a5fc372df124a3578da2e",
                "shasum": ""
            },
            "require": {
                "php": ">=8.2",
                "symfony/cache": "^6.4|^7.0",
                "symfony/deprecation-contracts": "^2.5|^3",
                "symfony/service-contracts": "^2.5|^3"
            },
            "type": "library",
            "autoload": {
                "psr-4": {
                    "Symfony\\Component\\ExpressionLanguage\\": ""
                },
                "exclude-from-classmap": [
                    "/Tests/"
                ]
            },
            "notification-url": "https://packagist.org/downloads/",
            "license": [
                "MIT"
            ],
            "authors": [
                {
                    "name": "Fabien Potencier",
                    "email": "fabien@symfony.com"
                },
                {
                    "name": "Symfony Community",
                    "homepage": "https://symfony.com/contributors"
                }
            ],
            "description": "Provides an engine that can compile and evaluate expressions",
            "homepage": "https://symfony.com",
            "support": {
                "source": "https://github.com/symfony/expression-language/tree/v7.2.0"
            },
            "funding": [
                {
                    "url": "https://symfony.com/sponsor",
                    "type": "custom"
                },
                {
                    "url": "https://github.com/fabpot",
                    "type": "github"
                },
                {
                    "url": "https://tidelift.com/funding/github/packagist/symfony/symfony",
                    "type": "tidelift"
                }
            ],
            "time": "2024-10-15T11:52:45+00:00"
        },
        {
            "name": "symfony/finder",
            "version": "v7.2.2",
            "source": {
                "type": "git",
                "url": "https://github.com/symfony/finder.git",
                "reference": "87a71856f2f56e4100373e92529eed3171695cfb"
            },
            "dist": {
                "type": "zip",
                "url": "https://api.github.com/repos/symfony/finder/zipball/87a71856f2f56e4100373e92529eed3171695cfb",
                "reference": "87a71856f2f56e4100373e92529eed3171695cfb",
                "shasum": ""
            },
            "require": {
                "php": ">=8.2"
            },
            "require-dev": {
                "symfony/filesystem": "^6.4|^7.0"
            },
            "type": "library",
            "autoload": {
                "psr-4": {
                    "Symfony\\Component\\Finder\\": ""
                },
                "exclude-from-classmap": [
                    "/Tests/"
                ]
            },
            "notification-url": "https://packagist.org/downloads/",
            "license": [
                "MIT"
            ],
            "authors": [
                {
                    "name": "Fabien Potencier",
                    "email": "fabien@symfony.com"
                },
                {
                    "name": "Symfony Community",
                    "homepage": "https://symfony.com/contributors"
                }
            ],
            "description": "Finds files and directories via an intuitive fluent interface",
            "homepage": "https://symfony.com",
            "support": {
                "source": "https://github.com/symfony/finder/tree/v7.2.2"
            },
            "funding": [
                {
                    "url": "https://symfony.com/sponsor",
                    "type": "custom"
                },
                {
                    "url": "https://github.com/fabpot",
                    "type": "github"
                },
                {
                    "url": "https://tidelift.com/funding/github/packagist/symfony/symfony",
                    "type": "tidelift"
                }
            ],
            "time": "2024-12-30T19:00:17+00:00"
        },
        {
            "name": "symfony/http-client",
            "version": "v7.2.4",
            "source": {
                "type": "git",
                "url": "https://github.com/symfony/http-client.git",
                "reference": "78981a2ffef6437ed92d4d7e2a86a82f256c6dc6"
            },
            "dist": {
                "type": "zip",
                "url": "https://api.github.com/repos/symfony/http-client/zipball/78981a2ffef6437ed92d4d7e2a86a82f256c6dc6",
                "reference": "78981a2ffef6437ed92d4d7e2a86a82f256c6dc6",
                "shasum": ""
            },
            "require": {
                "php": ">=8.2",
                "psr/log": "^1|^2|^3",
                "symfony/deprecation-contracts": "^2.5|^3",
                "symfony/http-client-contracts": "~3.4.4|^3.5.2",
                "symfony/service-contracts": "^2.5|^3"
            },
            "conflict": {
                "amphp/amp": "<2.5",
                "php-http/discovery": "<1.15",
                "symfony/http-foundation": "<6.4"
            },
            "provide": {
                "php-http/async-client-implementation": "*",
                "php-http/client-implementation": "*",
                "psr/http-client-implementation": "1.0",
                "symfony/http-client-implementation": "3.0"
            },
            "require-dev": {
                "amphp/http-client": "^4.2.1|^5.0",
                "amphp/http-tunnel": "^1.0|^2.0",
                "amphp/socket": "^1.1",
                "guzzlehttp/promises": "^1.4|^2.0",
                "nyholm/psr7": "^1.0",
                "php-http/httplug": "^1.0|^2.0",
                "psr/http-client": "^1.0",
                "symfony/amphp-http-client-meta": "^1.0|^2.0",
                "symfony/dependency-injection": "^6.4|^7.0",
                "symfony/http-kernel": "^6.4|^7.0",
                "symfony/messenger": "^6.4|^7.0",
                "symfony/process": "^6.4|^7.0",
                "symfony/rate-limiter": "^6.4|^7.0",
                "symfony/stopwatch": "^6.4|^7.0"
            },
            "type": "library",
            "autoload": {
                "psr-4": {
                    "Symfony\\Component\\HttpClient\\": ""
                },
                "exclude-from-classmap": [
                    "/Tests/"
                ]
            },
            "notification-url": "https://packagist.org/downloads/",
            "license": [
                "MIT"
            ],
            "authors": [
                {
                    "name": "Nicolas Grekas",
                    "email": "p@tchwork.com"
                },
                {
                    "name": "Symfony Community",
                    "homepage": "https://symfony.com/contributors"
                }
            ],
            "description": "Provides powerful methods to fetch HTTP resources synchronously or asynchronously",
            "homepage": "https://symfony.com",
            "keywords": [
                "http"
            ],
            "support": {
                "source": "https://github.com/symfony/http-client/tree/v7.2.4"
            },
            "funding": [
                {
                    "url": "https://symfony.com/sponsor",
                    "type": "custom"
                },
                {
                    "url": "https://github.com/fabpot",
                    "type": "github"
                },
                {
                    "url": "https://tidelift.com/funding/github/packagist/symfony/symfony",
                    "type": "tidelift"
                }
            ],
            "time": "2025-02-13T10:27:23+00:00"
        },
        {
            "name": "symfony/http-client-contracts",
            "version": "v3.5.2",
            "source": {
                "type": "git",
                "url": "https://github.com/symfony/http-client-contracts.git",
                "reference": "ee8d807ab20fcb51267fdace50fbe3494c31e645"
            },
            "dist": {
                "type": "zip",
                "url": "https://api.github.com/repos/symfony/http-client-contracts/zipball/ee8d807ab20fcb51267fdace50fbe3494c31e645",
                "reference": "ee8d807ab20fcb51267fdace50fbe3494c31e645",
                "shasum": ""
            },
            "require": {
                "php": ">=8.1"
            },
            "type": "library",
            "extra": {
                "thanks": {
                    "url": "https://github.com/symfony/contracts",
                    "name": "symfony/contracts"
                },
                "branch-alias": {
                    "dev-main": "3.5-dev"
                }
            },
            "autoload": {
                "psr-4": {
                    "Symfony\\Contracts\\HttpClient\\": ""
                },
                "exclude-from-classmap": [
                    "/Test/"
                ]
            },
            "notification-url": "https://packagist.org/downloads/",
            "license": [
                "MIT"
            ],
            "authors": [
                {
                    "name": "Nicolas Grekas",
                    "email": "p@tchwork.com"
                },
                {
                    "name": "Symfony Community",
                    "homepage": "https://symfony.com/contributors"
                }
            ],
            "description": "Generic abstractions related to HTTP clients",
            "homepage": "https://symfony.com",
            "keywords": [
                "abstractions",
                "contracts",
                "decoupling",
                "interfaces",
                "interoperability",
                "standards"
            ],
            "support": {
                "source": "https://github.com/symfony/http-client-contracts/tree/v3.5.2"
            },
            "funding": [
                {
                    "url": "https://symfony.com/sponsor",
                    "type": "custom"
                },
                {
                    "url": "https://github.com/fabpot",
                    "type": "github"
                },
                {
                    "url": "https://tidelift.com/funding/github/packagist/symfony/symfony",
                    "type": "tidelift"
                }
            ],
            "time": "2024-12-07T08:49:48+00:00"
        },
        {
            "name": "symfony/http-foundation",
            "version": "v7.2.3",
            "source": {
                "type": "git",
                "url": "https://github.com/symfony/http-foundation.git",
                "reference": "ee1b504b8926198be89d05e5b6fc4c3810c090f0"
            },
            "dist": {
                "type": "zip",
                "url": "https://api.github.com/repos/symfony/http-foundation/zipball/ee1b504b8926198be89d05e5b6fc4c3810c090f0",
                "reference": "ee1b504b8926198be89d05e5b6fc4c3810c090f0",
                "shasum": ""
            },
            "require": {
                "php": ">=8.2",
                "symfony/deprecation-contracts": "^2.5|^3.0",
                "symfony/polyfill-mbstring": "~1.1",
                "symfony/polyfill-php83": "^1.27"
            },
            "conflict": {
                "doctrine/dbal": "<3.6",
                "symfony/cache": "<6.4.12|>=7.0,<7.1.5"
            },
            "require-dev": {
                "doctrine/dbal": "^3.6|^4",
                "predis/predis": "^1.1|^2.0",
                "symfony/cache": "^6.4.12|^7.1.5",
                "symfony/dependency-injection": "^6.4|^7.0",
                "symfony/expression-language": "^6.4|^7.0",
                "symfony/http-kernel": "^6.4|^7.0",
                "symfony/mime": "^6.4|^7.0",
                "symfony/rate-limiter": "^6.4|^7.0"
            },
            "type": "library",
            "autoload": {
                "psr-4": {
                    "Symfony\\Component\\HttpFoundation\\": ""
                },
                "exclude-from-classmap": [
                    "/Tests/"
                ]
            },
            "notification-url": "https://packagist.org/downloads/",
            "license": [
                "MIT"
            ],
            "authors": [
                {
                    "name": "Fabien Potencier",
                    "email": "fabien@symfony.com"
                },
                {
                    "name": "Symfony Community",
                    "homepage": "https://symfony.com/contributors"
                }
            ],
            "description": "Defines an object-oriented layer for the HTTP specification",
            "homepage": "https://symfony.com",
            "support": {
                "source": "https://github.com/symfony/http-foundation/tree/v7.2.3"
            },
            "funding": [
                {
                    "url": "https://symfony.com/sponsor",
                    "type": "custom"
                },
                {
                    "url": "https://github.com/fabpot",
                    "type": "github"
                },
                {
                    "url": "https://tidelift.com/funding/github/packagist/symfony/symfony",
                    "type": "tidelift"
                }
            ],
            "time": "2025-01-17T10:56:55+00:00"
        },
        {
            "name": "symfony/http-kernel",
            "version": "v7.2.4",
            "source": {
                "type": "git",
                "url": "https://github.com/symfony/http-kernel.git",
                "reference": "9f1103734c5789798fefb90e91de4586039003ed"
            },
            "dist": {
                "type": "zip",
                "url": "https://api.github.com/repos/symfony/http-kernel/zipball/9f1103734c5789798fefb90e91de4586039003ed",
                "reference": "9f1103734c5789798fefb90e91de4586039003ed",
                "shasum": ""
            },
            "require": {
                "php": ">=8.2",
                "psr/log": "^1|^2|^3",
                "symfony/deprecation-contracts": "^2.5|^3",
                "symfony/error-handler": "^6.4|^7.0",
                "symfony/event-dispatcher": "^6.4|^7.0",
                "symfony/http-foundation": "^6.4|^7.0",
                "symfony/polyfill-ctype": "^1.8"
            },
            "conflict": {
                "symfony/browser-kit": "<6.4",
                "symfony/cache": "<6.4",
                "symfony/config": "<6.4",
                "symfony/console": "<6.4",
                "symfony/dependency-injection": "<6.4",
                "symfony/doctrine-bridge": "<6.4",
                "symfony/form": "<6.4",
                "symfony/http-client": "<6.4",
                "symfony/http-client-contracts": "<2.5",
                "symfony/mailer": "<6.4",
                "symfony/messenger": "<6.4",
                "symfony/translation": "<6.4",
                "symfony/translation-contracts": "<2.5",
                "symfony/twig-bridge": "<6.4",
                "symfony/validator": "<6.4",
                "symfony/var-dumper": "<6.4",
                "twig/twig": "<3.12"
            },
            "provide": {
                "psr/log-implementation": "1.0|2.0|3.0"
            },
            "require-dev": {
                "psr/cache": "^1.0|^2.0|^3.0",
                "symfony/browser-kit": "^6.4|^7.0",
                "symfony/clock": "^6.4|^7.0",
                "symfony/config": "^6.4|^7.0",
                "symfony/console": "^6.4|^7.0",
                "symfony/css-selector": "^6.4|^7.0",
                "symfony/dependency-injection": "^6.4|^7.0",
                "symfony/dom-crawler": "^6.4|^7.0",
                "symfony/expression-language": "^6.4|^7.0",
                "symfony/finder": "^6.4|^7.0",
                "symfony/http-client-contracts": "^2.5|^3",
                "symfony/process": "^6.4|^7.0",
                "symfony/property-access": "^7.1",
                "symfony/routing": "^6.4|^7.0",
                "symfony/serializer": "^7.1",
                "symfony/stopwatch": "^6.4|^7.0",
                "symfony/translation": "^6.4|^7.0",
                "symfony/translation-contracts": "^2.5|^3",
                "symfony/uid": "^6.4|^7.0",
                "symfony/validator": "^6.4|^7.0",
                "symfony/var-dumper": "^6.4|^7.0",
                "symfony/var-exporter": "^6.4|^7.0",
                "twig/twig": "^3.12"
            },
            "type": "library",
            "autoload": {
                "psr-4": {
                    "Symfony\\Component\\HttpKernel\\": ""
                },
                "exclude-from-classmap": [
                    "/Tests/"
                ]
            },
            "notification-url": "https://packagist.org/downloads/",
            "license": [
                "MIT"
            ],
            "authors": [
                {
                    "name": "Fabien Potencier",
                    "email": "fabien@symfony.com"
                },
                {
                    "name": "Symfony Community",
                    "homepage": "https://symfony.com/contributors"
                }
            ],
            "description": "Provides a structured process for converting a Request into a Response",
            "homepage": "https://symfony.com",
            "support": {
                "source": "https://github.com/symfony/http-kernel/tree/v7.2.4"
            },
            "funding": [
                {
                    "url": "https://symfony.com/sponsor",
                    "type": "custom"
                },
                {
                    "url": "https://github.com/fabpot",
                    "type": "github"
                },
                {
                    "url": "https://tidelift.com/funding/github/packagist/symfony/symfony",
                    "type": "tidelift"
                }
            ],
            "time": "2025-02-26T11:01:22+00:00"
        },
        {
            "name": "symfony/mailer",
            "version": "v7.2.3",
            "source": {
                "type": "git",
                "url": "https://github.com/symfony/mailer.git",
                "reference": "f3871b182c44997cf039f3b462af4a48fb85f9d3"
            },
            "dist": {
                "type": "zip",
                "url": "https://api.github.com/repos/symfony/mailer/zipball/f3871b182c44997cf039f3b462af4a48fb85f9d3",
                "reference": "f3871b182c44997cf039f3b462af4a48fb85f9d3",
                "shasum": ""
            },
            "require": {
                "egulias/email-validator": "^2.1.10|^3|^4",
                "php": ">=8.2",
                "psr/event-dispatcher": "^1",
                "psr/log": "^1|^2|^3",
                "symfony/event-dispatcher": "^6.4|^7.0",
                "symfony/mime": "^7.2",
                "symfony/service-contracts": "^2.5|^3"
            },
            "conflict": {
                "symfony/http-client-contracts": "<2.5",
                "symfony/http-kernel": "<6.4",
                "symfony/messenger": "<6.4",
                "symfony/mime": "<6.4",
                "symfony/twig-bridge": "<6.4"
            },
            "require-dev": {
                "symfony/console": "^6.4|^7.0",
                "symfony/http-client": "^6.4|^7.0",
                "symfony/messenger": "^6.4|^7.0",
                "symfony/twig-bridge": "^6.4|^7.0"
            },
            "type": "library",
            "autoload": {
                "psr-4": {
                    "Symfony\\Component\\Mailer\\": ""
                },
                "exclude-from-classmap": [
                    "/Tests/"
                ]
            },
            "notification-url": "https://packagist.org/downloads/",
            "license": [
                "MIT"
            ],
            "authors": [
                {
                    "name": "Fabien Potencier",
                    "email": "fabien@symfony.com"
                },
                {
                    "name": "Symfony Community",
                    "homepage": "https://symfony.com/contributors"
                }
            ],
            "description": "Helps sending emails",
            "homepage": "https://symfony.com",
            "support": {
                "source": "https://github.com/symfony/mailer/tree/v7.2.3"
            },
            "funding": [
                {
                    "url": "https://symfony.com/sponsor",
                    "type": "custom"
                },
                {
                    "url": "https://github.com/fabpot",
                    "type": "github"
                },
                {
                    "url": "https://tidelift.com/funding/github/packagist/symfony/symfony",
                    "type": "tidelift"
                }
            ],
            "time": "2025-01-27T11:08:17+00:00"
        },
        {
            "name": "symfony/mailgun-mailer",
            "version": "v7.2.0",
            "source": {
                "type": "git",
                "url": "https://github.com/symfony/mailgun-mailer.git",
                "reference": "3c1dfd9ff0a487a4116baec42d11ae21a061e3f1"
            },
            "dist": {
                "type": "zip",
                "url": "https://api.github.com/repos/symfony/mailgun-mailer/zipball/3c1dfd9ff0a487a4116baec42d11ae21a061e3f1",
                "reference": "3c1dfd9ff0a487a4116baec42d11ae21a061e3f1",
                "shasum": ""
            },
            "require": {
                "php": ">=8.2",
                "symfony/mailer": "^7.2"
            },
            "conflict": {
                "symfony/http-foundation": "<6.4"
            },
            "require-dev": {
                "symfony/http-client": "^6.4|^7.0",
                "symfony/webhook": "^6.4|^7.0"
            },
            "type": "symfony-mailer-bridge",
            "autoload": {
                "psr-4": {
                    "Symfony\\Component\\Mailer\\Bridge\\Mailgun\\": ""
                },
                "exclude-from-classmap": [
                    "/Tests/"
                ]
            },
            "notification-url": "https://packagist.org/downloads/",
            "license": [
                "MIT"
            ],
            "authors": [
                {
                    "name": "Fabien Potencier",
                    "email": "fabien@symfony.com"
                },
                {
                    "name": "Symfony Community",
                    "homepage": "https://symfony.com/contributors"
                }
            ],
            "description": "Symfony Mailgun Mailer Bridge",
            "homepage": "https://symfony.com",
            "support": {
                "source": "https://github.com/symfony/mailgun-mailer/tree/v7.2.0"
            },
            "funding": [
                {
                    "url": "https://symfony.com/sponsor",
                    "type": "custom"
                },
                {
                    "url": "https://github.com/fabpot",
                    "type": "github"
                },
                {
                    "url": "https://tidelift.com/funding/github/packagist/symfony/symfony",
                    "type": "tidelift"
                }
            ],
            "time": "2024-09-28T08:24:38+00:00"
        },
        {
            "name": "symfony/mime",
            "version": "v7.2.4",
            "source": {
                "type": "git",
                "url": "https://github.com/symfony/mime.git",
                "reference": "87ca22046b78c3feaff04b337f33b38510fd686b"
            },
            "dist": {
                "type": "zip",
                "url": "https://api.github.com/repos/symfony/mime/zipball/87ca22046b78c3feaff04b337f33b38510fd686b",
                "reference": "87ca22046b78c3feaff04b337f33b38510fd686b",
                "shasum": ""
            },
            "require": {
                "php": ">=8.2",
                "symfony/polyfill-intl-idn": "^1.10",
                "symfony/polyfill-mbstring": "^1.0"
            },
            "conflict": {
                "egulias/email-validator": "~3.0.0",
                "phpdocumentor/reflection-docblock": "<3.2.2",
                "phpdocumentor/type-resolver": "<1.4.0",
                "symfony/mailer": "<6.4",
                "symfony/serializer": "<6.4.3|>7.0,<7.0.3"
            },
            "require-dev": {
                "egulias/email-validator": "^2.1.10|^3.1|^4",
                "league/html-to-markdown": "^5.0",
                "phpdocumentor/reflection-docblock": "^3.0|^4.0|^5.0",
                "symfony/dependency-injection": "^6.4|^7.0",
                "symfony/process": "^6.4|^7.0",
                "symfony/property-access": "^6.4|^7.0",
                "symfony/property-info": "^6.4|^7.0",
                "symfony/serializer": "^6.4.3|^7.0.3"
            },
            "type": "library",
            "autoload": {
                "psr-4": {
                    "Symfony\\Component\\Mime\\": ""
                },
                "exclude-from-classmap": [
                    "/Tests/"
                ]
            },
            "notification-url": "https://packagist.org/downloads/",
            "license": [
                "MIT"
            ],
            "authors": [
                {
                    "name": "Fabien Potencier",
                    "email": "fabien@symfony.com"
                },
                {
                    "name": "Symfony Community",
                    "homepage": "https://symfony.com/contributors"
                }
            ],
            "description": "Allows manipulating MIME messages",
            "homepage": "https://symfony.com",
            "keywords": [
                "mime",
                "mime-type"
            ],
            "support": {
                "source": "https://github.com/symfony/mime/tree/v7.2.4"
            },
            "funding": [
                {
                    "url": "https://symfony.com/sponsor",
                    "type": "custom"
                },
                {
                    "url": "https://github.com/fabpot",
                    "type": "github"
                },
                {
                    "url": "https://tidelift.com/funding/github/packagist/symfony/symfony",
                    "type": "tidelift"
                }
            ],
            "time": "2025-02-19T08:51:20+00:00"
        },
        {
            "name": "symfony/options-resolver",
            "version": "v7.2.0",
            "source": {
                "type": "git",
                "url": "https://github.com/symfony/options-resolver.git",
                "reference": "7da8fbac9dcfef75ffc212235d76b2754ce0cf50"
            },
            "dist": {
                "type": "zip",
                "url": "https://api.github.com/repos/symfony/options-resolver/zipball/7da8fbac9dcfef75ffc212235d76b2754ce0cf50",
                "reference": "7da8fbac9dcfef75ffc212235d76b2754ce0cf50",
                "shasum": ""
            },
            "require": {
                "php": ">=8.2",
                "symfony/deprecation-contracts": "^2.5|^3"
            },
            "type": "library",
            "autoload": {
                "psr-4": {
                    "Symfony\\Component\\OptionsResolver\\": ""
                },
                "exclude-from-classmap": [
                    "/Tests/"
                ]
            },
            "notification-url": "https://packagist.org/downloads/",
            "license": [
                "MIT"
            ],
            "authors": [
                {
                    "name": "Fabien Potencier",
                    "email": "fabien@symfony.com"
                },
                {
                    "name": "Symfony Community",
                    "homepage": "https://symfony.com/contributors"
                }
            ],
            "description": "Provides an improved replacement for the array_replace PHP function",
            "homepage": "https://symfony.com",
            "keywords": [
                "config",
                "configuration",
                "options"
            ],
            "support": {
                "source": "https://github.com/symfony/options-resolver/tree/v7.2.0"
            },
            "funding": [
                {
                    "url": "https://symfony.com/sponsor",
                    "type": "custom"
                },
                {
                    "url": "https://github.com/fabpot",
                    "type": "github"
                },
                {
                    "url": "https://tidelift.com/funding/github/packagist/symfony/symfony",
                    "type": "tidelift"
                }
            ],
            "time": "2024-11-20T11:17:29+00:00"
        },
        {
            "name": "symfony/polyfill-ctype",
            "version": "v1.31.0",
            "source": {
                "type": "git",
                "url": "https://github.com/symfony/polyfill-ctype.git",
                "reference": "a3cc8b044a6ea513310cbd48ef7333b384945638"
            },
            "dist": {
                "type": "zip",
                "url": "https://api.github.com/repos/symfony/polyfill-ctype/zipball/a3cc8b044a6ea513310cbd48ef7333b384945638",
                "reference": "a3cc8b044a6ea513310cbd48ef7333b384945638",
                "shasum": ""
            },
            "require": {
                "php": ">=7.2"
            },
            "provide": {
                "ext-ctype": "*"
            },
            "suggest": {
                "ext-ctype": "For best performance"
            },
            "type": "library",
            "extra": {
                "thanks": {
                    "url": "https://github.com/symfony/polyfill",
                    "name": "symfony/polyfill"
                }
            },
            "autoload": {
                "files": [
                    "bootstrap.php"
                ],
                "psr-4": {
                    "Symfony\\Polyfill\\Ctype\\": ""
                }
            },
            "notification-url": "https://packagist.org/downloads/",
            "license": [
                "MIT"
            ],
            "authors": [
                {
                    "name": "Gert de Pagter",
                    "email": "BackEndTea@gmail.com"
                },
                {
                    "name": "Symfony Community",
                    "homepage": "https://symfony.com/contributors"
                }
            ],
            "description": "Symfony polyfill for ctype functions",
            "homepage": "https://symfony.com",
            "keywords": [
                "compatibility",
                "ctype",
                "polyfill",
                "portable"
            ],
            "support": {
                "source": "https://github.com/symfony/polyfill-ctype/tree/v1.31.0"
            },
            "funding": [
                {
                    "url": "https://symfony.com/sponsor",
                    "type": "custom"
                },
                {
                    "url": "https://github.com/fabpot",
                    "type": "github"
                },
                {
                    "url": "https://tidelift.com/funding/github/packagist/symfony/symfony",
                    "type": "tidelift"
                }
            ],
            "time": "2024-09-09T11:45:10+00:00"
        },
        {
            "name": "symfony/polyfill-intl-grapheme",
            "version": "v1.31.0",
            "source": {
                "type": "git",
                "url": "https://github.com/symfony/polyfill-intl-grapheme.git",
                "reference": "b9123926e3b7bc2f98c02ad54f6a4b02b91a8abe"
            },
            "dist": {
                "type": "zip",
                "url": "https://api.github.com/repos/symfony/polyfill-intl-grapheme/zipball/b9123926e3b7bc2f98c02ad54f6a4b02b91a8abe",
                "reference": "b9123926e3b7bc2f98c02ad54f6a4b02b91a8abe",
                "shasum": ""
            },
            "require": {
                "php": ">=7.2"
            },
            "suggest": {
                "ext-intl": "For best performance"
            },
            "type": "library",
            "extra": {
                "thanks": {
                    "url": "https://github.com/symfony/polyfill",
                    "name": "symfony/polyfill"
                }
            },
            "autoload": {
                "files": [
                    "bootstrap.php"
                ],
                "psr-4": {
                    "Symfony\\Polyfill\\Intl\\Grapheme\\": ""
                }
            },
            "notification-url": "https://packagist.org/downloads/",
            "license": [
                "MIT"
            ],
            "authors": [
                {
                    "name": "Nicolas Grekas",
                    "email": "p@tchwork.com"
                },
                {
                    "name": "Symfony Community",
                    "homepage": "https://symfony.com/contributors"
                }
            ],
            "description": "Symfony polyfill for intl's grapheme_* functions",
            "homepage": "https://symfony.com",
            "keywords": [
                "compatibility",
                "grapheme",
                "intl",
                "polyfill",
                "portable",
                "shim"
            ],
            "support": {
                "source": "https://github.com/symfony/polyfill-intl-grapheme/tree/v1.31.0"
            },
            "funding": [
                {
                    "url": "https://symfony.com/sponsor",
                    "type": "custom"
                },
                {
                    "url": "https://github.com/fabpot",
                    "type": "github"
                },
                {
                    "url": "https://tidelift.com/funding/github/packagist/symfony/symfony",
                    "type": "tidelift"
                }
            ],
            "time": "2024-09-09T11:45:10+00:00"
        },
        {
            "name": "symfony/polyfill-intl-idn",
            "version": "v1.31.0",
            "source": {
                "type": "git",
                "url": "https://github.com/symfony/polyfill-intl-idn.git",
                "reference": "c36586dcf89a12315939e00ec9b4474adcb1d773"
            },
            "dist": {
                "type": "zip",
                "url": "https://api.github.com/repos/symfony/polyfill-intl-idn/zipball/c36586dcf89a12315939e00ec9b4474adcb1d773",
                "reference": "c36586dcf89a12315939e00ec9b4474adcb1d773",
                "shasum": ""
            },
            "require": {
                "php": ">=7.2",
                "symfony/polyfill-intl-normalizer": "^1.10"
            },
            "suggest": {
                "ext-intl": "For best performance"
            },
            "type": "library",
            "extra": {
                "thanks": {
                    "url": "https://github.com/symfony/polyfill",
                    "name": "symfony/polyfill"
                }
            },
            "autoload": {
                "files": [
                    "bootstrap.php"
                ],
                "psr-4": {
                    "Symfony\\Polyfill\\Intl\\Idn\\": ""
                }
            },
            "notification-url": "https://packagist.org/downloads/",
            "license": [
                "MIT"
            ],
            "authors": [
                {
                    "name": "Laurent Bassin",
                    "email": "laurent@bassin.info"
                },
                {
                    "name": "Trevor Rowbotham",
                    "email": "trevor.rowbotham@pm.me"
                },
                {
                    "name": "Symfony Community",
                    "homepage": "https://symfony.com/contributors"
                }
            ],
            "description": "Symfony polyfill for intl's idn_to_ascii and idn_to_utf8 functions",
            "homepage": "https://symfony.com",
            "keywords": [
                "compatibility",
                "idn",
                "intl",
                "polyfill",
                "portable",
                "shim"
            ],
            "support": {
                "source": "https://github.com/symfony/polyfill-intl-idn/tree/v1.31.0"
            },
            "funding": [
                {
                    "url": "https://symfony.com/sponsor",
                    "type": "custom"
                },
                {
                    "url": "https://github.com/fabpot",
                    "type": "github"
                },
                {
                    "url": "https://tidelift.com/funding/github/packagist/symfony/symfony",
                    "type": "tidelift"
                }
            ],
            "time": "2024-09-09T11:45:10+00:00"
        },
        {
            "name": "symfony/polyfill-intl-normalizer",
            "version": "v1.31.0",
            "source": {
                "type": "git",
                "url": "https://github.com/symfony/polyfill-intl-normalizer.git",
                "reference": "3833d7255cc303546435cb650316bff708a1c75c"
            },
            "dist": {
                "type": "zip",
                "url": "https://api.github.com/repos/symfony/polyfill-intl-normalizer/zipball/3833d7255cc303546435cb650316bff708a1c75c",
                "reference": "3833d7255cc303546435cb650316bff708a1c75c",
                "shasum": ""
            },
            "require": {
                "php": ">=7.2"
            },
            "suggest": {
                "ext-intl": "For best performance"
            },
            "type": "library",
            "extra": {
                "thanks": {
                    "url": "https://github.com/symfony/polyfill",
                    "name": "symfony/polyfill"
                }
            },
            "autoload": {
                "files": [
                    "bootstrap.php"
                ],
                "psr-4": {
                    "Symfony\\Polyfill\\Intl\\Normalizer\\": ""
                },
                "classmap": [
                    "Resources/stubs"
                ]
            },
            "notification-url": "https://packagist.org/downloads/",
            "license": [
                "MIT"
            ],
            "authors": [
                {
                    "name": "Nicolas Grekas",
                    "email": "p@tchwork.com"
                },
                {
                    "name": "Symfony Community",
                    "homepage": "https://symfony.com/contributors"
                }
            ],
            "description": "Symfony polyfill for intl's Normalizer class and related functions",
            "homepage": "https://symfony.com",
            "keywords": [
                "compatibility",
                "intl",
                "normalizer",
                "polyfill",
                "portable",
                "shim"
            ],
            "support": {
                "source": "https://github.com/symfony/polyfill-intl-normalizer/tree/v1.31.0"
            },
            "funding": [
                {
                    "url": "https://symfony.com/sponsor",
                    "type": "custom"
                },
                {
                    "url": "https://github.com/fabpot",
                    "type": "github"
                },
                {
                    "url": "https://tidelift.com/funding/github/packagist/symfony/symfony",
                    "type": "tidelift"
                }
            ],
            "time": "2024-09-09T11:45:10+00:00"
        },
        {
            "name": "symfony/polyfill-mbstring",
            "version": "v1.31.0",
            "source": {
                "type": "git",
                "url": "https://github.com/symfony/polyfill-mbstring.git",
                "reference": "85181ba99b2345b0ef10ce42ecac37612d9fd341"
            },
            "dist": {
                "type": "zip",
                "url": "https://api.github.com/repos/symfony/polyfill-mbstring/zipball/85181ba99b2345b0ef10ce42ecac37612d9fd341",
                "reference": "85181ba99b2345b0ef10ce42ecac37612d9fd341",
                "shasum": ""
            },
            "require": {
                "php": ">=7.2"
            },
            "provide": {
                "ext-mbstring": "*"
            },
            "suggest": {
                "ext-mbstring": "For best performance"
            },
            "type": "library",
            "extra": {
                "thanks": {
                    "url": "https://github.com/symfony/polyfill",
                    "name": "symfony/polyfill"
                }
            },
            "autoload": {
                "files": [
                    "bootstrap.php"
                ],
                "psr-4": {
                    "Symfony\\Polyfill\\Mbstring\\": ""
                }
            },
            "notification-url": "https://packagist.org/downloads/",
            "license": [
                "MIT"
            ],
            "authors": [
                {
                    "name": "Nicolas Grekas",
                    "email": "p@tchwork.com"
                },
                {
                    "name": "Symfony Community",
                    "homepage": "https://symfony.com/contributors"
                }
            ],
            "description": "Symfony polyfill for the Mbstring extension",
            "homepage": "https://symfony.com",
            "keywords": [
                "compatibility",
                "mbstring",
                "polyfill",
                "portable",
                "shim"
            ],
            "support": {
                "source": "https://github.com/symfony/polyfill-mbstring/tree/v1.31.0"
            },
            "funding": [
                {
                    "url": "https://symfony.com/sponsor",
                    "type": "custom"
                },
                {
                    "url": "https://github.com/fabpot",
                    "type": "github"
                },
                {
                    "url": "https://tidelift.com/funding/github/packagist/symfony/symfony",
                    "type": "tidelift"
                }
            ],
            "time": "2024-09-09T11:45:10+00:00"
        },
        {
            "name": "symfony/polyfill-php80",
            "version": "v1.31.0",
            "source": {
                "type": "git",
                "url": "https://github.com/symfony/polyfill-php80.git",
                "reference": "60328e362d4c2c802a54fcbf04f9d3fb892b4cf8"
            },
            "dist": {
                "type": "zip",
                "url": "https://api.github.com/repos/symfony/polyfill-php80/zipball/60328e362d4c2c802a54fcbf04f9d3fb892b4cf8",
                "reference": "60328e362d4c2c802a54fcbf04f9d3fb892b4cf8",
                "shasum": ""
            },
            "require": {
                "php": ">=7.2"
            },
            "type": "library",
            "extra": {
                "thanks": {
                    "url": "https://github.com/symfony/polyfill",
                    "name": "symfony/polyfill"
                }
            },
            "autoload": {
                "files": [
                    "bootstrap.php"
                ],
                "psr-4": {
                    "Symfony\\Polyfill\\Php80\\": ""
                },
                "classmap": [
                    "Resources/stubs"
                ]
            },
            "notification-url": "https://packagist.org/downloads/",
            "license": [
                "MIT"
            ],
            "authors": [
                {
                    "name": "Ion Bazan",
                    "email": "ion.bazan@gmail.com"
                },
                {
                    "name": "Nicolas Grekas",
                    "email": "p@tchwork.com"
                },
                {
                    "name": "Symfony Community",
                    "homepage": "https://symfony.com/contributors"
                }
            ],
            "description": "Symfony polyfill backporting some PHP 8.0+ features to lower PHP versions",
            "homepage": "https://symfony.com",
            "keywords": [
                "compatibility",
                "polyfill",
                "portable",
                "shim"
            ],
            "support": {
                "source": "https://github.com/symfony/polyfill-php80/tree/v1.31.0"
            },
            "funding": [
                {
                    "url": "https://symfony.com/sponsor",
                    "type": "custom"
                },
                {
                    "url": "https://github.com/fabpot",
                    "type": "github"
                },
                {
                    "url": "https://tidelift.com/funding/github/packagist/symfony/symfony",
                    "type": "tidelift"
                }
            ],
            "time": "2024-09-09T11:45:10+00:00"
        },
        {
            "name": "symfony/polyfill-php83",
            "version": "v1.31.0",
            "source": {
                "type": "git",
                "url": "https://github.com/symfony/polyfill-php83.git",
                "reference": "2fb86d65e2d424369ad2905e83b236a8805ba491"
            },
            "dist": {
                "type": "zip",
                "url": "https://api.github.com/repos/symfony/polyfill-php83/zipball/2fb86d65e2d424369ad2905e83b236a8805ba491",
                "reference": "2fb86d65e2d424369ad2905e83b236a8805ba491",
                "shasum": ""
            },
            "require": {
                "php": ">=7.2"
            },
            "type": "library",
            "extra": {
                "thanks": {
                    "url": "https://github.com/symfony/polyfill",
                    "name": "symfony/polyfill"
                }
            },
            "autoload": {
                "files": [
                    "bootstrap.php"
                ],
                "psr-4": {
                    "Symfony\\Polyfill\\Php83\\": ""
                },
                "classmap": [
                    "Resources/stubs"
                ]
            },
            "notification-url": "https://packagist.org/downloads/",
            "license": [
                "MIT"
            ],
            "authors": [
                {
                    "name": "Nicolas Grekas",
                    "email": "p@tchwork.com"
                },
                {
                    "name": "Symfony Community",
                    "homepage": "https://symfony.com/contributors"
                }
            ],
            "description": "Symfony polyfill backporting some PHP 8.3+ features to lower PHP versions",
            "homepage": "https://symfony.com",
            "keywords": [
                "compatibility",
                "polyfill",
                "portable",
                "shim"
            ],
            "support": {
                "source": "https://github.com/symfony/polyfill-php83/tree/v1.31.0"
            },
            "funding": [
                {
                    "url": "https://symfony.com/sponsor",
                    "type": "custom"
                },
                {
                    "url": "https://github.com/fabpot",
                    "type": "github"
                },
                {
                    "url": "https://tidelift.com/funding/github/packagist/symfony/symfony",
                    "type": "tidelift"
                }
            ],
            "time": "2024-09-09T11:45:10+00:00"
        },
        {
            "name": "symfony/polyfill-uuid",
            "version": "v1.31.0",
            "source": {
                "type": "git",
                "url": "https://github.com/symfony/polyfill-uuid.git",
                "reference": "21533be36c24be3f4b1669c4725c7d1d2bab4ae2"
            },
            "dist": {
                "type": "zip",
                "url": "https://api.github.com/repos/symfony/polyfill-uuid/zipball/21533be36c24be3f4b1669c4725c7d1d2bab4ae2",
                "reference": "21533be36c24be3f4b1669c4725c7d1d2bab4ae2",
                "shasum": ""
            },
            "require": {
                "php": ">=7.2"
            },
            "provide": {
                "ext-uuid": "*"
            },
            "suggest": {
                "ext-uuid": "For best performance"
            },
            "type": "library",
            "extra": {
                "thanks": {
                    "url": "https://github.com/symfony/polyfill",
                    "name": "symfony/polyfill"
                }
            },
            "autoload": {
                "files": [
                    "bootstrap.php"
                ],
                "psr-4": {
                    "Symfony\\Polyfill\\Uuid\\": ""
                }
            },
            "notification-url": "https://packagist.org/downloads/",
            "license": [
                "MIT"
            ],
            "authors": [
                {
                    "name": "Grégoire Pineau",
                    "email": "lyrixx@lyrixx.info"
                },
                {
                    "name": "Symfony Community",
                    "homepage": "https://symfony.com/contributors"
                }
            ],
            "description": "Symfony polyfill for uuid functions",
            "homepage": "https://symfony.com",
            "keywords": [
                "compatibility",
                "polyfill",
                "portable",
                "uuid"
            ],
            "support": {
                "source": "https://github.com/symfony/polyfill-uuid/tree/v1.31.0"
            },
            "funding": [
                {
                    "url": "https://symfony.com/sponsor",
                    "type": "custom"
                },
                {
                    "url": "https://github.com/fabpot",
                    "type": "github"
                },
                {
                    "url": "https://tidelift.com/funding/github/packagist/symfony/symfony",
                    "type": "tidelift"
                }
            ],
            "time": "2024-09-09T11:45:10+00:00"
        },
        {
            "name": "symfony/process",
            "version": "v7.2.4",
            "source": {
                "type": "git",
                "url": "https://github.com/symfony/process.git",
                "reference": "d8f411ff3c7ddc4ae9166fb388d1190a2df5b5cf"
            },
            "dist": {
                "type": "zip",
                "url": "https://api.github.com/repos/symfony/process/zipball/d8f411ff3c7ddc4ae9166fb388d1190a2df5b5cf",
                "reference": "d8f411ff3c7ddc4ae9166fb388d1190a2df5b5cf",
                "shasum": ""
            },
            "require": {
                "php": ">=8.2"
            },
            "type": "library",
            "autoload": {
                "psr-4": {
                    "Symfony\\Component\\Process\\": ""
                },
                "exclude-from-classmap": [
                    "/Tests/"
                ]
            },
            "notification-url": "https://packagist.org/downloads/",
            "license": [
                "MIT"
            ],
            "authors": [
                {
                    "name": "Fabien Potencier",
                    "email": "fabien@symfony.com"
                },
                {
                    "name": "Symfony Community",
                    "homepage": "https://symfony.com/contributors"
                }
            ],
            "description": "Executes commands in sub-processes",
            "homepage": "https://symfony.com",
            "support": {
                "source": "https://github.com/symfony/process/tree/v7.2.4"
            },
            "funding": [
                {
                    "url": "https://symfony.com/sponsor",
                    "type": "custom"
                },
                {
                    "url": "https://github.com/fabpot",
                    "type": "github"
                },
                {
                    "url": "https://tidelift.com/funding/github/packagist/symfony/symfony",
                    "type": "tidelift"
                }
            ],
            "time": "2025-02-05T08:33:46+00:00"
        },
        {
            "name": "symfony/psr-http-message-bridge",
            "version": "v7.2.0",
            "source": {
                "type": "git",
                "url": "https://github.com/symfony/psr-http-message-bridge.git",
                "reference": "03f2f72319e7acaf2a9f6fcbe30ef17eec51594f"
            },
            "dist": {
                "type": "zip",
                "url": "https://api.github.com/repos/symfony/psr-http-message-bridge/zipball/03f2f72319e7acaf2a9f6fcbe30ef17eec51594f",
                "reference": "03f2f72319e7acaf2a9f6fcbe30ef17eec51594f",
                "shasum": ""
            },
            "require": {
                "php": ">=8.2",
                "psr/http-message": "^1.0|^2.0",
                "symfony/http-foundation": "^6.4|^7.0"
            },
            "conflict": {
                "php-http/discovery": "<1.15",
                "symfony/http-kernel": "<6.4"
            },
            "require-dev": {
                "nyholm/psr7": "^1.1",
                "php-http/discovery": "^1.15",
                "psr/log": "^1.1.4|^2|^3",
                "symfony/browser-kit": "^6.4|^7.0",
                "symfony/config": "^6.4|^7.0",
                "symfony/event-dispatcher": "^6.4|^7.0",
                "symfony/framework-bundle": "^6.4|^7.0",
                "symfony/http-kernel": "^6.4|^7.0"
            },
            "type": "symfony-bridge",
            "autoload": {
                "psr-4": {
                    "Symfony\\Bridge\\PsrHttpMessage\\": ""
                },
                "exclude-from-classmap": [
                    "/Tests/"
                ]
            },
            "notification-url": "https://packagist.org/downloads/",
            "license": [
                "MIT"
            ],
            "authors": [
                {
                    "name": "Fabien Potencier",
                    "email": "fabien@symfony.com"
                },
                {
                    "name": "Symfony Community",
                    "homepage": "https://symfony.com/contributors"
                }
            ],
            "description": "PSR HTTP message bridge",
            "homepage": "https://symfony.com",
            "keywords": [
                "http",
                "http-message",
                "psr-17",
                "psr-7"
            ],
            "support": {
                "source": "https://github.com/symfony/psr-http-message-bridge/tree/v7.2.0"
            },
            "funding": [
                {
                    "url": "https://symfony.com/sponsor",
                    "type": "custom"
                },
                {
                    "url": "https://github.com/fabpot",
                    "type": "github"
                },
                {
                    "url": "https://tidelift.com/funding/github/packagist/symfony/symfony",
                    "type": "tidelift"
                }
            ],
            "time": "2024-09-26T08:57:56+00:00"
        },
        {
            "name": "symfony/routing",
            "version": "v7.2.3",
            "source": {
                "type": "git",
                "url": "https://github.com/symfony/routing.git",
                "reference": "ee9a67edc6baa33e5fae662f94f91fd262930996"
            },
            "dist": {
                "type": "zip",
                "url": "https://api.github.com/repos/symfony/routing/zipball/ee9a67edc6baa33e5fae662f94f91fd262930996",
                "reference": "ee9a67edc6baa33e5fae662f94f91fd262930996",
                "shasum": ""
            },
            "require": {
                "php": ">=8.2",
                "symfony/deprecation-contracts": "^2.5|^3"
            },
            "conflict": {
                "symfony/config": "<6.4",
                "symfony/dependency-injection": "<6.4",
                "symfony/yaml": "<6.4"
            },
            "require-dev": {
                "psr/log": "^1|^2|^3",
                "symfony/config": "^6.4|^7.0",
                "symfony/dependency-injection": "^6.4|^7.0",
                "symfony/expression-language": "^6.4|^7.0",
                "symfony/http-foundation": "^6.4|^7.0",
                "symfony/yaml": "^6.4|^7.0"
            },
            "type": "library",
            "autoload": {
                "psr-4": {
                    "Symfony\\Component\\Routing\\": ""
                },
                "exclude-from-classmap": [
                    "/Tests/"
                ]
            },
            "notification-url": "https://packagist.org/downloads/",
            "license": [
                "MIT"
            ],
            "authors": [
                {
                    "name": "Fabien Potencier",
                    "email": "fabien@symfony.com"
                },
                {
                    "name": "Symfony Community",
                    "homepage": "https://symfony.com/contributors"
                }
            ],
            "description": "Maps an HTTP request to a set of configuration variables",
            "homepage": "https://symfony.com",
            "keywords": [
                "router",
                "routing",
                "uri",
                "url"
            ],
            "support": {
                "source": "https://github.com/symfony/routing/tree/v7.2.3"
            },
            "funding": [
                {
                    "url": "https://symfony.com/sponsor",
                    "type": "custom"
                },
                {
                    "url": "https://github.com/fabpot",
                    "type": "github"
                },
                {
                    "url": "https://tidelift.com/funding/github/packagist/symfony/symfony",
                    "type": "tidelift"
                }
            ],
            "time": "2025-01-17T10:56:55+00:00"
        },
        {
            "name": "symfony/service-contracts",
            "version": "v3.5.1",
            "source": {
                "type": "git",
                "url": "https://github.com/symfony/service-contracts.git",
                "reference": "e53260aabf78fb3d63f8d79d69ece59f80d5eda0"
            },
            "dist": {
                "type": "zip",
                "url": "https://api.github.com/repos/symfony/service-contracts/zipball/e53260aabf78fb3d63f8d79d69ece59f80d5eda0",
                "reference": "e53260aabf78fb3d63f8d79d69ece59f80d5eda0",
                "shasum": ""
            },
            "require": {
                "php": ">=8.1",
                "psr/container": "^1.1|^2.0",
                "symfony/deprecation-contracts": "^2.5|^3"
            },
            "conflict": {
                "ext-psr": "<1.1|>=2"
            },
            "type": "library",
            "extra": {
                "thanks": {
                    "url": "https://github.com/symfony/contracts",
                    "name": "symfony/contracts"
                },
                "branch-alias": {
                    "dev-main": "3.5-dev"
                }
            },
            "autoload": {
                "psr-4": {
                    "Symfony\\Contracts\\Service\\": ""
                },
                "exclude-from-classmap": [
                    "/Test/"
                ]
            },
            "notification-url": "https://packagist.org/downloads/",
            "license": [
                "MIT"
            ],
            "authors": [
                {
                    "name": "Nicolas Grekas",
                    "email": "p@tchwork.com"
                },
                {
                    "name": "Symfony Community",
                    "homepage": "https://symfony.com/contributors"
                }
            ],
            "description": "Generic abstractions related to writing services",
            "homepage": "https://symfony.com",
            "keywords": [
                "abstractions",
                "contracts",
                "decoupling",
                "interfaces",
                "interoperability",
                "standards"
            ],
            "support": {
                "source": "https://github.com/symfony/service-contracts/tree/v3.5.1"
            },
            "funding": [
                {
                    "url": "https://symfony.com/sponsor",
                    "type": "custom"
                },
                {
                    "url": "https://github.com/fabpot",
                    "type": "github"
                },
                {
                    "url": "https://tidelift.com/funding/github/packagist/symfony/symfony",
                    "type": "tidelift"
                }
            ],
            "time": "2024-09-25T14:20:29+00:00"
        },
        {
            "name": "symfony/string",
            "version": "v7.2.0",
            "source": {
                "type": "git",
                "url": "https://github.com/symfony/string.git",
                "reference": "446e0d146f991dde3e73f45f2c97a9faad773c82"
            },
            "dist": {
                "type": "zip",
                "url": "https://api.github.com/repos/symfony/string/zipball/446e0d146f991dde3e73f45f2c97a9faad773c82",
                "reference": "446e0d146f991dde3e73f45f2c97a9faad773c82",
                "shasum": ""
            },
            "require": {
                "php": ">=8.2",
                "symfony/polyfill-ctype": "~1.8",
                "symfony/polyfill-intl-grapheme": "~1.0",
                "symfony/polyfill-intl-normalizer": "~1.0",
                "symfony/polyfill-mbstring": "~1.0"
            },
            "conflict": {
                "symfony/translation-contracts": "<2.5"
            },
            "require-dev": {
                "symfony/emoji": "^7.1",
                "symfony/error-handler": "^6.4|^7.0",
                "symfony/http-client": "^6.4|^7.0",
                "symfony/intl": "^6.4|^7.0",
                "symfony/translation-contracts": "^2.5|^3.0",
                "symfony/var-exporter": "^6.4|^7.0"
            },
            "type": "library",
            "autoload": {
                "files": [
                    "Resources/functions.php"
                ],
                "psr-4": {
                    "Symfony\\Component\\String\\": ""
                },
                "exclude-from-classmap": [
                    "/Tests/"
                ]
            },
            "notification-url": "https://packagist.org/downloads/",
            "license": [
                "MIT"
            ],
            "authors": [
                {
                    "name": "Nicolas Grekas",
                    "email": "p@tchwork.com"
                },
                {
                    "name": "Symfony Community",
                    "homepage": "https://symfony.com/contributors"
                }
            ],
            "description": "Provides an object-oriented API to strings and deals with bytes, UTF-8 code points and grapheme clusters in a unified way",
            "homepage": "https://symfony.com",
            "keywords": [
                "grapheme",
                "i18n",
                "string",
                "unicode",
                "utf-8",
                "utf8"
            ],
            "support": {
                "source": "https://github.com/symfony/string/tree/v7.2.0"
            },
            "funding": [
                {
                    "url": "https://symfony.com/sponsor",
                    "type": "custom"
                },
                {
                    "url": "https://github.com/fabpot",
                    "type": "github"
                },
                {
                    "url": "https://tidelift.com/funding/github/packagist/symfony/symfony",
                    "type": "tidelift"
                }
            ],
            "time": "2024-11-13T13:31:26+00:00"
        },
        {
            "name": "symfony/translation",
            "version": "v7.2.4",
            "source": {
                "type": "git",
                "url": "https://github.com/symfony/translation.git",
                "reference": "283856e6981286cc0d800b53bd5703e8e363f05a"
            },
            "dist": {
                "type": "zip",
                "url": "https://api.github.com/repos/symfony/translation/zipball/283856e6981286cc0d800b53bd5703e8e363f05a",
                "reference": "283856e6981286cc0d800b53bd5703e8e363f05a",
                "shasum": ""
            },
            "require": {
                "php": ">=8.2",
                "symfony/deprecation-contracts": "^2.5|^3",
                "symfony/polyfill-mbstring": "~1.0",
                "symfony/translation-contracts": "^2.5|^3.0"
            },
            "conflict": {
                "symfony/config": "<6.4",
                "symfony/console": "<6.4",
                "symfony/dependency-injection": "<6.4",
                "symfony/http-client-contracts": "<2.5",
                "symfony/http-kernel": "<6.4",
                "symfony/service-contracts": "<2.5",
                "symfony/twig-bundle": "<6.4",
                "symfony/yaml": "<6.4"
            },
            "provide": {
                "symfony/translation-implementation": "2.3|3.0"
            },
            "require-dev": {
                "nikic/php-parser": "^4.18|^5.0",
                "psr/log": "^1|^2|^3",
                "symfony/config": "^6.4|^7.0",
                "symfony/console": "^6.4|^7.0",
                "symfony/dependency-injection": "^6.4|^7.0",
                "symfony/finder": "^6.4|^7.0",
                "symfony/http-client-contracts": "^2.5|^3.0",
                "symfony/http-kernel": "^6.4|^7.0",
                "symfony/intl": "^6.4|^7.0",
                "symfony/polyfill-intl-icu": "^1.21",
                "symfony/routing": "^6.4|^7.0",
                "symfony/service-contracts": "^2.5|^3",
                "symfony/yaml": "^6.4|^7.0"
            },
            "type": "library",
            "autoload": {
                "files": [
                    "Resources/functions.php"
                ],
                "psr-4": {
                    "Symfony\\Component\\Translation\\": ""
                },
                "exclude-from-classmap": [
                    "/Tests/"
                ]
            },
            "notification-url": "https://packagist.org/downloads/",
            "license": [
                "MIT"
            ],
            "authors": [
                {
                    "name": "Fabien Potencier",
                    "email": "fabien@symfony.com"
                },
                {
                    "name": "Symfony Community",
                    "homepage": "https://symfony.com/contributors"
                }
            ],
            "description": "Provides tools to internationalize your application",
            "homepage": "https://symfony.com",
            "support": {
                "source": "https://github.com/symfony/translation/tree/v7.2.4"
            },
            "funding": [
                {
                    "url": "https://symfony.com/sponsor",
                    "type": "custom"
                },
                {
                    "url": "https://github.com/fabpot",
                    "type": "github"
                },
                {
                    "url": "https://tidelift.com/funding/github/packagist/symfony/symfony",
                    "type": "tidelift"
                }
            ],
            "time": "2025-02-13T10:27:23+00:00"
        },
        {
            "name": "symfony/translation-contracts",
            "version": "v3.5.1",
            "source": {
                "type": "git",
                "url": "https://github.com/symfony/translation-contracts.git",
                "reference": "4667ff3bd513750603a09c8dedbea942487fb07c"
            },
            "dist": {
                "type": "zip",
                "url": "https://api.github.com/repos/symfony/translation-contracts/zipball/4667ff3bd513750603a09c8dedbea942487fb07c",
                "reference": "4667ff3bd513750603a09c8dedbea942487fb07c",
                "shasum": ""
            },
            "require": {
                "php": ">=8.1"
            },
            "type": "library",
            "extra": {
                "thanks": {
                    "url": "https://github.com/symfony/contracts",
                    "name": "symfony/contracts"
                },
                "branch-alias": {
                    "dev-main": "3.5-dev"
                }
            },
            "autoload": {
                "psr-4": {
                    "Symfony\\Contracts\\Translation\\": ""
                },
                "exclude-from-classmap": [
                    "/Test/"
                ]
            },
            "notification-url": "https://packagist.org/downloads/",
            "license": [
                "MIT"
            ],
            "authors": [
                {
                    "name": "Nicolas Grekas",
                    "email": "p@tchwork.com"
                },
                {
                    "name": "Symfony Community",
                    "homepage": "https://symfony.com/contributors"
                }
            ],
            "description": "Generic abstractions related to translation",
            "homepage": "https://symfony.com",
            "keywords": [
                "abstractions",
                "contracts",
                "decoupling",
                "interfaces",
                "interoperability",
                "standards"
            ],
            "support": {
                "source": "https://github.com/symfony/translation-contracts/tree/v3.5.1"
            },
            "funding": [
                {
                    "url": "https://symfony.com/sponsor",
                    "type": "custom"
                },
                {
                    "url": "https://github.com/fabpot",
                    "type": "github"
                },
                {
                    "url": "https://tidelift.com/funding/github/packagist/symfony/symfony",
                    "type": "tidelift"
                }
            ],
            "time": "2024-09-25T14:20:29+00:00"
        },
        {
            "name": "symfony/uid",
            "version": "v7.2.0",
            "source": {
                "type": "git",
                "url": "https://github.com/symfony/uid.git",
                "reference": "2d294d0c48df244c71c105a169d0190bfb080426"
            },
            "dist": {
                "type": "zip",
                "url": "https://api.github.com/repos/symfony/uid/zipball/2d294d0c48df244c71c105a169d0190bfb080426",
                "reference": "2d294d0c48df244c71c105a169d0190bfb080426",
                "shasum": ""
            },
            "require": {
                "php": ">=8.2",
                "symfony/polyfill-uuid": "^1.15"
            },
            "require-dev": {
                "symfony/console": "^6.4|^7.0"
            },
            "type": "library",
            "autoload": {
                "psr-4": {
                    "Symfony\\Component\\Uid\\": ""
                },
                "exclude-from-classmap": [
                    "/Tests/"
                ]
            },
            "notification-url": "https://packagist.org/downloads/",
            "license": [
                "MIT"
            ],
            "authors": [
                {
                    "name": "Grégoire Pineau",
                    "email": "lyrixx@lyrixx.info"
                },
                {
                    "name": "Nicolas Grekas",
                    "email": "p@tchwork.com"
                },
                {
                    "name": "Symfony Community",
                    "homepage": "https://symfony.com/contributors"
                }
            ],
            "description": "Provides an object-oriented API to generate and represent UIDs",
            "homepage": "https://symfony.com",
            "keywords": [
                "UID",
                "ulid",
                "uuid"
            ],
            "support": {
                "source": "https://github.com/symfony/uid/tree/v7.2.0"
            },
            "funding": [
                {
                    "url": "https://symfony.com/sponsor",
                    "type": "custom"
                },
                {
                    "url": "https://github.com/fabpot",
                    "type": "github"
                },
                {
                    "url": "https://tidelift.com/funding/github/packagist/symfony/symfony",
                    "type": "tidelift"
                }
            ],
            "time": "2024-09-25T14:21:43+00:00"
        },
        {
            "name": "symfony/var-dumper",
            "version": "v7.2.3",
            "source": {
                "type": "git",
                "url": "https://github.com/symfony/var-dumper.git",
                "reference": "82b478c69745d8878eb60f9a049a4d584996f73a"
            },
            "dist": {
                "type": "zip",
                "url": "https://api.github.com/repos/symfony/var-dumper/zipball/82b478c69745d8878eb60f9a049a4d584996f73a",
                "reference": "82b478c69745d8878eb60f9a049a4d584996f73a",
                "shasum": ""
            },
            "require": {
                "php": ">=8.2",
                "symfony/polyfill-mbstring": "~1.0"
            },
            "conflict": {
                "symfony/console": "<6.4"
            },
            "require-dev": {
                "ext-iconv": "*",
                "symfony/console": "^6.4|^7.0",
                "symfony/http-kernel": "^6.4|^7.0",
                "symfony/process": "^6.4|^7.0",
                "symfony/uid": "^6.4|^7.0",
                "twig/twig": "^3.12"
            },
            "bin": [
                "Resources/bin/var-dump-server"
            ],
            "type": "library",
            "autoload": {
                "files": [
                    "Resources/functions/dump.php"
                ],
                "psr-4": {
                    "Symfony\\Component\\VarDumper\\": ""
                },
                "exclude-from-classmap": [
                    "/Tests/"
                ]
            },
            "notification-url": "https://packagist.org/downloads/",
            "license": [
                "MIT"
            ],
            "authors": [
                {
                    "name": "Nicolas Grekas",
                    "email": "p@tchwork.com"
                },
                {
                    "name": "Symfony Community",
                    "homepage": "https://symfony.com/contributors"
                }
            ],
            "description": "Provides mechanisms for walking through any arbitrary PHP variable",
            "homepage": "https://symfony.com",
            "keywords": [
                "debug",
                "dump"
            ],
            "support": {
                "source": "https://github.com/symfony/var-dumper/tree/v7.2.3"
            },
            "funding": [
                {
                    "url": "https://symfony.com/sponsor",
                    "type": "custom"
                },
                {
                    "url": "https://github.com/fabpot",
                    "type": "github"
                },
                {
                    "url": "https://tidelift.com/funding/github/packagist/symfony/symfony",
                    "type": "tidelift"
                }
            ],
            "time": "2025-01-17T11:39:41+00:00"
        },
        {
            "name": "symfony/var-exporter",
            "version": "v7.2.4",
            "source": {
                "type": "git",
                "url": "https://github.com/symfony/var-exporter.git",
                "reference": "4ede73aa7a73d81506002d2caadbbdad1ef5b69a"
            },
            "dist": {
                "type": "zip",
                "url": "https://api.github.com/repos/symfony/var-exporter/zipball/4ede73aa7a73d81506002d2caadbbdad1ef5b69a",
                "reference": "4ede73aa7a73d81506002d2caadbbdad1ef5b69a",
                "shasum": ""
            },
            "require": {
                "php": ">=8.2"
            },
            "require-dev": {
                "symfony/property-access": "^6.4|^7.0",
                "symfony/serializer": "^6.4|^7.0",
                "symfony/var-dumper": "^6.4|^7.0"
            },
            "type": "library",
            "autoload": {
                "psr-4": {
                    "Symfony\\Component\\VarExporter\\": ""
                },
                "exclude-from-classmap": [
                    "/Tests/"
                ]
            },
            "notification-url": "https://packagist.org/downloads/",
            "license": [
                "MIT"
            ],
            "authors": [
                {
                    "name": "Nicolas Grekas",
                    "email": "p@tchwork.com"
                },
                {
                    "name": "Symfony Community",
                    "homepage": "https://symfony.com/contributors"
                }
            ],
            "description": "Allows exporting any serializable PHP data structure to plain PHP code",
            "homepage": "https://symfony.com",
            "keywords": [
                "clone",
                "construct",
                "export",
                "hydrate",
                "instantiate",
                "lazy-loading",
                "proxy",
                "serialize"
            ],
            "support": {
                "source": "https://github.com/symfony/var-exporter/tree/v7.2.4"
            },
            "funding": [
                {
                    "url": "https://symfony.com/sponsor",
                    "type": "custom"
                },
                {
                    "url": "https://github.com/fabpot",
                    "type": "github"
                },
                {
                    "url": "https://tidelift.com/funding/github/packagist/symfony/symfony",
                    "type": "tidelift"
                }
            ],
            "time": "2025-02-13T10:27:23+00:00"
        },
        {
            "name": "thecodingmachine/safe",
            "version": "v2.5.0",
            "source": {
                "type": "git",
                "url": "https://github.com/thecodingmachine/safe.git",
                "reference": "3115ecd6b4391662b4931daac4eba6b07a2ac1f0"
            },
            "dist": {
                "type": "zip",
                "url": "https://api.github.com/repos/thecodingmachine/safe/zipball/3115ecd6b4391662b4931daac4eba6b07a2ac1f0",
                "reference": "3115ecd6b4391662b4931daac4eba6b07a2ac1f0",
                "shasum": ""
            },
            "require": {
                "php": "^8.0"
            },
            "require-dev": {
                "phpstan/phpstan": "^1.5",
                "phpunit/phpunit": "^9.5",
                "squizlabs/php_codesniffer": "^3.2",
                "thecodingmachine/phpstan-strict-rules": "^1.0"
            },
            "type": "library",
            "extra": {
                "branch-alias": {
                    "dev-master": "2.2.x-dev"
                }
            },
            "autoload": {
                "files": [
                    "deprecated/apc.php",
                    "deprecated/array.php",
                    "deprecated/datetime.php",
                    "deprecated/libevent.php",
                    "deprecated/misc.php",
                    "deprecated/password.php",
                    "deprecated/mssql.php",
                    "deprecated/stats.php",
                    "deprecated/strings.php",
                    "lib/special_cases.php",
                    "deprecated/mysqli.php",
                    "generated/apache.php",
                    "generated/apcu.php",
                    "generated/array.php",
                    "generated/bzip2.php",
                    "generated/calendar.php",
                    "generated/classobj.php",
                    "generated/com.php",
                    "generated/cubrid.php",
                    "generated/curl.php",
                    "generated/datetime.php",
                    "generated/dir.php",
                    "generated/eio.php",
                    "generated/errorfunc.php",
                    "generated/exec.php",
                    "generated/fileinfo.php",
                    "generated/filesystem.php",
                    "generated/filter.php",
                    "generated/fpm.php",
                    "generated/ftp.php",
                    "generated/funchand.php",
                    "generated/gettext.php",
                    "generated/gmp.php",
                    "generated/gnupg.php",
                    "generated/hash.php",
                    "generated/ibase.php",
                    "generated/ibmDb2.php",
                    "generated/iconv.php",
                    "generated/image.php",
                    "generated/imap.php",
                    "generated/info.php",
                    "generated/inotify.php",
                    "generated/json.php",
                    "generated/ldap.php",
                    "generated/libxml.php",
                    "generated/lzf.php",
                    "generated/mailparse.php",
                    "generated/mbstring.php",
                    "generated/misc.php",
                    "generated/mysql.php",
                    "generated/network.php",
                    "generated/oci8.php",
                    "generated/opcache.php",
                    "generated/openssl.php",
                    "generated/outcontrol.php",
                    "generated/pcntl.php",
                    "generated/pcre.php",
                    "generated/pgsql.php",
                    "generated/posix.php",
                    "generated/ps.php",
                    "generated/pspell.php",
                    "generated/readline.php",
                    "generated/rpminfo.php",
                    "generated/rrd.php",
                    "generated/sem.php",
                    "generated/session.php",
                    "generated/shmop.php",
                    "generated/sockets.php",
                    "generated/sodium.php",
                    "generated/solr.php",
                    "generated/spl.php",
                    "generated/sqlsrv.php",
                    "generated/ssdeep.php",
                    "generated/ssh2.php",
                    "generated/stream.php",
                    "generated/strings.php",
                    "generated/swoole.php",
                    "generated/uodbc.php",
                    "generated/uopz.php",
                    "generated/url.php",
                    "generated/var.php",
                    "generated/xdiff.php",
                    "generated/xml.php",
                    "generated/xmlrpc.php",
                    "generated/yaml.php",
                    "generated/yaz.php",
                    "generated/zip.php",
                    "generated/zlib.php"
                ],
                "classmap": [
                    "lib/DateTime.php",
                    "lib/DateTimeImmutable.php",
                    "lib/Exceptions/",
                    "deprecated/Exceptions/",
                    "generated/Exceptions/"
                ]
            },
            "notification-url": "https://packagist.org/downloads/",
            "license": [
                "MIT"
            ],
            "description": "PHP core functions that throw exceptions instead of returning FALSE on error",
            "support": {
                "issues": "https://github.com/thecodingmachine/safe/issues",
                "source": "https://github.com/thecodingmachine/safe/tree/v2.5.0"
            },
            "time": "2023-04-05T11:54:14+00:00"
        },
        {
            "name": "tijsverkoyen/css-to-inline-styles",
            "version": "v2.3.0",
            "source": {
                "type": "git",
                "url": "https://github.com/tijsverkoyen/CssToInlineStyles.git",
                "reference": "0d72ac1c00084279c1816675284073c5a337c20d"
            },
            "dist": {
                "type": "zip",
                "url": "https://api.github.com/repos/tijsverkoyen/CssToInlineStyles/zipball/0d72ac1c00084279c1816675284073c5a337c20d",
                "reference": "0d72ac1c00084279c1816675284073c5a337c20d",
                "shasum": ""
            },
            "require": {
                "ext-dom": "*",
                "ext-libxml": "*",
                "php": "^7.4 || ^8.0",
                "symfony/css-selector": "^5.4 || ^6.0 || ^7.0"
            },
            "require-dev": {
                "phpstan/phpstan": "^2.0",
                "phpstan/phpstan-phpunit": "^2.0",
                "phpunit/phpunit": "^8.5.21 || ^9.5.10"
            },
            "type": "library",
            "extra": {
                "branch-alias": {
                    "dev-master": "2.x-dev"
                }
            },
            "autoload": {
                "psr-4": {
                    "TijsVerkoyen\\CssToInlineStyles\\": "src"
                }
            },
            "notification-url": "https://packagist.org/downloads/",
            "license": [
                "BSD-3-Clause"
            ],
            "authors": [
                {
                    "name": "Tijs Verkoyen",
                    "email": "css_to_inline_styles@verkoyen.eu",
                    "role": "Developer"
                }
            ],
            "description": "CssToInlineStyles is a class that enables you to convert HTML-pages/files into HTML-pages/files with inline styles. This is very useful when you're sending emails.",
            "homepage": "https://github.com/tijsverkoyen/CssToInlineStyles",
            "support": {
                "issues": "https://github.com/tijsverkoyen/CssToInlineStyles/issues",
                "source": "https://github.com/tijsverkoyen/CssToInlineStyles/tree/v2.3.0"
            },
            "time": "2024-12-21T16:25:41+00:00"
        },
        {
            "name": "twig/twig",
            "version": "v3.20.0",
            "source": {
                "type": "git",
                "url": "https://github.com/twigphp/Twig.git",
                "reference": "3468920399451a384bef53cf7996965f7cd40183"
            },
            "dist": {
                "type": "zip",
                "url": "https://api.github.com/repos/twigphp/Twig/zipball/3468920399451a384bef53cf7996965f7cd40183",
                "reference": "3468920399451a384bef53cf7996965f7cd40183",
                "shasum": ""
            },
            "require": {
                "php": ">=8.1.0",
                "symfony/deprecation-contracts": "^2.5|^3",
                "symfony/polyfill-ctype": "^1.8",
                "symfony/polyfill-mbstring": "^1.3"
            },
            "require-dev": {
                "phpstan/phpstan": "^2.0",
                "psr/container": "^1.0|^2.0",
                "symfony/phpunit-bridge": "^5.4.9|^6.4|^7.0"
            },
            "type": "library",
            "autoload": {
                "files": [
                    "src/Resources/core.php",
                    "src/Resources/debug.php",
                    "src/Resources/escaper.php",
                    "src/Resources/string_loader.php"
                ],
                "psr-4": {
                    "Twig\\": "src/"
                }
            },
            "notification-url": "https://packagist.org/downloads/",
            "license": [
                "BSD-3-Clause"
            ],
            "authors": [
                {
                    "name": "Fabien Potencier",
                    "email": "fabien@symfony.com",
                    "homepage": "http://fabien.potencier.org",
                    "role": "Lead Developer"
                },
                {
                    "name": "Twig Team",
                    "role": "Contributors"
                },
                {
                    "name": "Armin Ronacher",
                    "email": "armin.ronacher@active-4.com",
                    "role": "Project Founder"
                }
            ],
            "description": "Twig, the flexible, fast, and secure template language for PHP",
            "homepage": "https://twig.symfony.com",
            "keywords": [
                "templating"
            ],
            "support": {
                "issues": "https://github.com/twigphp/Twig/issues",
                "source": "https://github.com/twigphp/Twig/tree/v3.20.0"
            },
            "funding": [
                {
                    "url": "https://github.com/fabpot",
                    "type": "github"
                },
                {
                    "url": "https://tidelift.com/funding/github/packagist/twig/twig",
                    "type": "tidelift"
                }
            ],
            "time": "2025-02-13T08:34:43+00:00"
        },
        {
            "name": "verifiedjoseph/ntfy-php-library",
            "version": "v4.7.0",
            "source": {
                "type": "git",
                "url": "https://github.com/VerifiedJoseph/ntfy-php-library.git",
                "reference": "c84d4dd7074d4cd89bfc1c10b1aa7f2568105412"
            },
            "dist": {
                "type": "zip",
                "url": "https://api.github.com/repos/VerifiedJoseph/ntfy-php-library/zipball/c84d4dd7074d4cd89bfc1c10b1aa7f2568105412",
                "reference": "c84d4dd7074d4cd89bfc1c10b1aa7f2568105412",
                "shasum": ""
            },
            "require": {
                "ext-curl": "*",
                "ext-json": "*",
                "guzzlehttp/guzzle": "^7.4",
                "php": "^8.2"
            },
            "require-dev": {
                "phpstan/phpstan": "^2.0",
                "phpstan/phpstan-deprecation-rules": "^2.0",
                "phpstan/phpstan-phpunit": "^2.0",
                "phpunit/phpunit": "^11.4",
                "squizlabs/php_codesniffer": "^3.7"
            },
            "type": "library",
            "autoload": {
                "psr-4": {
                    "Ntfy\\": "src/"
                }
            },
            "notification-url": "https://packagist.org/downloads/",
            "license": [
                "MIT"
            ],
            "authors": [
                {
                    "name": "VerifiedJoseph",
                    "homepage": "https://github.com/VerifiedJoseph"
                }
            ],
            "description": "PHP library for interacting with a Ntfy server",
            "homepage": "https://github.com/VerifiedJoseph/ntfy-php-library",
            "keywords": [
                "Ntfy"
            ],
            "support": {
                "issues": "https://github.com/VerifiedJoseph/ntfy-php-library/issues",
                "source": "https://github.com/VerifiedJoseph/ntfy-php-library/tree/v4.7.0"
            },
            "time": "2024-12-10T10:48:38+00:00"
        },
        {
            "name": "vlucas/phpdotenv",
            "version": "v5.6.1",
            "source": {
                "type": "git",
                "url": "https://github.com/vlucas/phpdotenv.git",
                "reference": "a59a13791077fe3d44f90e7133eb68e7d22eaff2"
            },
            "dist": {
                "type": "zip",
                "url": "https://api.github.com/repos/vlucas/phpdotenv/zipball/a59a13791077fe3d44f90e7133eb68e7d22eaff2",
                "reference": "a59a13791077fe3d44f90e7133eb68e7d22eaff2",
                "shasum": ""
            },
            "require": {
                "ext-pcre": "*",
                "graham-campbell/result-type": "^1.1.3",
                "php": "^7.2.5 || ^8.0",
                "phpoption/phpoption": "^1.9.3",
                "symfony/polyfill-ctype": "^1.24",
                "symfony/polyfill-mbstring": "^1.24",
                "symfony/polyfill-php80": "^1.24"
            },
            "require-dev": {
                "bamarni/composer-bin-plugin": "^1.8.2",
                "ext-filter": "*",
                "phpunit/phpunit": "^8.5.34 || ^9.6.13 || ^10.4.2"
            },
            "suggest": {
                "ext-filter": "Required to use the boolean validator."
            },
            "type": "library",
            "extra": {
                "bamarni-bin": {
                    "bin-links": true,
                    "forward-command": false
                },
                "branch-alias": {
                    "dev-master": "5.6-dev"
                }
            },
            "autoload": {
                "psr-4": {
                    "Dotenv\\": "src/"
                }
            },
            "notification-url": "https://packagist.org/downloads/",
            "license": [
                "BSD-3-Clause"
            ],
            "authors": [
                {
                    "name": "Graham Campbell",
                    "email": "hello@gjcampbell.co.uk",
                    "homepage": "https://github.com/GrahamCampbell"
                },
                {
                    "name": "Vance Lucas",
                    "email": "vance@vancelucas.com",
                    "homepage": "https://github.com/vlucas"
                }
            ],
            "description": "Loads environment variables from `.env` to `getenv()`, `$_ENV` and `$_SERVER` automagically.",
            "keywords": [
                "dotenv",
                "env",
                "environment"
            ],
            "support": {
                "issues": "https://github.com/vlucas/phpdotenv/issues",
                "source": "https://github.com/vlucas/phpdotenv/tree/v5.6.1"
            },
            "funding": [
                {
                    "url": "https://github.com/GrahamCampbell",
                    "type": "github"
                },
                {
                    "url": "https://tidelift.com/funding/github/packagist/vlucas/phpdotenv",
                    "type": "tidelift"
                }
            ],
            "time": "2024-07-20T21:52:34+00:00"
        },
        {
            "name": "voku/portable-ascii",
            "version": "2.0.3",
            "source": {
                "type": "git",
                "url": "https://github.com/voku/portable-ascii.git",
                "reference": "b1d923f88091c6bf09699efcd7c8a1b1bfd7351d"
            },
            "dist": {
                "type": "zip",
                "url": "https://api.github.com/repos/voku/portable-ascii/zipball/b1d923f88091c6bf09699efcd7c8a1b1bfd7351d",
                "reference": "b1d923f88091c6bf09699efcd7c8a1b1bfd7351d",
                "shasum": ""
            },
            "require": {
                "php": ">=7.0.0"
            },
            "require-dev": {
                "phpunit/phpunit": "~6.0 || ~7.0 || ~9.0"
            },
            "suggest": {
                "ext-intl": "Use Intl for transliterator_transliterate() support"
            },
            "type": "library",
            "autoload": {
                "psr-4": {
                    "voku\\": "src/voku/"
                }
            },
            "notification-url": "https://packagist.org/downloads/",
            "license": [
                "MIT"
            ],
            "authors": [
                {
                    "name": "Lars Moelleken",
                    "homepage": "https://www.moelleken.org/"
                }
            ],
            "description": "Portable ASCII library - performance optimized (ascii) string functions for php.",
            "homepage": "https://github.com/voku/portable-ascii",
            "keywords": [
                "ascii",
                "clean",
                "php"
            ],
            "support": {
                "issues": "https://github.com/voku/portable-ascii/issues",
                "source": "https://github.com/voku/portable-ascii/tree/2.0.3"
            },
            "funding": [
                {
                    "url": "https://www.paypal.me/moelleken",
                    "type": "custom"
                },
                {
                    "url": "https://github.com/voku",
                    "type": "github"
                },
                {
                    "url": "https://opencollective.com/portable-ascii",
                    "type": "open_collective"
                },
                {
                    "url": "https://www.patreon.com/voku",
                    "type": "patreon"
                },
                {
                    "url": "https://tidelift.com/funding/github/packagist/voku/portable-ascii",
                    "type": "tidelift"
                }
            ],
            "time": "2024-11-21T01:49:47+00:00"
        },
        {
            "name": "webmozart/assert",
            "version": "1.11.0",
            "source": {
                "type": "git",
                "url": "https://github.com/webmozarts/assert.git",
                "reference": "11cb2199493b2f8a3b53e7f19068fc6aac760991"
            },
            "dist": {
                "type": "zip",
                "url": "https://api.github.com/repos/webmozarts/assert/zipball/11cb2199493b2f8a3b53e7f19068fc6aac760991",
                "reference": "11cb2199493b2f8a3b53e7f19068fc6aac760991",
                "shasum": ""
            },
            "require": {
                "ext-ctype": "*",
                "php": "^7.2 || ^8.0"
            },
            "conflict": {
                "phpstan/phpstan": "<0.12.20",
                "vimeo/psalm": "<4.6.1 || 4.6.2"
            },
            "require-dev": {
                "phpunit/phpunit": "^8.5.13"
            },
            "type": "library",
            "extra": {
                "branch-alias": {
                    "dev-master": "1.10-dev"
                }
            },
            "autoload": {
                "psr-4": {
                    "Webmozart\\Assert\\": "src/"
                }
            },
            "notification-url": "https://packagist.org/downloads/",
            "license": [
                "MIT"
            ],
            "authors": [
                {
                    "name": "Bernhard Schussek",
                    "email": "bschussek@gmail.com"
                }
            ],
            "description": "Assertions to validate method input/output with nice error messages.",
            "keywords": [
                "assert",
                "check",
                "validate"
            ],
            "support": {
                "issues": "https://github.com/webmozarts/assert/issues",
                "source": "https://github.com/webmozarts/assert/tree/1.11.0"
            },
            "time": "2022-06-03T18:03:27+00:00"
        },
        {
            "name": "wijourdil/ntfy-notification-channel",
            "version": "3.0.0",
            "source": {
                "type": "git",
                "url": "https://github.com/wijourdil/ntfy-notification-channel.git",
                "reference": "508ad1f0e1852b0bed966e9ebbf6f760ca2bac7b"
            },
            "dist": {
                "type": "zip",
                "url": "https://api.github.com/repos/wijourdil/ntfy-notification-channel/zipball/508ad1f0e1852b0bed966e9ebbf6f760ca2bac7b",
                "reference": "508ad1f0e1852b0bed966e9ebbf6f760ca2bac7b",
                "shasum": ""
            },
            "require": {
                "illuminate/contracts": "^11.0",
                "php": "^8.2",
                "spatie/laravel-package-tools": "^1.13.0",
                "thecodingmachine/safe": "^2.4",
                "verifiedjoseph/ntfy-php-library": "^4.0",
                "webmozart/assert": "^1.11"
            },
            "require-dev": {
                "larastan/larastan": "^2.0.1",
                "laravel/pint": "^1.0",
                "nunomaduro/collision": "^8.1",
                "orchestra/testbench": "^9.0",
                "phpstan/phpstan-deprecation-rules": "^1.0",
                "phpstan/phpstan-phpunit": "^1.0",
                "phpstan/phpstan-webmozart-assert": "^1.2",
                "phpunit/phpunit": "^10.1",
                "thecodingmachine/phpstan-safe-rule": "^1.2"
            },
            "type": "library",
            "extra": {
                "laravel": {
                    "aliases": {
                        "NtfyNotificationChannel": "Wijourdil\\NtfyNotificationChannel\\Facades\\NtfyNotificationChannel"
                    },
                    "providers": [
                        "Wijourdil\\NtfyNotificationChannel\\NtfyNotificationChannelServiceProvider"
                    ]
                }
            },
            "autoload": {
                "psr-4": {
                    "Wijourdil\\NtfyNotificationChannel\\": "src"
                }
            },
            "notification-url": "https://packagist.org/downloads/",
            "license": [
                "MIT"
            ],
            "authors": [
                {
                    "name": "Wilfried Jourdil",
                    "email": "wijourdil@protonmail.com",
                    "role": "Developer"
                }
            ],
            "description": "ntfy.sh Notification Channel for Laravel",
            "homepage": "https://github.com/wijourdil/ntfy-notification-channel",
            "keywords": [
                "laravel",
                "notification",
                "ntfy-notification-channel",
                "ntfy.sh",
                "wijourdil"
            ],
            "support": {
                "issues": "https://github.com/wijourdil/ntfy-notification-channel/issues",
                "source": "https://github.com/wijourdil/ntfy-notification-channel/tree/3.0.0"
            },
            "time": "2024-04-17T12:37:09+00:00"
        }
    ],
    "packages-dev": [
        {
            "name": "barryvdh/laravel-debugbar",
            "version": "v3.15.2",
            "source": {
                "type": "git",
                "url": "https://github.com/barryvdh/laravel-debugbar.git",
                "reference": "0bc1e1361e7fffc2be156f46ad1fba6927c01729"
            },
            "dist": {
                "type": "zip",
                "url": "https://api.github.com/repos/barryvdh/laravel-debugbar/zipball/0bc1e1361e7fffc2be156f46ad1fba6927c01729",
                "reference": "0bc1e1361e7fffc2be156f46ad1fba6927c01729",
                "shasum": ""
            },
            "require": {
                "illuminate/routing": "^9|^10|^11|^12",
                "illuminate/session": "^9|^10|^11|^12",
                "illuminate/support": "^9|^10|^11|^12",
                "php": "^8.1",
                "php-debugbar/php-debugbar": "~2.1.1",
                "symfony/finder": "^6|^7"
            },
            "conflict": {
                "maximebf/debugbar": "*"
            },
            "require-dev": {
                "mockery/mockery": "^1.3.3",
                "orchestra/testbench-dusk": "^7|^8|^9|^10",
                "phpunit/phpunit": "^9.5.10|^10|^11",
                "squizlabs/php_codesniffer": "^3.5"
            },
            "type": "library",
            "extra": {
                "laravel": {
                    "aliases": {
                        "Debugbar": "Barryvdh\\Debugbar\\Facades\\Debugbar"
                    },
                    "providers": [
                        "Barryvdh\\Debugbar\\ServiceProvider"
                    ]
                },
                "branch-alias": {
                    "dev-master": "3.15-dev"
                }
            },
            "autoload": {
                "files": [
                    "src/helpers.php"
                ],
                "psr-4": {
                    "Barryvdh\\Debugbar\\": "src/"
                }
            },
            "notification-url": "https://packagist.org/downloads/",
            "license": [
                "MIT"
            ],
            "authors": [
                {
                    "name": "Barry vd. Heuvel",
                    "email": "barryvdh@gmail.com"
                }
            ],
            "description": "PHP Debugbar integration for Laravel",
            "keywords": [
                "debug",
                "debugbar",
                "dev",
                "laravel",
                "profiler",
                "webprofiler"
            ],
            "support": {
                "issues": "https://github.com/barryvdh/laravel-debugbar/issues",
                "source": "https://github.com/barryvdh/laravel-debugbar/tree/v3.15.2"
            },
            "funding": [
                {
                    "url": "https://fruitcake.nl",
                    "type": "custom"
                },
                {
                    "url": "https://github.com/barryvdh",
                    "type": "github"
                }
            ],
            "time": "2025-02-25T15:25:22+00:00"
        },
        {
            "name": "barryvdh/laravel-ide-helper",
            "version": "v3.5.5",
            "source": {
                "type": "git",
                "url": "https://github.com/barryvdh/laravel-ide-helper.git",
                "reference": "8d441ec99f8612b942b55f5183151d91591b618a"
            },
            "dist": {
                "type": "zip",
                "url": "https://api.github.com/repos/barryvdh/laravel-ide-helper/zipball/8d441ec99f8612b942b55f5183151d91591b618a",
                "reference": "8d441ec99f8612b942b55f5183151d91591b618a",
                "shasum": ""
            },
            "require": {
                "barryvdh/reflection-docblock": "^2.3",
                "composer/class-map-generator": "^1.0",
                "ext-json": "*",
                "illuminate/console": "^11.15 || ^12",
                "illuminate/database": "^11.15 || ^12",
                "illuminate/filesystem": "^11.15 || ^12",
                "illuminate/support": "^11.15 || ^12",
                "php": "^8.2"
            },
            "require-dev": {
                "ext-pdo_sqlite": "*",
                "friendsofphp/php-cs-fixer": "^3",
                "illuminate/config": "^11.15 || ^12",
                "illuminate/view": "^11.15 || ^12",
                "mockery/mockery": "^1.4",
                "orchestra/testbench": "^9.2 || ^10",
                "phpunit/phpunit": "^10.5 || ^11.5.3",
                "spatie/phpunit-snapshot-assertions": "^4 || ^5",
                "vimeo/psalm": "^5.4",
                "vlucas/phpdotenv": "^5"
            },
            "suggest": {
                "illuminate/events": "Required for automatic helper generation (^6|^7|^8|^9|^10|^11)."
            },
            "type": "library",
            "extra": {
                "laravel": {
                    "providers": [
                        "Barryvdh\\LaravelIdeHelper\\IdeHelperServiceProvider"
                    ]
                },
                "branch-alias": {
                    "dev-master": "3.5-dev"
                }
            },
            "autoload": {
                "psr-4": {
                    "Barryvdh\\LaravelIdeHelper\\": "src"
                }
            },
            "notification-url": "https://packagist.org/downloads/",
            "license": [
                "MIT"
            ],
            "authors": [
                {
                    "name": "Barry vd. Heuvel",
                    "email": "barryvdh@gmail.com"
                }
            ],
            "description": "Laravel IDE Helper, generates correct PHPDocs for all Facade classes, to improve auto-completion.",
            "keywords": [
                "autocomplete",
                "codeintel",
                "dev",
                "helper",
                "ide",
                "laravel",
                "netbeans",
                "phpdoc",
                "phpstorm",
                "sublime"
            ],
            "support": {
                "issues": "https://github.com/barryvdh/laravel-ide-helper/issues",
                "source": "https://github.com/barryvdh/laravel-ide-helper/tree/v3.5.5"
            },
            "funding": [
                {
                    "url": "https://fruitcake.nl",
                    "type": "custom"
                },
                {
                    "url": "https://github.com/barryvdh",
                    "type": "github"
                }
            ],
            "time": "2025-02-11T13:59:46+00:00"
        },
        {
            "name": "barryvdh/reflection-docblock",
            "version": "v2.3.1",
            "source": {
                "type": "git",
                "url": "https://github.com/barryvdh/ReflectionDocBlock.git",
                "reference": "b6ff9f93603561f50e53b64310495d20b8dff5d8"
            },
            "dist": {
                "type": "zip",
                "url": "https://api.github.com/repos/barryvdh/ReflectionDocBlock/zipball/b6ff9f93603561f50e53b64310495d20b8dff5d8",
                "reference": "b6ff9f93603561f50e53b64310495d20b8dff5d8",
                "shasum": ""
            },
            "require": {
                "php": ">=7.1"
            },
            "require-dev": {
                "phpunit/phpunit": "^8.5.14|^9"
            },
            "suggest": {
                "dflydev/markdown": "~1.0",
                "erusev/parsedown": "~1.0"
            },
            "type": "library",
            "extra": {
                "branch-alias": {
                    "dev-master": "2.3.x-dev"
                }
            },
            "autoload": {
                "psr-0": {
                    "Barryvdh": [
                        "src/"
                    ]
                }
            },
            "notification-url": "https://packagist.org/downloads/",
            "license": [
                "MIT"
            ],
            "authors": [
                {
                    "name": "Mike van Riel",
                    "email": "mike.vanriel@naenius.com"
                }
            ],
            "support": {
                "source": "https://github.com/barryvdh/ReflectionDocBlock/tree/v2.3.1"
            },
            "time": "2025-01-18T19:26:32+00:00"
        },
        {
            "name": "cloudcreativity/json-api-testing",
            "version": "v6.1.0",
            "source": {
                "type": "git",
                "url": "https://github.com/cloudcreativity/json-api-testing.git",
                "reference": "6c7a09b75e4ea250983d5b80f6120f15db9914cb"
            },
            "dist": {
                "type": "zip",
                "url": "https://api.github.com/repos/cloudcreativity/json-api-testing/zipball/6c7a09b75e4ea250983d5b80f6120f15db9914cb",
                "reference": "6c7a09b75e4ea250983d5b80f6120f15db9914cb",
                "shasum": ""
            },
            "require": {
                "ext-json": "*",
                "illuminate/contracts": "^10.0|^11.0|^12.0",
                "illuminate/support": "^10.0|^11.0|^12.0",
                "php": "^8.2",
                "phpunit/phpunit": "^10.5|^11.0"
            },
            "type": "library",
            "extra": {
                "branch-alias": {
                    "dev-develop": "6.x-dev"
                }
            },
            "autoload": {
                "psr-4": {
                    "CloudCreativity\\JsonApi\\Testing\\": "src/"
                }
            },
            "notification-url": "https://packagist.org/downloads/",
            "license": [
                "MIT"
            ],
            "authors": [
                {
                    "name": "Cloud Creativity Ltd",
                    "email": "info@cloudcreativity.co.uk"
                }
            ],
            "description": "PHPUnit test helpers to check JSON API documents.",
            "homepage": "https://github.com/cloudcreativity/json-api",
            "keywords": [
                "JSON-API",
                "api",
                "cloudcreativity",
                "json",
                "jsonapi",
                "jsonapi.org"
            ],
            "support": {
                "issues": "https://github.com/cloudcreativity/json-api/issues",
                "source": "https://github.com/cloudcreativity/json-api-testing/tree/v6.1.0"
            },
            "time": "2025-02-24T20:34:56+00:00"
        },
        {
            "name": "composer/class-map-generator",
            "version": "1.6.0",
            "source": {
                "type": "git",
                "url": "https://github.com/composer/class-map-generator.git",
                "reference": "ffe442c5974c44a9343e37a0abcb1cc37319f5b9"
            },
            "dist": {
                "type": "zip",
                "url": "https://api.github.com/repos/composer/class-map-generator/zipball/ffe442c5974c44a9343e37a0abcb1cc37319f5b9",
                "reference": "ffe442c5974c44a9343e37a0abcb1cc37319f5b9",
                "shasum": ""
            },
            "require": {
                "composer/pcre": "^2.1 || ^3.1",
                "php": "^7.2 || ^8.0",
                "symfony/finder": "^4.4 || ^5.3 || ^6 || ^7"
            },
            "require-dev": {
                "phpstan/phpstan": "^1.12 || ^2",
                "phpstan/phpstan-deprecation-rules": "^1 || ^2",
                "phpstan/phpstan-phpunit": "^1 || ^2",
                "phpstan/phpstan-strict-rules": "^1.1 || ^2",
                "phpunit/phpunit": "^8",
                "symfony/filesystem": "^5.4 || ^6"
            },
            "type": "library",
            "extra": {
                "branch-alias": {
                    "dev-main": "1.x-dev"
                }
            },
            "autoload": {
                "psr-4": {
                    "Composer\\ClassMapGenerator\\": "src"
                }
            },
            "notification-url": "https://packagist.org/downloads/",
            "license": [
                "MIT"
            ],
            "authors": [
                {
                    "name": "Jordi Boggiano",
                    "email": "j.boggiano@seld.be",
                    "homepage": "https://seld.be"
                }
            ],
            "description": "Utilities to scan PHP code and generate class maps.",
            "keywords": [
                "classmap"
            ],
            "support": {
                "issues": "https://github.com/composer/class-map-generator/issues",
                "source": "https://github.com/composer/class-map-generator/tree/1.6.0"
            },
            "funding": [
                {
                    "url": "https://packagist.com",
                    "type": "custom"
                },
                {
                    "url": "https://github.com/composer",
                    "type": "github"
                },
                {
                    "url": "https://tidelift.com/funding/github/packagist/composer/composer",
                    "type": "tidelift"
                }
            ],
            "time": "2025-02-05T10:05:34+00:00"
        },
        {
            "name": "composer/pcre",
            "version": "3.3.2",
            "source": {
                "type": "git",
                "url": "https://github.com/composer/pcre.git",
                "reference": "b2bed4734f0cc156ee1fe9c0da2550420d99a21e"
            },
            "dist": {
                "type": "zip",
                "url": "https://api.github.com/repos/composer/pcre/zipball/b2bed4734f0cc156ee1fe9c0da2550420d99a21e",
                "reference": "b2bed4734f0cc156ee1fe9c0da2550420d99a21e",
                "shasum": ""
            },
            "require": {
                "php": "^7.4 || ^8.0"
            },
            "conflict": {
                "phpstan/phpstan": "<1.11.10"
            },
            "require-dev": {
                "phpstan/phpstan": "^1.12 || ^2",
                "phpstan/phpstan-strict-rules": "^1 || ^2",
                "phpunit/phpunit": "^8 || ^9"
            },
            "type": "library",
            "extra": {
                "phpstan": {
                    "includes": [
                        "extension.neon"
                    ]
                },
                "branch-alias": {
                    "dev-main": "3.x-dev"
                }
            },
            "autoload": {
                "psr-4": {
                    "Composer\\Pcre\\": "src"
                }
            },
            "notification-url": "https://packagist.org/downloads/",
            "license": [
                "MIT"
            ],
            "authors": [
                {
                    "name": "Jordi Boggiano",
                    "email": "j.boggiano@seld.be",
                    "homepage": "http://seld.be"
                }
            ],
            "description": "PCRE wrapping library that offers type-safe preg_* replacements.",
            "keywords": [
                "PCRE",
                "preg",
                "regex",
                "regular expression"
            ],
            "support": {
                "issues": "https://github.com/composer/pcre/issues",
                "source": "https://github.com/composer/pcre/tree/3.3.2"
            },
            "funding": [
                {
                    "url": "https://packagist.com",
                    "type": "custom"
                },
                {
                    "url": "https://github.com/composer",
                    "type": "github"
                },
                {
                    "url": "https://tidelift.com/funding/github/packagist/composer/composer",
                    "type": "tidelift"
                }
            ],
            "time": "2024-11-12T16:29:46+00:00"
        },
        {
            "name": "fakerphp/faker",
            "version": "v1.24.1",
            "source": {
                "type": "git",
                "url": "https://github.com/FakerPHP/Faker.git",
                "reference": "e0ee18eb1e6dc3cda3ce9fd97e5a0689a88a64b5"
            },
            "dist": {
                "type": "zip",
                "url": "https://api.github.com/repos/FakerPHP/Faker/zipball/e0ee18eb1e6dc3cda3ce9fd97e5a0689a88a64b5",
                "reference": "e0ee18eb1e6dc3cda3ce9fd97e5a0689a88a64b5",
                "shasum": ""
            },
            "require": {
                "php": "^7.4 || ^8.0",
                "psr/container": "^1.0 || ^2.0",
                "symfony/deprecation-contracts": "^2.2 || ^3.0"
            },
            "conflict": {
                "fzaninotto/faker": "*"
            },
            "require-dev": {
                "bamarni/composer-bin-plugin": "^1.4.1",
                "doctrine/persistence": "^1.3 || ^2.0",
                "ext-intl": "*",
                "phpunit/phpunit": "^9.5.26",
                "symfony/phpunit-bridge": "^5.4.16"
            },
            "suggest": {
                "doctrine/orm": "Required to use Faker\\ORM\\Doctrine",
                "ext-curl": "Required by Faker\\Provider\\Image to download images.",
                "ext-dom": "Required by Faker\\Provider\\HtmlLorem for generating random HTML.",
                "ext-iconv": "Required by Faker\\Provider\\ru_RU\\Text::realText() for generating real Russian text.",
                "ext-mbstring": "Required for multibyte Unicode string functionality."
            },
            "type": "library",
            "autoload": {
                "psr-4": {
                    "Faker\\": "src/Faker/"
                }
            },
            "notification-url": "https://packagist.org/downloads/",
            "license": [
                "MIT"
            ],
            "authors": [
                {
                    "name": "François Zaninotto"
                }
            ],
            "description": "Faker is a PHP library that generates fake data for you.",
            "keywords": [
                "data",
                "faker",
                "fixtures"
            ],
            "support": {
                "issues": "https://github.com/FakerPHP/Faker/issues",
                "source": "https://github.com/FakerPHP/Faker/tree/v1.24.1"
            },
            "time": "2024-11-21T13:46:39+00:00"
        },
        {
            "name": "hamcrest/hamcrest-php",
            "version": "v2.0.1",
            "source": {
                "type": "git",
                "url": "https://github.com/hamcrest/hamcrest-php.git",
                "reference": "8c3d0a3f6af734494ad8f6fbbee0ba92422859f3"
            },
            "dist": {
                "type": "zip",
                "url": "https://api.github.com/repos/hamcrest/hamcrest-php/zipball/8c3d0a3f6af734494ad8f6fbbee0ba92422859f3",
                "reference": "8c3d0a3f6af734494ad8f6fbbee0ba92422859f3",
                "shasum": ""
            },
            "require": {
                "php": "^5.3|^7.0|^8.0"
            },
            "replace": {
                "cordoval/hamcrest-php": "*",
                "davedevelopment/hamcrest-php": "*",
                "kodova/hamcrest-php": "*"
            },
            "require-dev": {
                "phpunit/php-file-iterator": "^1.4 || ^2.0",
                "phpunit/phpunit": "^4.8.36 || ^5.7 || ^6.5 || ^7.0"
            },
            "type": "library",
            "extra": {
                "branch-alias": {
                    "dev-master": "2.1-dev"
                }
            },
            "autoload": {
                "classmap": [
                    "hamcrest"
                ]
            },
            "notification-url": "https://packagist.org/downloads/",
            "license": [
                "BSD-3-Clause"
            ],
            "description": "This is the PHP port of Hamcrest Matchers",
            "keywords": [
                "test"
            ],
            "support": {
                "issues": "https://github.com/hamcrest/hamcrest-php/issues",
                "source": "https://github.com/hamcrest/hamcrest-php/tree/v2.0.1"
            },
            "time": "2020-07-09T08:09:16+00:00"
        },
        {
            "name": "larastan/larastan",
            "version": "v3.1.0",
            "source": {
                "type": "git",
                "url": "https://github.com/larastan/larastan.git",
                "reference": "dbb2dc20e5c8e1ed3ff289054e1955f269187312"
            },
            "dist": {
                "type": "zip",
                "url": "https://api.github.com/repos/larastan/larastan/zipball/dbb2dc20e5c8e1ed3ff289054e1955f269187312",
                "reference": "dbb2dc20e5c8e1ed3ff289054e1955f269187312",
                "shasum": ""
            },
            "require": {
                "ext-json": "*",
                "illuminate/console": "^11.15.0 || ^12.0",
                "illuminate/container": "^11.15.0 || ^12.0",
                "illuminate/contracts": "^11.15.0 || ^12.0",
                "illuminate/database": "^11.15.0 || ^12.0",
                "illuminate/http": "^11.15.0 || ^12.0",
                "illuminate/pipeline": "^11.15.0 || ^12.0",
                "illuminate/support": "^11.15.0 || ^12.0",
                "php": "^8.2",
                "phpmyadmin/sql-parser": "^5.9.0",
                "phpstan/phpstan": "^2.1.3"
            },
            "require-dev": {
                "doctrine/coding-standard": "^12.0",
                "laravel/framework": "^11.15.0 || ^12.0",
                "mockery/mockery": "^1.6",
                "nikic/php-parser": "^5.3",
                "orchestra/canvas": "^v9.1.3 || ^10.0",
                "orchestra/testbench-core": "^9.5.2 || ^10.0",
                "phpstan/phpstan-deprecation-rules": "^2.0.0",
                "phpunit/phpunit": "^10.5.35 || ^11.3.6"
            },
            "suggest": {
                "orchestra/testbench": "Using Larastan for analysing a package needs Testbench"
            },
            "type": "phpstan-extension",
            "extra": {
                "phpstan": {
                    "includes": [
                        "extension.neon"
                    ]
                },
                "branch-alias": {
                    "dev-master": "3.0-dev"
                }
            },
            "autoload": {
                "psr-4": {
                    "Larastan\\Larastan\\": "src/"
                }
            },
            "notification-url": "https://packagist.org/downloads/",
            "license": [
                "MIT"
            ],
            "authors": [
                {
                    "name": "Can Vural",
                    "email": "can9119@gmail.com"
                },
                {
                    "name": "Nuno Maduro",
                    "email": "enunomaduro@gmail.com"
                }
            ],
            "description": "Larastan - Discover bugs in your code without running it. A phpstan/phpstan wrapper for Laravel",
            "keywords": [
                "PHPStan",
                "code analyse",
                "code analysis",
                "larastan",
                "laravel",
                "package",
                "php",
                "static analysis"
            ],
            "support": {
                "issues": "https://github.com/larastan/larastan/issues",
                "source": "https://github.com/larastan/larastan/tree/v3.1.0"
            },
            "funding": [
                {
                    "url": "https://github.com/canvural",
                    "type": "github"
                }
            ],
            "time": "2025-02-20T15:25:15+00:00"
        },
        {
            "name": "laravel-json-api/testing",
            "version": "v3.1.0",
            "source": {
                "type": "git",
                "url": "https://github.com/laravel-json-api/testing.git",
                "reference": "bbf3b31b977955eff93c47ff101c4a134a3ffa8f"
            },
            "dist": {
                "type": "zip",
                "url": "https://api.github.com/repos/laravel-json-api/testing/zipball/bbf3b31b977955eff93c47ff101c4a134a3ffa8f",
                "reference": "bbf3b31b977955eff93c47ff101c4a134a3ffa8f",
                "shasum": ""
            },
            "require": {
                "cloudcreativity/json-api-testing": "^6.1",
                "ext-json": "*",
                "illuminate/http": "^11.0|^12.0",
                "illuminate/support": "^11.0|^12.0",
                "illuminate/testing": "^11.0|^12.0",
                "php": "^8.2"
            },
            "require-dev": {
                "laravel/framework": "^11.0|^12.0",
                "phpunit/phpunit": "^10.5|^11.0"
            },
            "type": "library",
            "extra": {
                "branch-alias": {
                    "dev-develop": "3.x-dev"
                }
            },
            "autoload": {
                "psr-4": {
                    "LaravelJsonApi\\Testing\\": "src/"
                }
            },
            "notification-url": "https://packagist.org/downloads/",
            "license": [
                "MIT"
            ],
            "authors": [
                {
                    "name": "Cloud Creativity Ltd",
                    "email": "info@cloudcreativity.co.uk"
                },
                {
                    "name": "Christopher Gammie",
                    "email": "contact@gammie.co.uk"
                }
            ],
            "description": "Test helpers for JSON:API compliant APIs.",
            "homepage": "https://github.com/laravel-json-api/testing",
            "keywords": [
                "JSON-API",
                "jsonapi",
                "jsonapi.org",
                "laravel"
            ],
            "support": {
                "issues": "https://github.com/laravel-json-api/testing/issues",
                "source": "https://github.com/laravel-json-api/testing/tree/v3.1.0"
            },
            "time": "2025-02-24T20:39:08+00:00"
        },
        {
            "name": "mockery/mockery",
            "version": "1.6.12",
            "source": {
                "type": "git",
                "url": "https://github.com/mockery/mockery.git",
                "reference": "1f4efdd7d3beafe9807b08156dfcb176d18f1699"
            },
            "dist": {
                "type": "zip",
                "url": "https://api.github.com/repos/mockery/mockery/zipball/1f4efdd7d3beafe9807b08156dfcb176d18f1699",
                "reference": "1f4efdd7d3beafe9807b08156dfcb176d18f1699",
                "shasum": ""
            },
            "require": {
                "hamcrest/hamcrest-php": "^2.0.1",
                "lib-pcre": ">=7.0",
                "php": ">=7.3"
            },
            "conflict": {
                "phpunit/phpunit": "<8.0"
            },
            "require-dev": {
                "phpunit/phpunit": "^8.5 || ^9.6.17",
                "symplify/easy-coding-standard": "^12.1.14"
            },
            "type": "library",
            "autoload": {
                "files": [
                    "library/helpers.php",
                    "library/Mockery.php"
                ],
                "psr-4": {
                    "Mockery\\": "library/Mockery"
                }
            },
            "notification-url": "https://packagist.org/downloads/",
            "license": [
                "BSD-3-Clause"
            ],
            "authors": [
                {
                    "name": "Pádraic Brady",
                    "email": "padraic.brady@gmail.com",
                    "homepage": "https://github.com/padraic",
                    "role": "Author"
                },
                {
                    "name": "Dave Marshall",
                    "email": "dave.marshall@atstsolutions.co.uk",
                    "homepage": "https://davedevelopment.co.uk",
                    "role": "Developer"
                },
                {
                    "name": "Nathanael Esayeas",
                    "email": "nathanael.esayeas@protonmail.com",
                    "homepage": "https://github.com/ghostwriter",
                    "role": "Lead Developer"
                }
            ],
            "description": "Mockery is a simple yet flexible PHP mock object framework",
            "homepage": "https://github.com/mockery/mockery",
            "keywords": [
                "BDD",
                "TDD",
                "library",
                "mock",
                "mock objects",
                "mockery",
                "stub",
                "test",
                "test double",
                "testing"
            ],
            "support": {
                "docs": "https://docs.mockery.io/",
                "issues": "https://github.com/mockery/mockery/issues",
                "rss": "https://github.com/mockery/mockery/releases.atom",
                "security": "https://github.com/mockery/mockery/security/advisories",
                "source": "https://github.com/mockery/mockery"
            },
            "time": "2024-05-16T03:13:13+00:00"
        },
        {
            "name": "myclabs/deep-copy",
            "version": "1.13.0",
            "source": {
                "type": "git",
                "url": "https://github.com/myclabs/DeepCopy.git",
                "reference": "024473a478be9df5fdaca2c793f2232fe788e414"
            },
            "dist": {
                "type": "zip",
                "url": "https://api.github.com/repos/myclabs/DeepCopy/zipball/024473a478be9df5fdaca2c793f2232fe788e414",
                "reference": "024473a478be9df5fdaca2c793f2232fe788e414",
                "shasum": ""
            },
            "require": {
                "php": "^7.1 || ^8.0"
            },
            "conflict": {
                "doctrine/collections": "<1.6.8",
                "doctrine/common": "<2.13.3 || >=3 <3.2.2"
            },
            "require-dev": {
                "doctrine/collections": "^1.6.8",
                "doctrine/common": "^2.13.3 || ^3.2.2",
                "phpspec/prophecy": "^1.10",
                "phpunit/phpunit": "^7.5.20 || ^8.5.23 || ^9.5.13"
            },
            "type": "library",
            "autoload": {
                "files": [
                    "src/DeepCopy/deep_copy.php"
                ],
                "psr-4": {
                    "DeepCopy\\": "src/DeepCopy/"
                }
            },
            "notification-url": "https://packagist.org/downloads/",
            "license": [
                "MIT"
            ],
            "description": "Create deep copies (clones) of your objects",
            "keywords": [
                "clone",
                "copy",
                "duplicate",
                "object",
                "object graph"
            ],
            "support": {
                "issues": "https://github.com/myclabs/DeepCopy/issues",
                "source": "https://github.com/myclabs/DeepCopy/tree/1.13.0"
            },
            "funding": [
                {
                    "url": "https://tidelift.com/funding/github/packagist/myclabs/deep-copy",
                    "type": "tidelift"
                }
            ],
            "time": "2025-02-12T12:17:51+00:00"
        },
        {
            "name": "nikic/php-parser",
            "version": "v5.4.0",
            "source": {
                "type": "git",
                "url": "https://github.com/nikic/PHP-Parser.git",
                "reference": "447a020a1f875a434d62f2a401f53b82a396e494"
            },
            "dist": {
                "type": "zip",
                "url": "https://api.github.com/repos/nikic/PHP-Parser/zipball/447a020a1f875a434d62f2a401f53b82a396e494",
                "reference": "447a020a1f875a434d62f2a401f53b82a396e494",
                "shasum": ""
            },
            "require": {
                "ext-ctype": "*",
                "ext-json": "*",
                "ext-tokenizer": "*",
                "php": ">=7.4"
            },
            "require-dev": {
                "ircmaxell/php-yacc": "^0.0.7",
                "phpunit/phpunit": "^9.0"
            },
            "bin": [
                "bin/php-parse"
            ],
            "type": "library",
            "extra": {
                "branch-alias": {
                    "dev-master": "5.0-dev"
                }
            },
            "autoload": {
                "psr-4": {
                    "PhpParser\\": "lib/PhpParser"
                }
            },
            "notification-url": "https://packagist.org/downloads/",
            "license": [
                "BSD-3-Clause"
            ],
            "authors": [
                {
                    "name": "Nikita Popov"
                }
            ],
            "description": "A PHP parser written in PHP",
            "keywords": [
                "parser",
                "php"
            ],
            "support": {
                "issues": "https://github.com/nikic/PHP-Parser/issues",
                "source": "https://github.com/nikic/PHP-Parser/tree/v5.4.0"
            },
            "time": "2024-12-30T11:07:19+00:00"
        },
        {
            "name": "phar-io/manifest",
            "version": "2.0.4",
            "source": {
                "type": "git",
                "url": "https://github.com/phar-io/manifest.git",
                "reference": "54750ef60c58e43759730615a392c31c80e23176"
            },
            "dist": {
                "type": "zip",
                "url": "https://api.github.com/repos/phar-io/manifest/zipball/54750ef60c58e43759730615a392c31c80e23176",
                "reference": "54750ef60c58e43759730615a392c31c80e23176",
                "shasum": ""
            },
            "require": {
                "ext-dom": "*",
                "ext-libxml": "*",
                "ext-phar": "*",
                "ext-xmlwriter": "*",
                "phar-io/version": "^3.0.1",
                "php": "^7.2 || ^8.0"
            },
            "type": "library",
            "extra": {
                "branch-alias": {
                    "dev-master": "2.0.x-dev"
                }
            },
            "autoload": {
                "classmap": [
                    "src/"
                ]
            },
            "notification-url": "https://packagist.org/downloads/",
            "license": [
                "BSD-3-Clause"
            ],
            "authors": [
                {
                    "name": "Arne Blankerts",
                    "email": "arne@blankerts.de",
                    "role": "Developer"
                },
                {
                    "name": "Sebastian Heuer",
                    "email": "sebastian@phpeople.de",
                    "role": "Developer"
                },
                {
                    "name": "Sebastian Bergmann",
                    "email": "sebastian@phpunit.de",
                    "role": "Developer"
                }
            ],
            "description": "Component for reading phar.io manifest information from a PHP Archive (PHAR)",
            "support": {
                "issues": "https://github.com/phar-io/manifest/issues",
                "source": "https://github.com/phar-io/manifest/tree/2.0.4"
            },
            "funding": [
                {
                    "url": "https://github.com/theseer",
                    "type": "github"
                }
            ],
            "time": "2024-03-03T12:33:53+00:00"
        },
        {
            "name": "phar-io/version",
            "version": "3.2.1",
            "source": {
                "type": "git",
                "url": "https://github.com/phar-io/version.git",
                "reference": "4f7fd7836c6f332bb2933569e566a0d6c4cbed74"
            },
            "dist": {
                "type": "zip",
                "url": "https://api.github.com/repos/phar-io/version/zipball/4f7fd7836c6f332bb2933569e566a0d6c4cbed74",
                "reference": "4f7fd7836c6f332bb2933569e566a0d6c4cbed74",
                "shasum": ""
            },
            "require": {
                "php": "^7.2 || ^8.0"
            },
            "type": "library",
            "autoload": {
                "classmap": [
                    "src/"
                ]
            },
            "notification-url": "https://packagist.org/downloads/",
            "license": [
                "BSD-3-Clause"
            ],
            "authors": [
                {
                    "name": "Arne Blankerts",
                    "email": "arne@blankerts.de",
                    "role": "Developer"
                },
                {
                    "name": "Sebastian Heuer",
                    "email": "sebastian@phpeople.de",
                    "role": "Developer"
                },
                {
                    "name": "Sebastian Bergmann",
                    "email": "sebastian@phpunit.de",
                    "role": "Developer"
                }
            ],
            "description": "Library for handling version information and constraints",
            "support": {
                "issues": "https://github.com/phar-io/version/issues",
                "source": "https://github.com/phar-io/version/tree/3.2.1"
            },
            "time": "2022-02-21T01:04:05+00:00"
        },
        {
            "name": "php-debugbar/php-debugbar",
            "version": "v2.1.6",
            "source": {
                "type": "git",
                "url": "https://github.com/php-debugbar/php-debugbar.git",
                "reference": "16fa68da5617220594aa5e33fa9de415f94784a0"
            },
            "dist": {
                "type": "zip",
                "url": "https://api.github.com/repos/php-debugbar/php-debugbar/zipball/16fa68da5617220594aa5e33fa9de415f94784a0",
                "reference": "16fa68da5617220594aa5e33fa9de415f94784a0",
                "shasum": ""
            },
            "require": {
                "php": "^8",
                "psr/log": "^1|^2|^3",
                "symfony/var-dumper": "^4|^5|^6|^7"
            },
            "require-dev": {
                "dbrekelmans/bdi": "^1",
                "phpunit/phpunit": "^8|^9",
                "symfony/panther": "^1|^2.1",
                "twig/twig": "^1.38|^2.7|^3.0"
            },
            "suggest": {
                "kriswallsmith/assetic": "The best way to manage assets",
                "monolog/monolog": "Log using Monolog",
                "predis/predis": "Redis storage"
            },
            "type": "library",
            "extra": {
                "branch-alias": {
                    "dev-master": "2.0-dev"
                }
            },
            "autoload": {
                "psr-4": {
                    "DebugBar\\": "src/DebugBar/"
                }
            },
            "notification-url": "https://packagist.org/downloads/",
            "license": [
                "MIT"
            ],
            "authors": [
                {
                    "name": "Maxime Bouroumeau-Fuseau",
                    "email": "maxime.bouroumeau@gmail.com",
                    "homepage": "http://maximebf.com"
                },
                {
                    "name": "Barry vd. Heuvel",
                    "email": "barryvdh@gmail.com"
                }
            ],
            "description": "Debug bar in the browser for php application",
            "homepage": "https://github.com/php-debugbar/php-debugbar",
            "keywords": [
                "debug",
                "debug bar",
                "debugbar",
                "dev"
            ],
            "support": {
                "issues": "https://github.com/php-debugbar/php-debugbar/issues",
                "source": "https://github.com/php-debugbar/php-debugbar/tree/v2.1.6"
            },
            "time": "2025-02-21T17:47:03+00:00"
        },
        {
            "name": "phpmyadmin/sql-parser",
            "version": "5.11.0",
            "source": {
                "type": "git",
                "url": "https://github.com/phpmyadmin/sql-parser.git",
                "reference": "07044bc8c13abd542756c3fd34dc66a5d6dee8e4"
            },
            "dist": {
                "type": "zip",
                "url": "https://api.github.com/repos/phpmyadmin/sql-parser/zipball/07044bc8c13abd542756c3fd34dc66a5d6dee8e4",
                "reference": "07044bc8c13abd542756c3fd34dc66a5d6dee8e4",
                "shasum": ""
            },
            "require": {
                "php": "^7.2 || ^8.0",
                "symfony/polyfill-mbstring": "^1.3",
                "symfony/polyfill-php80": "^1.16"
            },
            "conflict": {
                "phpmyadmin/motranslator": "<3.0"
            },
            "require-dev": {
                "phpbench/phpbench": "^1.1",
                "phpmyadmin/coding-standard": "^3.0",
                "phpmyadmin/motranslator": "^4.0 || ^5.0",
                "phpstan/extension-installer": "^1.4",
                "phpstan/phpstan": "^1.12",
                "phpstan/phpstan-deprecation-rules": "^1.2",
                "phpstan/phpstan-phpunit": "^1.4",
                "phpstan/phpstan-strict-rules": "^1.6",
                "phpunit/phpunit": "^8.5 || ^9.6",
                "psalm/plugin-phpunit": "^0.16.1",
                "vimeo/psalm": "^4.11",
                "zumba/json-serializer": "~3.0.2"
            },
            "suggest": {
                "ext-mbstring": "For best performance",
                "phpmyadmin/motranslator": "Translate messages to your favorite locale"
            },
            "bin": [
                "bin/highlight-query",
                "bin/lint-query",
                "bin/sql-parser",
                "bin/tokenize-query"
            ],
            "type": "library",
            "autoload": {
                "psr-4": {
                    "PhpMyAdmin\\SqlParser\\": "src"
                }
            },
            "notification-url": "https://packagist.org/downloads/",
            "license": [
                "GPL-2.0-or-later"
            ],
            "authors": [
                {
                    "name": "The phpMyAdmin Team",
                    "email": "developers@phpmyadmin.net",
                    "homepage": "https://www.phpmyadmin.net/team/"
                }
            ],
            "description": "A validating SQL lexer and parser with a focus on MySQL dialect.",
            "homepage": "https://github.com/phpmyadmin/sql-parser",
            "keywords": [
                "analysis",
                "lexer",
                "parser",
                "query linter",
                "sql",
                "sql lexer",
                "sql linter",
                "sql parser",
                "sql syntax highlighter",
                "sql tokenizer"
            ],
            "support": {
                "issues": "https://github.com/phpmyadmin/sql-parser/issues",
                "source": "https://github.com/phpmyadmin/sql-parser"
            },
            "funding": [
                {
                    "url": "https://www.phpmyadmin.net/donate/",
                    "type": "other"
                }
            ],
            "time": "2025-02-22T20:00:59+00:00"
        },
        {
            "name": "phpstan/extension-installer",
            "version": "1.4.3",
            "source": {
                "type": "git",
                "url": "https://github.com/phpstan/extension-installer.git",
                "reference": "85e90b3942d06b2326fba0403ec24fe912372936"
            },
            "dist": {
                "type": "zip",
                "url": "https://api.github.com/repos/phpstan/extension-installer/zipball/85e90b3942d06b2326fba0403ec24fe912372936",
                "reference": "85e90b3942d06b2326fba0403ec24fe912372936",
                "shasum": ""
            },
            "require": {
                "composer-plugin-api": "^2.0",
                "php": "^7.2 || ^8.0",
                "phpstan/phpstan": "^1.9.0 || ^2.0"
            },
            "require-dev": {
                "composer/composer": "^2.0",
                "php-parallel-lint/php-parallel-lint": "^1.2.0",
                "phpstan/phpstan-strict-rules": "^0.11 || ^0.12 || ^1.0"
            },
            "type": "composer-plugin",
            "extra": {
                "class": "PHPStan\\ExtensionInstaller\\Plugin"
            },
            "autoload": {
                "psr-4": {
                    "PHPStan\\ExtensionInstaller\\": "src/"
                }
            },
            "notification-url": "https://packagist.org/downloads/",
            "license": [
                "MIT"
            ],
            "description": "Composer plugin for automatic installation of PHPStan extensions",
            "keywords": [
                "dev",
                "static analysis"
            ],
            "support": {
                "issues": "https://github.com/phpstan/extension-installer/issues",
                "source": "https://github.com/phpstan/extension-installer/tree/1.4.3"
            },
            "time": "2024-09-04T20:21:43+00:00"
        },
        {
            "name": "phpstan/phpstan",
            "version": "2.1.7",
            "source": {
                "type": "git",
                "url": "https://github.com/phpstan/phpstan.git",
                "reference": "12567f91a74036d56ba0af6d56c8e73ac0e8d850"
            },
            "dist": {
                "type": "zip",
                "url": "https://api.github.com/repos/phpstan/phpstan/zipball/12567f91a74036d56ba0af6d56c8e73ac0e8d850",
                "reference": "12567f91a74036d56ba0af6d56c8e73ac0e8d850",
                "shasum": ""
            },
            "require": {
                "php": "^7.4|^8.0"
            },
            "conflict": {
                "phpstan/phpstan-shim": "*"
            },
            "bin": [
                "phpstan",
                "phpstan.phar"
            ],
            "type": "library",
            "autoload": {
                "files": [
                    "bootstrap.php"
                ]
            },
            "notification-url": "https://packagist.org/downloads/",
            "license": [
                "MIT"
            ],
            "description": "PHPStan - PHP Static Analysis Tool",
            "keywords": [
                "dev",
                "static analysis"
            ],
            "support": {
                "docs": "https://phpstan.org/user-guide/getting-started",
                "forum": "https://github.com/phpstan/phpstan/discussions",
                "issues": "https://github.com/phpstan/phpstan/issues",
                "security": "https://github.com/phpstan/phpstan/security/policy",
                "source": "https://github.com/phpstan/phpstan-src"
            },
            "funding": [
                {
                    "url": "https://github.com/ondrejmirtes",
                    "type": "github"
                },
                {
                    "url": "https://github.com/phpstan",
                    "type": "github"
                }
            ],
            "time": "2025-03-05T13:43:55+00:00"
        },
        {
            "name": "phpstan/phpstan-deprecation-rules",
            "version": "2.0.1",
            "source": {
                "type": "git",
                "url": "https://github.com/phpstan/phpstan-deprecation-rules.git",
                "reference": "1cc1259cb91ee4cfbb5c39bca9f635f067c910b4"
            },
            "dist": {
                "type": "zip",
                "url": "https://api.github.com/repos/phpstan/phpstan-deprecation-rules/zipball/1cc1259cb91ee4cfbb5c39bca9f635f067c910b4",
                "reference": "1cc1259cb91ee4cfbb5c39bca9f635f067c910b4",
                "shasum": ""
            },
            "require": {
                "php": "^7.4 || ^8.0",
                "phpstan/phpstan": "^2.0"
            },
            "require-dev": {
                "php-parallel-lint/php-parallel-lint": "^1.2",
                "phpstan/phpstan-phpunit": "^2.0",
                "phpunit/phpunit": "^9.6"
            },
            "type": "phpstan-extension",
            "extra": {
                "phpstan": {
                    "includes": [
                        "rules.neon"
                    ]
                }
            },
            "autoload": {
                "psr-4": {
                    "PHPStan\\": "src/"
                }
            },
            "notification-url": "https://packagist.org/downloads/",
            "license": [
                "MIT"
            ],
            "description": "PHPStan rules for detecting usage of deprecated classes, methods, properties, constants and traits.",
            "support": {
                "issues": "https://github.com/phpstan/phpstan-deprecation-rules/issues",
                "source": "https://github.com/phpstan/phpstan-deprecation-rules/tree/2.0.1"
            },
            "time": "2024-11-28T21:56:36+00:00"
        },
        {
            "name": "phpstan/phpstan-strict-rules",
            "version": "2.0.3",
            "source": {
                "type": "git",
                "url": "https://github.com/phpstan/phpstan-strict-rules.git",
                "reference": "8b88b5f818bfa301e0c99154ab622dace071c3ba"
            },
            "dist": {
                "type": "zip",
                "url": "https://api.github.com/repos/phpstan/phpstan-strict-rules/zipball/8b88b5f818bfa301e0c99154ab622dace071c3ba",
                "reference": "8b88b5f818bfa301e0c99154ab622dace071c3ba",
                "shasum": ""
            },
            "require": {
                "php": "^7.4 || ^8.0",
                "phpstan/phpstan": "^2.0.4"
            },
            "require-dev": {
                "php-parallel-lint/php-parallel-lint": "^1.2",
                "phpstan/phpstan-deprecation-rules": "^2.0",
                "phpstan/phpstan-phpunit": "^2.0",
                "phpunit/phpunit": "^9.6"
            },
            "type": "phpstan-extension",
            "extra": {
                "phpstan": {
                    "includes": [
                        "rules.neon"
                    ]
                }
            },
            "autoload": {
                "psr-4": {
                    "PHPStan\\": "src/"
                }
            },
            "notification-url": "https://packagist.org/downloads/",
            "license": [
                "MIT"
            ],
            "description": "Extra strict and opinionated rules for PHPStan",
            "support": {
                "issues": "https://github.com/phpstan/phpstan-strict-rules/issues",
                "source": "https://github.com/phpstan/phpstan-strict-rules/tree/2.0.3"
            },
            "time": "2025-01-21T10:52:14+00:00"
        },
        {
            "name": "phpunit/php-code-coverage",
            "version": "11.0.9",
            "source": {
                "type": "git",
                "url": "https://github.com/sebastianbergmann/php-code-coverage.git",
                "reference": "14d63fbcca18457e49c6f8bebaa91a87e8e188d7"
            },
            "dist": {
                "type": "zip",
                "url": "https://api.github.com/repos/sebastianbergmann/php-code-coverage/zipball/14d63fbcca18457e49c6f8bebaa91a87e8e188d7",
                "reference": "14d63fbcca18457e49c6f8bebaa91a87e8e188d7",
                "shasum": ""
            },
            "require": {
                "ext-dom": "*",
                "ext-libxml": "*",
                "ext-xmlwriter": "*",
                "nikic/php-parser": "^5.4.0",
                "php": ">=8.2",
                "phpunit/php-file-iterator": "^5.1.0",
                "phpunit/php-text-template": "^4.0.1",
                "sebastian/code-unit-reverse-lookup": "^4.0.1",
                "sebastian/complexity": "^4.0.1",
                "sebastian/environment": "^7.2.0",
                "sebastian/lines-of-code": "^3.0.1",
                "sebastian/version": "^5.0.2",
                "theseer/tokenizer": "^1.2.3"
            },
            "require-dev": {
                "phpunit/phpunit": "^11.5.2"
            },
            "suggest": {
                "ext-pcov": "PHP extension that provides line coverage",
                "ext-xdebug": "PHP extension that provides line coverage as well as branch and path coverage"
            },
            "type": "library",
            "extra": {
                "branch-alias": {
                    "dev-main": "11.0.x-dev"
                }
            },
            "autoload": {
                "classmap": [
                    "src/"
                ]
            },
            "notification-url": "https://packagist.org/downloads/",
            "license": [
                "BSD-3-Clause"
            ],
            "authors": [
                {
                    "name": "Sebastian Bergmann",
                    "email": "sebastian@phpunit.de",
                    "role": "lead"
                }
            ],
            "description": "Library that provides collection, processing, and rendering functionality for PHP code coverage information.",
            "homepage": "https://github.com/sebastianbergmann/php-code-coverage",
            "keywords": [
                "coverage",
                "testing",
                "xunit"
            ],
            "support": {
                "issues": "https://github.com/sebastianbergmann/php-code-coverage/issues",
                "security": "https://github.com/sebastianbergmann/php-code-coverage/security/policy",
                "source": "https://github.com/sebastianbergmann/php-code-coverage/tree/11.0.9"
            },
            "funding": [
                {
                    "url": "https://github.com/sebastianbergmann",
                    "type": "github"
                }
            ],
            "time": "2025-02-25T13:26:39+00:00"
        },
        {
            "name": "phpunit/php-file-iterator",
            "version": "5.1.0",
            "source": {
                "type": "git",
                "url": "https://github.com/sebastianbergmann/php-file-iterator.git",
                "reference": "118cfaaa8bc5aef3287bf315b6060b1174754af6"
            },
            "dist": {
                "type": "zip",
                "url": "https://api.github.com/repos/sebastianbergmann/php-file-iterator/zipball/118cfaaa8bc5aef3287bf315b6060b1174754af6",
                "reference": "118cfaaa8bc5aef3287bf315b6060b1174754af6",
                "shasum": ""
            },
            "require": {
                "php": ">=8.2"
            },
            "require-dev": {
                "phpunit/phpunit": "^11.0"
            },
            "type": "library",
            "extra": {
                "branch-alias": {
                    "dev-main": "5.0-dev"
                }
            },
            "autoload": {
                "classmap": [
                    "src/"
                ]
            },
            "notification-url": "https://packagist.org/downloads/",
            "license": [
                "BSD-3-Clause"
            ],
            "authors": [
                {
                    "name": "Sebastian Bergmann",
                    "email": "sebastian@phpunit.de",
                    "role": "lead"
                }
            ],
            "description": "FilterIterator implementation that filters files based on a list of suffixes.",
            "homepage": "https://github.com/sebastianbergmann/php-file-iterator/",
            "keywords": [
                "filesystem",
                "iterator"
            ],
            "support": {
                "issues": "https://github.com/sebastianbergmann/php-file-iterator/issues",
                "security": "https://github.com/sebastianbergmann/php-file-iterator/security/policy",
                "source": "https://github.com/sebastianbergmann/php-file-iterator/tree/5.1.0"
            },
            "funding": [
                {
                    "url": "https://github.com/sebastianbergmann",
                    "type": "github"
                }
            ],
            "time": "2024-08-27T05:02:59+00:00"
        },
        {
            "name": "phpunit/php-invoker",
            "version": "5.0.1",
            "source": {
                "type": "git",
                "url": "https://github.com/sebastianbergmann/php-invoker.git",
                "reference": "c1ca3814734c07492b3d4c5f794f4b0995333da2"
            },
            "dist": {
                "type": "zip",
                "url": "https://api.github.com/repos/sebastianbergmann/php-invoker/zipball/c1ca3814734c07492b3d4c5f794f4b0995333da2",
                "reference": "c1ca3814734c07492b3d4c5f794f4b0995333da2",
                "shasum": ""
            },
            "require": {
                "php": ">=8.2"
            },
            "require-dev": {
                "ext-pcntl": "*",
                "phpunit/phpunit": "^11.0"
            },
            "suggest": {
                "ext-pcntl": "*"
            },
            "type": "library",
            "extra": {
                "branch-alias": {
                    "dev-main": "5.0-dev"
                }
            },
            "autoload": {
                "classmap": [
                    "src/"
                ]
            },
            "notification-url": "https://packagist.org/downloads/",
            "license": [
                "BSD-3-Clause"
            ],
            "authors": [
                {
                    "name": "Sebastian Bergmann",
                    "email": "sebastian@phpunit.de",
                    "role": "lead"
                }
            ],
            "description": "Invoke callables with a timeout",
            "homepage": "https://github.com/sebastianbergmann/php-invoker/",
            "keywords": [
                "process"
            ],
            "support": {
                "issues": "https://github.com/sebastianbergmann/php-invoker/issues",
                "security": "https://github.com/sebastianbergmann/php-invoker/security/policy",
                "source": "https://github.com/sebastianbergmann/php-invoker/tree/5.0.1"
            },
            "funding": [
                {
                    "url": "https://github.com/sebastianbergmann",
                    "type": "github"
                }
            ],
            "time": "2024-07-03T05:07:44+00:00"
        },
        {
            "name": "phpunit/php-text-template",
            "version": "4.0.1",
            "source": {
                "type": "git",
                "url": "https://github.com/sebastianbergmann/php-text-template.git",
                "reference": "3e0404dc6b300e6bf56415467ebcb3fe4f33e964"
            },
            "dist": {
                "type": "zip",
                "url": "https://api.github.com/repos/sebastianbergmann/php-text-template/zipball/3e0404dc6b300e6bf56415467ebcb3fe4f33e964",
                "reference": "3e0404dc6b300e6bf56415467ebcb3fe4f33e964",
                "shasum": ""
            },
            "require": {
                "php": ">=8.2"
            },
            "require-dev": {
                "phpunit/phpunit": "^11.0"
            },
            "type": "library",
            "extra": {
                "branch-alias": {
                    "dev-main": "4.0-dev"
                }
            },
            "autoload": {
                "classmap": [
                    "src/"
                ]
            },
            "notification-url": "https://packagist.org/downloads/",
            "license": [
                "BSD-3-Clause"
            ],
            "authors": [
                {
                    "name": "Sebastian Bergmann",
                    "email": "sebastian@phpunit.de",
                    "role": "lead"
                }
            ],
            "description": "Simple template engine.",
            "homepage": "https://github.com/sebastianbergmann/php-text-template/",
            "keywords": [
                "template"
            ],
            "support": {
                "issues": "https://github.com/sebastianbergmann/php-text-template/issues",
                "security": "https://github.com/sebastianbergmann/php-text-template/security/policy",
                "source": "https://github.com/sebastianbergmann/php-text-template/tree/4.0.1"
            },
            "funding": [
                {
                    "url": "https://github.com/sebastianbergmann",
                    "type": "github"
                }
            ],
            "time": "2024-07-03T05:08:43+00:00"
        },
        {
            "name": "phpunit/php-timer",
            "version": "7.0.1",
            "source": {
                "type": "git",
                "url": "https://github.com/sebastianbergmann/php-timer.git",
                "reference": "3b415def83fbcb41f991d9ebf16ae4ad8b7837b3"
            },
            "dist": {
                "type": "zip",
                "url": "https://api.github.com/repos/sebastianbergmann/php-timer/zipball/3b415def83fbcb41f991d9ebf16ae4ad8b7837b3",
                "reference": "3b415def83fbcb41f991d9ebf16ae4ad8b7837b3",
                "shasum": ""
            },
            "require": {
                "php": ">=8.2"
            },
            "require-dev": {
                "phpunit/phpunit": "^11.0"
            },
            "type": "library",
            "extra": {
                "branch-alias": {
                    "dev-main": "7.0-dev"
                }
            },
            "autoload": {
                "classmap": [
                    "src/"
                ]
            },
            "notification-url": "https://packagist.org/downloads/",
            "license": [
                "BSD-3-Clause"
            ],
            "authors": [
                {
                    "name": "Sebastian Bergmann",
                    "email": "sebastian@phpunit.de",
                    "role": "lead"
                }
            ],
            "description": "Utility class for timing",
            "homepage": "https://github.com/sebastianbergmann/php-timer/",
            "keywords": [
                "timer"
            ],
            "support": {
                "issues": "https://github.com/sebastianbergmann/php-timer/issues",
                "security": "https://github.com/sebastianbergmann/php-timer/security/policy",
                "source": "https://github.com/sebastianbergmann/php-timer/tree/7.0.1"
            },
            "funding": [
                {
                    "url": "https://github.com/sebastianbergmann",
                    "type": "github"
                }
            ],
            "time": "2024-07-03T05:09:35+00:00"
        },
        {
            "name": "phpunit/phpunit",
            "version": "11.5.11",
            "source": {
                "type": "git",
                "url": "https://github.com/sebastianbergmann/phpunit.git",
                "reference": "3946ac38410be7440186c6e74584f31b15107fc7"
            },
            "dist": {
                "type": "zip",
                "url": "https://api.github.com/repos/sebastianbergmann/phpunit/zipball/3946ac38410be7440186c6e74584f31b15107fc7",
                "reference": "3946ac38410be7440186c6e74584f31b15107fc7",
                "shasum": ""
            },
            "require": {
                "ext-dom": "*",
                "ext-json": "*",
                "ext-libxml": "*",
                "ext-mbstring": "*",
                "ext-xml": "*",
                "ext-xmlwriter": "*",
                "myclabs/deep-copy": "^1.13.0",
                "phar-io/manifest": "^2.0.4",
                "phar-io/version": "^3.2.1",
                "php": ">=8.2",
                "phpunit/php-code-coverage": "^11.0.9",
                "phpunit/php-file-iterator": "^5.1.0",
                "phpunit/php-invoker": "^5.0.1",
                "phpunit/php-text-template": "^4.0.1",
                "phpunit/php-timer": "^7.0.1",
                "sebastian/cli-parser": "^3.0.2",
                "sebastian/code-unit": "^3.0.2",
                "sebastian/comparator": "^6.3.0",
                "sebastian/diff": "^6.0.2",
                "sebastian/environment": "^7.2.0",
                "sebastian/exporter": "^6.3.0",
                "sebastian/global-state": "^7.0.2",
                "sebastian/object-enumerator": "^6.0.1",
                "sebastian/type": "^5.1.0",
                "sebastian/version": "^5.0.2",
                "staabm/side-effects-detector": "^1.0.5"
            },
            "suggest": {
                "ext-soap": "To be able to generate mocks based on WSDL files"
            },
            "bin": [
                "phpunit"
            ],
            "type": "library",
            "extra": {
                "branch-alias": {
                    "dev-main": "11.5-dev"
                }
            },
            "autoload": {
                "files": [
                    "src/Framework/Assert/Functions.php"
                ],
                "classmap": [
                    "src/"
                ]
            },
            "notification-url": "https://packagist.org/downloads/",
            "license": [
                "BSD-3-Clause"
            ],
            "authors": [
                {
                    "name": "Sebastian Bergmann",
                    "email": "sebastian@phpunit.de",
                    "role": "lead"
                }
            ],
            "description": "The PHP Unit Testing framework.",
            "homepage": "https://phpunit.de/",
            "keywords": [
                "phpunit",
                "testing",
                "xunit"
            ],
            "support": {
                "issues": "https://github.com/sebastianbergmann/phpunit/issues",
                "security": "https://github.com/sebastianbergmann/phpunit/security/policy",
                "source": "https://github.com/sebastianbergmann/phpunit/tree/11.5.11"
            },
            "funding": [
                {
                    "url": "https://phpunit.de/sponsors.html",
                    "type": "custom"
                },
                {
                    "url": "https://github.com/sebastianbergmann",
                    "type": "github"
                },
                {
                    "url": "https://tidelift.com/funding/github/packagist/phpunit/phpunit",
                    "type": "tidelift"
                }
            ],
            "time": "2025-03-05T07:36:02+00:00"
        },
        {
            "name": "sebastian/cli-parser",
            "version": "3.0.2",
            "source": {
                "type": "git",
                "url": "https://github.com/sebastianbergmann/cli-parser.git",
                "reference": "15c5dd40dc4f38794d383bb95465193f5e0ae180"
            },
            "dist": {
                "type": "zip",
                "url": "https://api.github.com/repos/sebastianbergmann/cli-parser/zipball/15c5dd40dc4f38794d383bb95465193f5e0ae180",
                "reference": "15c5dd40dc4f38794d383bb95465193f5e0ae180",
                "shasum": ""
            },
            "require": {
                "php": ">=8.2"
            },
            "require-dev": {
                "phpunit/phpunit": "^11.0"
            },
            "type": "library",
            "extra": {
                "branch-alias": {
                    "dev-main": "3.0-dev"
                }
            },
            "autoload": {
                "classmap": [
                    "src/"
                ]
            },
            "notification-url": "https://packagist.org/downloads/",
            "license": [
                "BSD-3-Clause"
            ],
            "authors": [
                {
                    "name": "Sebastian Bergmann",
                    "email": "sebastian@phpunit.de",
                    "role": "lead"
                }
            ],
            "description": "Library for parsing CLI options",
            "homepage": "https://github.com/sebastianbergmann/cli-parser",
            "support": {
                "issues": "https://github.com/sebastianbergmann/cli-parser/issues",
                "security": "https://github.com/sebastianbergmann/cli-parser/security/policy",
                "source": "https://github.com/sebastianbergmann/cli-parser/tree/3.0.2"
            },
            "funding": [
                {
                    "url": "https://github.com/sebastianbergmann",
                    "type": "github"
                }
            ],
            "time": "2024-07-03T04:41:36+00:00"
        },
        {
            "name": "sebastian/code-unit",
            "version": "3.0.2",
            "source": {
                "type": "git",
                "url": "https://github.com/sebastianbergmann/code-unit.git",
                "reference": "ee88b0cdbe74cf8dd3b54940ff17643c0d6543ca"
            },
            "dist": {
                "type": "zip",
                "url": "https://api.github.com/repos/sebastianbergmann/code-unit/zipball/ee88b0cdbe74cf8dd3b54940ff17643c0d6543ca",
                "reference": "ee88b0cdbe74cf8dd3b54940ff17643c0d6543ca",
                "shasum": ""
            },
            "require": {
                "php": ">=8.2"
            },
            "require-dev": {
                "phpunit/phpunit": "^11.5"
            },
            "type": "library",
            "extra": {
                "branch-alias": {
                    "dev-main": "3.0-dev"
                }
            },
            "autoload": {
                "classmap": [
                    "src/"
                ]
            },
            "notification-url": "https://packagist.org/downloads/",
            "license": [
                "BSD-3-Clause"
            ],
            "authors": [
                {
                    "name": "Sebastian Bergmann",
                    "email": "sebastian@phpunit.de",
                    "role": "lead"
                }
            ],
            "description": "Collection of value objects that represent the PHP code units",
            "homepage": "https://github.com/sebastianbergmann/code-unit",
            "support": {
                "issues": "https://github.com/sebastianbergmann/code-unit/issues",
                "security": "https://github.com/sebastianbergmann/code-unit/security/policy",
                "source": "https://github.com/sebastianbergmann/code-unit/tree/3.0.2"
            },
            "funding": [
                {
                    "url": "https://github.com/sebastianbergmann",
                    "type": "github"
                }
            ],
            "time": "2024-12-12T09:59:06+00:00"
        },
        {
            "name": "sebastian/code-unit-reverse-lookup",
            "version": "4.0.1",
            "source": {
                "type": "git",
                "url": "https://github.com/sebastianbergmann/code-unit-reverse-lookup.git",
                "reference": "183a9b2632194febd219bb9246eee421dad8d45e"
            },
            "dist": {
                "type": "zip",
                "url": "https://api.github.com/repos/sebastianbergmann/code-unit-reverse-lookup/zipball/183a9b2632194febd219bb9246eee421dad8d45e",
                "reference": "183a9b2632194febd219bb9246eee421dad8d45e",
                "shasum": ""
            },
            "require": {
                "php": ">=8.2"
            },
            "require-dev": {
                "phpunit/phpunit": "^11.0"
            },
            "type": "library",
            "extra": {
                "branch-alias": {
                    "dev-main": "4.0-dev"
                }
            },
            "autoload": {
                "classmap": [
                    "src/"
                ]
            },
            "notification-url": "https://packagist.org/downloads/",
            "license": [
                "BSD-3-Clause"
            ],
            "authors": [
                {
                    "name": "Sebastian Bergmann",
                    "email": "sebastian@phpunit.de"
                }
            ],
            "description": "Looks up which function or method a line of code belongs to",
            "homepage": "https://github.com/sebastianbergmann/code-unit-reverse-lookup/",
            "support": {
                "issues": "https://github.com/sebastianbergmann/code-unit-reverse-lookup/issues",
                "security": "https://github.com/sebastianbergmann/code-unit-reverse-lookup/security/policy",
                "source": "https://github.com/sebastianbergmann/code-unit-reverse-lookup/tree/4.0.1"
            },
            "funding": [
                {
                    "url": "https://github.com/sebastianbergmann",
                    "type": "github"
                }
            ],
            "time": "2024-07-03T04:45:54+00:00"
        },
        {
            "name": "sebastian/comparator",
            "version": "6.3.0",
            "source": {
                "type": "git",
                "url": "https://github.com/sebastianbergmann/comparator.git",
                "reference": "d4e47a769525c4dd38cea90e5dcd435ddbbc7115"
            },
            "dist": {
                "type": "zip",
                "url": "https://api.github.com/repos/sebastianbergmann/comparator/zipball/d4e47a769525c4dd38cea90e5dcd435ddbbc7115",
                "reference": "d4e47a769525c4dd38cea90e5dcd435ddbbc7115",
                "shasum": ""
            },
            "require": {
                "ext-dom": "*",
                "ext-mbstring": "*",
                "php": ">=8.2",
                "sebastian/diff": "^6.0",
                "sebastian/exporter": "^6.0"
            },
            "require-dev": {
                "phpunit/phpunit": "^11.4"
            },
            "suggest": {
                "ext-bcmath": "For comparing BcMath\\Number objects"
            },
            "type": "library",
            "extra": {
                "branch-alias": {
                    "dev-main": "6.2-dev"
                }
            },
            "autoload": {
                "classmap": [
                    "src/"
                ]
            },
            "notification-url": "https://packagist.org/downloads/",
            "license": [
                "BSD-3-Clause"
            ],
            "authors": [
                {
                    "name": "Sebastian Bergmann",
                    "email": "sebastian@phpunit.de"
                },
                {
                    "name": "Jeff Welch",
                    "email": "whatthejeff@gmail.com"
                },
                {
                    "name": "Volker Dusch",
                    "email": "github@wallbash.com"
                },
                {
                    "name": "Bernhard Schussek",
                    "email": "bschussek@2bepublished.at"
                }
            ],
            "description": "Provides the functionality to compare PHP values for equality",
            "homepage": "https://github.com/sebastianbergmann/comparator",
            "keywords": [
                "comparator",
                "compare",
                "equality"
            ],
            "support": {
                "issues": "https://github.com/sebastianbergmann/comparator/issues",
                "security": "https://github.com/sebastianbergmann/comparator/security/policy",
                "source": "https://github.com/sebastianbergmann/comparator/tree/6.3.0"
            },
            "funding": [
                {
                    "url": "https://github.com/sebastianbergmann",
                    "type": "github"
                }
            ],
            "time": "2025-01-06T10:28:19+00:00"
        },
        {
            "name": "sebastian/complexity",
            "version": "4.0.1",
            "source": {
                "type": "git",
                "url": "https://github.com/sebastianbergmann/complexity.git",
                "reference": "ee41d384ab1906c68852636b6de493846e13e5a0"
            },
            "dist": {
                "type": "zip",
                "url": "https://api.github.com/repos/sebastianbergmann/complexity/zipball/ee41d384ab1906c68852636b6de493846e13e5a0",
                "reference": "ee41d384ab1906c68852636b6de493846e13e5a0",
                "shasum": ""
            },
            "require": {
                "nikic/php-parser": "^5.0",
                "php": ">=8.2"
            },
            "require-dev": {
                "phpunit/phpunit": "^11.0"
            },
            "type": "library",
            "extra": {
                "branch-alias": {
                    "dev-main": "4.0-dev"
                }
            },
            "autoload": {
                "classmap": [
                    "src/"
                ]
            },
            "notification-url": "https://packagist.org/downloads/",
            "license": [
                "BSD-3-Clause"
            ],
            "authors": [
                {
                    "name": "Sebastian Bergmann",
                    "email": "sebastian@phpunit.de",
                    "role": "lead"
                }
            ],
            "description": "Library for calculating the complexity of PHP code units",
            "homepage": "https://github.com/sebastianbergmann/complexity",
            "support": {
                "issues": "https://github.com/sebastianbergmann/complexity/issues",
                "security": "https://github.com/sebastianbergmann/complexity/security/policy",
                "source": "https://github.com/sebastianbergmann/complexity/tree/4.0.1"
            },
            "funding": [
                {
                    "url": "https://github.com/sebastianbergmann",
                    "type": "github"
                }
            ],
            "time": "2024-07-03T04:49:50+00:00"
        },
        {
            "name": "sebastian/diff",
            "version": "6.0.2",
            "source": {
                "type": "git",
                "url": "https://github.com/sebastianbergmann/diff.git",
                "reference": "b4ccd857127db5d41a5b676f24b51371d76d8544"
            },
            "dist": {
                "type": "zip",
                "url": "https://api.github.com/repos/sebastianbergmann/diff/zipball/b4ccd857127db5d41a5b676f24b51371d76d8544",
                "reference": "b4ccd857127db5d41a5b676f24b51371d76d8544",
                "shasum": ""
            },
            "require": {
                "php": ">=8.2"
            },
            "require-dev": {
                "phpunit/phpunit": "^11.0",
                "symfony/process": "^4.2 || ^5"
            },
            "type": "library",
            "extra": {
                "branch-alias": {
                    "dev-main": "6.0-dev"
                }
            },
            "autoload": {
                "classmap": [
                    "src/"
                ]
            },
            "notification-url": "https://packagist.org/downloads/",
            "license": [
                "BSD-3-Clause"
            ],
            "authors": [
                {
                    "name": "Sebastian Bergmann",
                    "email": "sebastian@phpunit.de"
                },
                {
                    "name": "Kore Nordmann",
                    "email": "mail@kore-nordmann.de"
                }
            ],
            "description": "Diff implementation",
            "homepage": "https://github.com/sebastianbergmann/diff",
            "keywords": [
                "diff",
                "udiff",
                "unidiff",
                "unified diff"
            ],
            "support": {
                "issues": "https://github.com/sebastianbergmann/diff/issues",
                "security": "https://github.com/sebastianbergmann/diff/security/policy",
                "source": "https://github.com/sebastianbergmann/diff/tree/6.0.2"
            },
            "funding": [
                {
                    "url": "https://github.com/sebastianbergmann",
                    "type": "github"
                }
            ],
            "time": "2024-07-03T04:53:05+00:00"
        },
        {
            "name": "sebastian/environment",
            "version": "7.2.0",
            "source": {
                "type": "git",
                "url": "https://github.com/sebastianbergmann/environment.git",
                "reference": "855f3ae0ab316bbafe1ba4e16e9f3c078d24a0c5"
            },
            "dist": {
                "type": "zip",
                "url": "https://api.github.com/repos/sebastianbergmann/environment/zipball/855f3ae0ab316bbafe1ba4e16e9f3c078d24a0c5",
                "reference": "855f3ae0ab316bbafe1ba4e16e9f3c078d24a0c5",
                "shasum": ""
            },
            "require": {
                "php": ">=8.2"
            },
            "require-dev": {
                "phpunit/phpunit": "^11.0"
            },
            "suggest": {
                "ext-posix": "*"
            },
            "type": "library",
            "extra": {
                "branch-alias": {
                    "dev-main": "7.2-dev"
                }
            },
            "autoload": {
                "classmap": [
                    "src/"
                ]
            },
            "notification-url": "https://packagist.org/downloads/",
            "license": [
                "BSD-3-Clause"
            ],
            "authors": [
                {
                    "name": "Sebastian Bergmann",
                    "email": "sebastian@phpunit.de"
                }
            ],
            "description": "Provides functionality to handle HHVM/PHP environments",
            "homepage": "https://github.com/sebastianbergmann/environment",
            "keywords": [
                "Xdebug",
                "environment",
                "hhvm"
            ],
            "support": {
                "issues": "https://github.com/sebastianbergmann/environment/issues",
                "security": "https://github.com/sebastianbergmann/environment/security/policy",
                "source": "https://github.com/sebastianbergmann/environment/tree/7.2.0"
            },
            "funding": [
                {
                    "url": "https://github.com/sebastianbergmann",
                    "type": "github"
                }
            ],
            "time": "2024-07-03T04:54:44+00:00"
        },
        {
            "name": "sebastian/exporter",
            "version": "6.3.0",
            "source": {
                "type": "git",
                "url": "https://github.com/sebastianbergmann/exporter.git",
                "reference": "3473f61172093b2da7de1fb5782e1f24cc036dc3"
            },
            "dist": {
                "type": "zip",
                "url": "https://api.github.com/repos/sebastianbergmann/exporter/zipball/3473f61172093b2da7de1fb5782e1f24cc036dc3",
                "reference": "3473f61172093b2da7de1fb5782e1f24cc036dc3",
                "shasum": ""
            },
            "require": {
                "ext-mbstring": "*",
                "php": ">=8.2",
                "sebastian/recursion-context": "^6.0"
            },
            "require-dev": {
                "phpunit/phpunit": "^11.3"
            },
            "type": "library",
            "extra": {
                "branch-alias": {
                    "dev-main": "6.1-dev"
                }
            },
            "autoload": {
                "classmap": [
                    "src/"
                ]
            },
            "notification-url": "https://packagist.org/downloads/",
            "license": [
                "BSD-3-Clause"
            ],
            "authors": [
                {
                    "name": "Sebastian Bergmann",
                    "email": "sebastian@phpunit.de"
                },
                {
                    "name": "Jeff Welch",
                    "email": "whatthejeff@gmail.com"
                },
                {
                    "name": "Volker Dusch",
                    "email": "github@wallbash.com"
                },
                {
                    "name": "Adam Harvey",
                    "email": "aharvey@php.net"
                },
                {
                    "name": "Bernhard Schussek",
                    "email": "bschussek@gmail.com"
                }
            ],
            "description": "Provides the functionality to export PHP variables for visualization",
            "homepage": "https://www.github.com/sebastianbergmann/exporter",
            "keywords": [
                "export",
                "exporter"
            ],
            "support": {
                "issues": "https://github.com/sebastianbergmann/exporter/issues",
                "security": "https://github.com/sebastianbergmann/exporter/security/policy",
                "source": "https://github.com/sebastianbergmann/exporter/tree/6.3.0"
            },
            "funding": [
                {
                    "url": "https://github.com/sebastianbergmann",
                    "type": "github"
                }
            ],
            "time": "2024-12-05T09:17:50+00:00"
        },
        {
            "name": "sebastian/global-state",
            "version": "7.0.2",
            "source": {
                "type": "git",
                "url": "https://github.com/sebastianbergmann/global-state.git",
                "reference": "3be331570a721f9a4b5917f4209773de17f747d7"
            },
            "dist": {
                "type": "zip",
                "url": "https://api.github.com/repos/sebastianbergmann/global-state/zipball/3be331570a721f9a4b5917f4209773de17f747d7",
                "reference": "3be331570a721f9a4b5917f4209773de17f747d7",
                "shasum": ""
            },
            "require": {
                "php": ">=8.2",
                "sebastian/object-reflector": "^4.0",
                "sebastian/recursion-context": "^6.0"
            },
            "require-dev": {
                "ext-dom": "*",
                "phpunit/phpunit": "^11.0"
            },
            "type": "library",
            "extra": {
                "branch-alias": {
                    "dev-main": "7.0-dev"
                }
            },
            "autoload": {
                "classmap": [
                    "src/"
                ]
            },
            "notification-url": "https://packagist.org/downloads/",
            "license": [
                "BSD-3-Clause"
            ],
            "authors": [
                {
                    "name": "Sebastian Bergmann",
                    "email": "sebastian@phpunit.de"
                }
            ],
            "description": "Snapshotting of global state",
            "homepage": "https://www.github.com/sebastianbergmann/global-state",
            "keywords": [
                "global state"
            ],
            "support": {
                "issues": "https://github.com/sebastianbergmann/global-state/issues",
                "security": "https://github.com/sebastianbergmann/global-state/security/policy",
                "source": "https://github.com/sebastianbergmann/global-state/tree/7.0.2"
            },
            "funding": [
                {
                    "url": "https://github.com/sebastianbergmann",
                    "type": "github"
                }
            ],
            "time": "2024-07-03T04:57:36+00:00"
        },
        {
            "name": "sebastian/lines-of-code",
            "version": "3.0.1",
            "source": {
                "type": "git",
                "url": "https://github.com/sebastianbergmann/lines-of-code.git",
                "reference": "d36ad0d782e5756913e42ad87cb2890f4ffe467a"
            },
            "dist": {
                "type": "zip",
                "url": "https://api.github.com/repos/sebastianbergmann/lines-of-code/zipball/d36ad0d782e5756913e42ad87cb2890f4ffe467a",
                "reference": "d36ad0d782e5756913e42ad87cb2890f4ffe467a",
                "shasum": ""
            },
            "require": {
                "nikic/php-parser": "^5.0",
                "php": ">=8.2"
            },
            "require-dev": {
                "phpunit/phpunit": "^11.0"
            },
            "type": "library",
            "extra": {
                "branch-alias": {
                    "dev-main": "3.0-dev"
                }
            },
            "autoload": {
                "classmap": [
                    "src/"
                ]
            },
            "notification-url": "https://packagist.org/downloads/",
            "license": [
                "BSD-3-Clause"
            ],
            "authors": [
                {
                    "name": "Sebastian Bergmann",
                    "email": "sebastian@phpunit.de",
                    "role": "lead"
                }
            ],
            "description": "Library for counting the lines of code in PHP source code",
            "homepage": "https://github.com/sebastianbergmann/lines-of-code",
            "support": {
                "issues": "https://github.com/sebastianbergmann/lines-of-code/issues",
                "security": "https://github.com/sebastianbergmann/lines-of-code/security/policy",
                "source": "https://github.com/sebastianbergmann/lines-of-code/tree/3.0.1"
            },
            "funding": [
                {
                    "url": "https://github.com/sebastianbergmann",
                    "type": "github"
                }
            ],
            "time": "2024-07-03T04:58:38+00:00"
        },
        {
            "name": "sebastian/object-enumerator",
            "version": "6.0.1",
            "source": {
                "type": "git",
                "url": "https://github.com/sebastianbergmann/object-enumerator.git",
                "reference": "f5b498e631a74204185071eb41f33f38d64608aa"
            },
            "dist": {
                "type": "zip",
                "url": "https://api.github.com/repos/sebastianbergmann/object-enumerator/zipball/f5b498e631a74204185071eb41f33f38d64608aa",
                "reference": "f5b498e631a74204185071eb41f33f38d64608aa",
                "shasum": ""
            },
            "require": {
                "php": ">=8.2",
                "sebastian/object-reflector": "^4.0",
                "sebastian/recursion-context": "^6.0"
            },
            "require-dev": {
                "phpunit/phpunit": "^11.0"
            },
            "type": "library",
            "extra": {
                "branch-alias": {
                    "dev-main": "6.0-dev"
                }
            },
            "autoload": {
                "classmap": [
                    "src/"
                ]
            },
            "notification-url": "https://packagist.org/downloads/",
            "license": [
                "BSD-3-Clause"
            ],
            "authors": [
                {
                    "name": "Sebastian Bergmann",
                    "email": "sebastian@phpunit.de"
                }
            ],
            "description": "Traverses array structures and object graphs to enumerate all referenced objects",
            "homepage": "https://github.com/sebastianbergmann/object-enumerator/",
            "support": {
                "issues": "https://github.com/sebastianbergmann/object-enumerator/issues",
                "security": "https://github.com/sebastianbergmann/object-enumerator/security/policy",
                "source": "https://github.com/sebastianbergmann/object-enumerator/tree/6.0.1"
            },
            "funding": [
                {
                    "url": "https://github.com/sebastianbergmann",
                    "type": "github"
                }
            ],
            "time": "2024-07-03T05:00:13+00:00"
        },
        {
            "name": "sebastian/object-reflector",
            "version": "4.0.1",
            "source": {
                "type": "git",
                "url": "https://github.com/sebastianbergmann/object-reflector.git",
                "reference": "6e1a43b411b2ad34146dee7524cb13a068bb35f9"
            },
            "dist": {
                "type": "zip",
                "url": "https://api.github.com/repos/sebastianbergmann/object-reflector/zipball/6e1a43b411b2ad34146dee7524cb13a068bb35f9",
                "reference": "6e1a43b411b2ad34146dee7524cb13a068bb35f9",
                "shasum": ""
            },
            "require": {
                "php": ">=8.2"
            },
            "require-dev": {
                "phpunit/phpunit": "^11.0"
            },
            "type": "library",
            "extra": {
                "branch-alias": {
                    "dev-main": "4.0-dev"
                }
            },
            "autoload": {
                "classmap": [
                    "src/"
                ]
            },
            "notification-url": "https://packagist.org/downloads/",
            "license": [
                "BSD-3-Clause"
            ],
            "authors": [
                {
                    "name": "Sebastian Bergmann",
                    "email": "sebastian@phpunit.de"
                }
            ],
            "description": "Allows reflection of object attributes, including inherited and non-public ones",
            "homepage": "https://github.com/sebastianbergmann/object-reflector/",
            "support": {
                "issues": "https://github.com/sebastianbergmann/object-reflector/issues",
                "security": "https://github.com/sebastianbergmann/object-reflector/security/policy",
                "source": "https://github.com/sebastianbergmann/object-reflector/tree/4.0.1"
            },
            "funding": [
                {
                    "url": "https://github.com/sebastianbergmann",
                    "type": "github"
                }
            ],
            "time": "2024-07-03T05:01:32+00:00"
        },
        {
            "name": "sebastian/recursion-context",
            "version": "6.0.2",
            "source": {
                "type": "git",
                "url": "https://github.com/sebastianbergmann/recursion-context.git",
                "reference": "694d156164372abbd149a4b85ccda2e4670c0e16"
            },
            "dist": {
                "type": "zip",
                "url": "https://api.github.com/repos/sebastianbergmann/recursion-context/zipball/694d156164372abbd149a4b85ccda2e4670c0e16",
                "reference": "694d156164372abbd149a4b85ccda2e4670c0e16",
                "shasum": ""
            },
            "require": {
                "php": ">=8.2"
            },
            "require-dev": {
                "phpunit/phpunit": "^11.0"
            },
            "type": "library",
            "extra": {
                "branch-alias": {
                    "dev-main": "6.0-dev"
                }
            },
            "autoload": {
                "classmap": [
                    "src/"
                ]
            },
            "notification-url": "https://packagist.org/downloads/",
            "license": [
                "BSD-3-Clause"
            ],
            "authors": [
                {
                    "name": "Sebastian Bergmann",
                    "email": "sebastian@phpunit.de"
                },
                {
                    "name": "Jeff Welch",
                    "email": "whatthejeff@gmail.com"
                },
                {
                    "name": "Adam Harvey",
                    "email": "aharvey@php.net"
                }
            ],
            "description": "Provides functionality to recursively process PHP variables",
            "homepage": "https://github.com/sebastianbergmann/recursion-context",
            "support": {
                "issues": "https://github.com/sebastianbergmann/recursion-context/issues",
                "security": "https://github.com/sebastianbergmann/recursion-context/security/policy",
                "source": "https://github.com/sebastianbergmann/recursion-context/tree/6.0.2"
            },
            "funding": [
                {
                    "url": "https://github.com/sebastianbergmann",
                    "type": "github"
                }
            ],
            "time": "2024-07-03T05:10:34+00:00"
        },
        {
            "name": "sebastian/type",
            "version": "5.1.0",
            "source": {
                "type": "git",
                "url": "https://github.com/sebastianbergmann/type.git",
                "reference": "461b9c5da241511a2a0e8f240814fb23ce5c0aac"
            },
            "dist": {
                "type": "zip",
                "url": "https://api.github.com/repos/sebastianbergmann/type/zipball/461b9c5da241511a2a0e8f240814fb23ce5c0aac",
                "reference": "461b9c5da241511a2a0e8f240814fb23ce5c0aac",
                "shasum": ""
            },
            "require": {
                "php": ">=8.2"
            },
            "require-dev": {
                "phpunit/phpunit": "^11.3"
            },
            "type": "library",
            "extra": {
                "branch-alias": {
                    "dev-main": "5.1-dev"
                }
            },
            "autoload": {
                "classmap": [
                    "src/"
                ]
            },
            "notification-url": "https://packagist.org/downloads/",
            "license": [
                "BSD-3-Clause"
            ],
            "authors": [
                {
                    "name": "Sebastian Bergmann",
                    "email": "sebastian@phpunit.de",
                    "role": "lead"
                }
            ],
            "description": "Collection of value objects that represent the types of the PHP type system",
            "homepage": "https://github.com/sebastianbergmann/type",
            "support": {
                "issues": "https://github.com/sebastianbergmann/type/issues",
                "security": "https://github.com/sebastianbergmann/type/security/policy",
                "source": "https://github.com/sebastianbergmann/type/tree/5.1.0"
            },
            "funding": [
                {
                    "url": "https://github.com/sebastianbergmann",
                    "type": "github"
                }
            ],
            "time": "2024-09-17T13:12:04+00:00"
        },
        {
            "name": "sebastian/version",
            "version": "5.0.2",
            "source": {
                "type": "git",
                "url": "https://github.com/sebastianbergmann/version.git",
                "reference": "c687e3387b99f5b03b6caa64c74b63e2936ff874"
            },
            "dist": {
                "type": "zip",
                "url": "https://api.github.com/repos/sebastianbergmann/version/zipball/c687e3387b99f5b03b6caa64c74b63e2936ff874",
                "reference": "c687e3387b99f5b03b6caa64c74b63e2936ff874",
                "shasum": ""
            },
            "require": {
                "php": ">=8.2"
            },
            "type": "library",
            "extra": {
                "branch-alias": {
                    "dev-main": "5.0-dev"
                }
            },
            "autoload": {
                "classmap": [
                    "src/"
                ]
            },
            "notification-url": "https://packagist.org/downloads/",
            "license": [
                "BSD-3-Clause"
            ],
            "authors": [
                {
                    "name": "Sebastian Bergmann",
                    "email": "sebastian@phpunit.de",
                    "role": "lead"
                }
            ],
            "description": "Library that helps with managing the version number of Git-hosted PHP projects",
            "homepage": "https://github.com/sebastianbergmann/version",
            "support": {
                "issues": "https://github.com/sebastianbergmann/version/issues",
                "security": "https://github.com/sebastianbergmann/version/security/policy",
                "source": "https://github.com/sebastianbergmann/version/tree/5.0.2"
            },
            "funding": [
                {
                    "url": "https://github.com/sebastianbergmann",
                    "type": "github"
                }
            ],
            "time": "2024-10-09T05:16:32+00:00"
        },
        {
            "name": "staabm/side-effects-detector",
            "version": "1.0.5",
            "source": {
                "type": "git",
                "url": "https://github.com/staabm/side-effects-detector.git",
                "reference": "d8334211a140ce329c13726d4a715adbddd0a163"
            },
            "dist": {
                "type": "zip",
                "url": "https://api.github.com/repos/staabm/side-effects-detector/zipball/d8334211a140ce329c13726d4a715adbddd0a163",
                "reference": "d8334211a140ce329c13726d4a715adbddd0a163",
                "shasum": ""
            },
            "require": {
                "ext-tokenizer": "*",
                "php": "^7.4 || ^8.0"
            },
            "require-dev": {
                "phpstan/extension-installer": "^1.4.3",
                "phpstan/phpstan": "^1.12.6",
                "phpunit/phpunit": "^9.6.21",
                "symfony/var-dumper": "^5.4.43",
                "tomasvotruba/type-coverage": "1.0.0",
                "tomasvotruba/unused-public": "1.0.0"
            },
            "type": "library",
            "autoload": {
                "classmap": [
                    "lib/"
                ]
            },
            "notification-url": "https://packagist.org/downloads/",
            "license": [
                "MIT"
            ],
            "description": "A static analysis tool to detect side effects in PHP code",
            "keywords": [
                "static analysis"
            ],
            "support": {
                "issues": "https://github.com/staabm/side-effects-detector/issues",
                "source": "https://github.com/staabm/side-effects-detector/tree/1.0.5"
            },
            "funding": [
                {
                    "url": "https://github.com/staabm",
                    "type": "github"
                }
            ],
            "time": "2024-10-20T05:08:20+00:00"
        },
        {
            "name": "theseer/tokenizer",
            "version": "1.2.3",
            "source": {
                "type": "git",
                "url": "https://github.com/theseer/tokenizer.git",
                "reference": "737eda637ed5e28c3413cb1ebe8bb52cbf1ca7a2"
            },
            "dist": {
                "type": "zip",
                "url": "https://api.github.com/repos/theseer/tokenizer/zipball/737eda637ed5e28c3413cb1ebe8bb52cbf1ca7a2",
                "reference": "737eda637ed5e28c3413cb1ebe8bb52cbf1ca7a2",
                "shasum": ""
            },
            "require": {
                "ext-dom": "*",
                "ext-tokenizer": "*",
                "ext-xmlwriter": "*",
                "php": "^7.2 || ^8.0"
            },
            "type": "library",
            "autoload": {
                "classmap": [
                    "src/"
                ]
            },
            "notification-url": "https://packagist.org/downloads/",
            "license": [
                "BSD-3-Clause"
            ],
            "authors": [
                {
                    "name": "Arne Blankerts",
                    "email": "arne@blankerts.de",
                    "role": "Developer"
                }
            ],
            "description": "A small library for converting tokenized PHP source code into XML and potentially other formats",
            "support": {
                "issues": "https://github.com/theseer/tokenizer/issues",
                "source": "https://github.com/theseer/tokenizer/tree/1.2.3"
            },
            "funding": [
                {
                    "url": "https://github.com/theseer",
                    "type": "github"
                }
            ],
            "time": "2024-03-03T12:36:25+00:00"
        }
    ],
    "aliases": [],
    "minimum-stability": "stable",
    "stability-flags": [],
    "prefer-stable": false,
    "prefer-lowest": false,
    "platform": {
        "php": ">=8.4",
        "ext-bcmath": "*",
        "ext-curl": "*",
        "ext-fileinfo": "*",
        "ext-iconv": "*",
        "ext-intl": "*",
        "ext-json": "*",
        "ext-mbstring": "*",
        "ext-openssl": "*",
        "ext-pdo": "*",
        "ext-session": "*",
        "ext-simplexml": "*",
        "ext-sodium": "*",
        "ext-tokenizer": "*",
        "ext-xml": "*",
        "ext-xmlwriter": "*"
    },
    "platform-dev": [],
    "plugin-api-version": "2.3.0"
}<|MERGE_RESOLUTION|>--- conflicted
+++ resolved
@@ -1878,18 +1878,6 @@
         },
         {
             "name": "laravel/framework",
-<<<<<<< HEAD
-            "version": "v11.44.0",
-            "source": {
-                "type": "git",
-                "url": "https://github.com/laravel/framework.git",
-                "reference": "e9a33da34815ac1ed46c7e4c477a775f4592f0a7"
-            },
-            "dist": {
-                "type": "zip",
-                "url": "https://api.github.com/repos/laravel/framework/zipball/e9a33da34815ac1ed46c7e4c477a775f4592f0a7",
-                "reference": "e9a33da34815ac1ed46c7e4c477a775f4592f0a7",
-=======
             "version": "v11.44.1",
             "source": {
                 "type": "git",
@@ -1900,7 +1888,6 @@
                 "type": "zip",
                 "url": "https://api.github.com/repos/laravel/framework/zipball/0883d4175f4e2b5c299e7087ad3c74f2ce195c6d",
                 "reference": "0883d4175f4e2b5c299e7087ad3c74f2ce195c6d",
->>>>>>> 042d055d
                 "shasum": ""
             },
             "require": {
@@ -2102,11 +2089,7 @@
                 "issues": "https://github.com/laravel/framework/issues",
                 "source": "https://github.com/laravel/framework"
             },
-<<<<<<< HEAD
-            "time": "2025-02-24T13:08:54+00:00"
-=======
             "time": "2025-03-05T15:34:10+00:00"
->>>>>>> 042d055d
         },
         {
             "name": "laravel/passport",
@@ -3489,30 +3472,30 @@
         },
         {
             "name": "mailersend/laravel-driver",
-            "version": "v2.7.0",
+            "version": "v2.8.0",
             "source": {
                 "type": "git",
                 "url": "https://github.com/mailersend/mailersend-laravel-driver.git",
-                "reference": "dd465077e89b903fe1dcc75c92203c7449ef57ee"
-            },
-            "dist": {
-                "type": "zip",
-                "url": "https://api.github.com/repos/mailersend/mailersend-laravel-driver/zipball/dd465077e89b903fe1dcc75c92203c7449ef57ee",
-                "reference": "dd465077e89b903fe1dcc75c92203c7449ef57ee",
+                "reference": "b28fde8f6ec0cd5406100abf05f7899935e71652"
+            },
+            "dist": {
+                "type": "zip",
+                "url": "https://api.github.com/repos/mailersend/mailersend-laravel-driver/zipball/b28fde8f6ec0cd5406100abf05f7899935e71652",
+                "reference": "b28fde8f6ec0cd5406100abf05f7899935e71652",
                 "shasum": ""
             },
             "require": {
                 "ext-json": "*",
-                "illuminate/support": "^9.0 || ^10.0  || ^11.0",
-                "mailersend/mailersend": "^0.8.0 || ^0.23.0 || ^0.24.0",
+                "illuminate/support": "^9.0 || ^10.0  || ^11.0 || ^12.0",
+                "mailersend/mailersend": "^0.8.0 || ^0.23.0 || ^0.24.0 || ^0.30.0",
                 "nyholm/psr7": "^1.5",
                 "php": ">=8.0",
                 "php-http/guzzle7-adapter": "^1.0",
                 "symfony/mailer": "^6.0 || ^7.0"
             },
             "require-dev": {
-                "orchestra/testbench": "^7.0 || ^9.0",
-                "phpunit/phpunit": "^9.0 || ^10.5"
+                "orchestra/testbench": "^7.0 || ^9.0 || ^10.0",
+                "phpunit/phpunit": "^9.0 || ^10.5 || ^12.0"
             },
             "type": "library",
             "extra": {
@@ -3552,28 +3535,28 @@
             ],
             "support": {
                 "issues": "https://github.com/mailersend/mailersend-laravel-driver/issues",
-                "source": "https://github.com/mailersend/mailersend-laravel-driver/tree/v2.7.0"
-            },
-            "time": "2024-08-28T08:14:54+00:00"
+                "source": "https://github.com/mailersend/mailersend-laravel-driver/tree/v2.8.0"
+            },
+            "time": "2025-03-06T16:55:40+00:00"
         },
         {
             "name": "mailersend/mailersend",
-            "version": "v0.24.0",
+            "version": "v0.30.0",
             "source": {
                 "type": "git",
                 "url": "https://github.com/mailersend/mailersend-php.git",
-                "reference": "b8086404b78c8fa34683cf7ca9d0776eb08d080b"
-            },
-            "dist": {
-                "type": "zip",
-                "url": "https://api.github.com/repos/mailersend/mailersend-php/zipball/b8086404b78c8fa34683cf7ca9d0776eb08d080b",
-                "reference": "b8086404b78c8fa34683cf7ca9d0776eb08d080b",
+                "reference": "7ac40e50fa914a506c58d13c82dbf0d3bf0a6487"
+            },
+            "dist": {
+                "type": "zip",
+                "url": "https://api.github.com/repos/mailersend/mailersend-php/zipball/7ac40e50fa914a506c58d13c82dbf0d3bf0a6487",
+                "reference": "7ac40e50fa914a506c58d13c82dbf0d3bf0a6487",
                 "shasum": ""
             },
             "require": {
                 "beberlei/assert": "^3.2",
                 "ext-json": "*",
-                "illuminate/collections": "^8.0 || ^9.0 || ^10.0 || ^11.0",
+                "illuminate/collections": "^8.0 || ^9.0 || ^10.0 || ^11.0 || ^12.0",
                 "php": "^7.4|^8.0",
                 "php-http/client-common": "^2.2",
                 "php-http/discovery": "^1.9",
@@ -3584,13 +3567,13 @@
             },
             "require-dev": {
                 "friendsofphp/php-cs-fixer": "^3.4.0",
-                "guzzlehttp/psr7": "^1.5.2",
+                "guzzlehttp/psr7": "^2.0.0",
                 "http-interop/http-factory-guzzle": "^1.0",
-                "mockery/mockery": "^0.9.4",
+                "mockery/mockery": "^1.0.0",
                 "php-http/guzzle7-adapter": "^0.1 || ^1.0",
                 "php-http/message": "^1.0",
                 "php-http/mock-client": "^1.0",
-                "phpunit/phpunit": "^7.5.15 || ^8.4 || ^9.0"
+                "phpunit/phpunit": "^7.5.15 || ^8.4 || ^9.0 || ^12.0"
             },
             "type": "library",
             "autoload": {
@@ -3619,9 +3602,9 @@
             ],
             "support": {
                 "issues": "https://github.com/mailersend/mailersend-php/issues",
-                "source": "https://github.com/mailersend/mailersend-php/tree/v0.24.0"
-            },
-            "time": "2024-05-09T13:41:18+00:00"
+                "source": "https://github.com/mailersend/mailersend-php/tree/v0.30.0"
+            },
+            "time": "2025-03-06T15:45:57+00:00"
         },
         {
             "name": "monolog/monolog",
@@ -11763,16 +11746,16 @@
         },
         {
             "name": "phpunit/phpunit",
-            "version": "11.5.11",
+            "version": "11.5.12",
             "source": {
                 "type": "git",
                 "url": "https://github.com/sebastianbergmann/phpunit.git",
-                "reference": "3946ac38410be7440186c6e74584f31b15107fc7"
-            },
-            "dist": {
-                "type": "zip",
-                "url": "https://api.github.com/repos/sebastianbergmann/phpunit/zipball/3946ac38410be7440186c6e74584f31b15107fc7",
-                "reference": "3946ac38410be7440186c6e74584f31b15107fc7",
+                "reference": "d42785840519401ed2113292263795eb4c0f95da"
+            },
+            "dist": {
+                "type": "zip",
+                "url": "https://api.github.com/repos/sebastianbergmann/phpunit/zipball/d42785840519401ed2113292263795eb4c0f95da",
+                "reference": "d42785840519401ed2113292263795eb4c0f95da",
                 "shasum": ""
             },
             "require": {
@@ -11793,7 +11776,7 @@
                 "phpunit/php-timer": "^7.0.1",
                 "sebastian/cli-parser": "^3.0.2",
                 "sebastian/code-unit": "^3.0.2",
-                "sebastian/comparator": "^6.3.0",
+                "sebastian/comparator": "^6.3.1",
                 "sebastian/diff": "^6.0.2",
                 "sebastian/environment": "^7.2.0",
                 "sebastian/exporter": "^6.3.0",
@@ -11844,7 +11827,7 @@
             "support": {
                 "issues": "https://github.com/sebastianbergmann/phpunit/issues",
                 "security": "https://github.com/sebastianbergmann/phpunit/security/policy",
-                "source": "https://github.com/sebastianbergmann/phpunit/tree/11.5.11"
+                "source": "https://github.com/sebastianbergmann/phpunit/tree/11.5.12"
             },
             "funding": [
                 {
@@ -11860,7 +11843,7 @@
                     "type": "tidelift"
                 }
             ],
-            "time": "2025-03-05T07:36:02+00:00"
+            "time": "2025-03-07T07:31:03+00:00"
         },
         {
             "name": "sebastian/cli-parser",
@@ -12034,16 +12017,16 @@
         },
         {
             "name": "sebastian/comparator",
-            "version": "6.3.0",
+            "version": "6.3.1",
             "source": {
                 "type": "git",
                 "url": "https://github.com/sebastianbergmann/comparator.git",
-                "reference": "d4e47a769525c4dd38cea90e5dcd435ddbbc7115"
-            },
-            "dist": {
-                "type": "zip",
-                "url": "https://api.github.com/repos/sebastianbergmann/comparator/zipball/d4e47a769525c4dd38cea90e5dcd435ddbbc7115",
-                "reference": "d4e47a769525c4dd38cea90e5dcd435ddbbc7115",
+                "reference": "24b8fbc2c8e201bb1308e7b05148d6ab393b6959"
+            },
+            "dist": {
+                "type": "zip",
+                "url": "https://api.github.com/repos/sebastianbergmann/comparator/zipball/24b8fbc2c8e201bb1308e7b05148d6ab393b6959",
+                "reference": "24b8fbc2c8e201bb1308e7b05148d6ab393b6959",
                 "shasum": ""
             },
             "require": {
@@ -12062,7 +12045,7 @@
             "type": "library",
             "extra": {
                 "branch-alias": {
-                    "dev-main": "6.2-dev"
+                    "dev-main": "6.3-dev"
                 }
             },
             "autoload": {
@@ -12102,7 +12085,7 @@
             "support": {
                 "issues": "https://github.com/sebastianbergmann/comparator/issues",
                 "security": "https://github.com/sebastianbergmann/comparator/security/policy",
-                "source": "https://github.com/sebastianbergmann/comparator/tree/6.3.0"
+                "source": "https://github.com/sebastianbergmann/comparator/tree/6.3.1"
             },
             "funding": [
                 {
@@ -12110,7 +12093,7 @@
                     "type": "github"
                 }
             ],
-            "time": "2025-01-06T10:28:19+00:00"
+            "time": "2025-03-07T06:57:01+00:00"
         },
         {
             "name": "sebastian/complexity",
@@ -12893,7 +12876,7 @@
     ],
     "aliases": [],
     "minimum-stability": "stable",
-    "stability-flags": [],
+    "stability-flags": {},
     "prefer-stable": false,
     "prefer-lowest": false,
     "platform": {
@@ -12914,6 +12897,6 @@
         "ext-xml": "*",
         "ext-xmlwriter": "*"
     },
-    "platform-dev": [],
-    "plugin-api-version": "2.3.0"
+    "platform-dev": {},
+    "plugin-api-version": "2.6.0"
 }