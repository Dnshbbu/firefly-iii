{
    "_readme": [
        "This file locks the dependencies of your project to a known state",
        "Read more about it at https://getcomposer.org/doc/01-basic-usage.md#installing-dependencies",
        "This file is @generated automatically"
    ],
    "content-hash": "cd34024742a16a90954108bd64c1fc30",
    "packages": [
        {
            "name": "bacon/bacon-qr-code",
            "version": "2.0.7",
            "source": {
                "type": "git",
                "url": "https://github.com/Bacon/BaconQrCode.git",
                "reference": "d70c840f68657ce49094b8d91f9ee0cc07fbf66c"
            },
            "dist": {
                "type": "zip",
                "url": "https://api.github.com/repos/Bacon/BaconQrCode/zipball/d70c840f68657ce49094b8d91f9ee0cc07fbf66c",
                "reference": "d70c840f68657ce49094b8d91f9ee0cc07fbf66c",
                "shasum": ""
            },
            "require": {
                "dasprid/enum": "^1.0.3",
                "ext-iconv": "*",
                "php": "^7.1 || ^8.0"
            },
            "require-dev": {
                "phly/keep-a-changelog": "^2.1",
                "phpunit/phpunit": "^7 | ^8 | ^9",
                "spatie/phpunit-snapshot-assertions": "^4.2.9",
                "squizlabs/php_codesniffer": "^3.4"
            },
            "suggest": {
                "ext-imagick": "to generate QR code images"
            },
            "type": "library",
            "autoload": {
                "psr-4": {
                    "BaconQrCode\\": "src/"
                }
            },
            "notification-url": "https://packagist.org/downloads/",
            "license": [
                "BSD-2-Clause"
            ],
            "authors": [
                {
                    "name": "Ben Scholzen 'DASPRiD'",
                    "email": "mail@dasprids.de",
                    "homepage": "https://dasprids.de/",
                    "role": "Developer"
                }
            ],
            "description": "BaconQrCode is a QR code generator for PHP.",
            "homepage": "https://github.com/Bacon/BaconQrCode",
            "support": {
                "issues": "https://github.com/Bacon/BaconQrCode/issues",
                "source": "https://github.com/Bacon/BaconQrCode/tree/2.0.7"
            },
            "time": "2022-03-14T02:02:36+00:00"
        },
        {
            "name": "brick/math",
            "version": "0.10.2",
            "source": {
                "type": "git",
                "url": "https://github.com/brick/math.git",
                "reference": "459f2781e1a08d52ee56b0b1444086e038561e3f"
            },
            "dist": {
                "type": "zip",
                "url": "https://api.github.com/repos/brick/math/zipball/459f2781e1a08d52ee56b0b1444086e038561e3f",
                "reference": "459f2781e1a08d52ee56b0b1444086e038561e3f",
                "shasum": ""
            },
            "require": {
                "ext-json": "*",
                "php": "^7.4 || ^8.0"
            },
            "require-dev": {
                "php-coveralls/php-coveralls": "^2.2",
                "phpunit/phpunit": "^9.0",
                "vimeo/psalm": "4.25.0"
            },
            "type": "library",
            "autoload": {
                "psr-4": {
                    "Brick\\Math\\": "src/"
                }
            },
            "notification-url": "https://packagist.org/downloads/",
            "license": [
                "MIT"
            ],
            "description": "Arbitrary-precision arithmetic library",
            "keywords": [
                "Arbitrary-precision",
                "BigInteger",
                "BigRational",
                "arithmetic",
                "bigdecimal",
                "bignum",
                "brick",
                "math"
            ],
            "support": {
                "issues": "https://github.com/brick/math/issues",
                "source": "https://github.com/brick/math/tree/0.10.2"
            },
            "funding": [
                {
                    "url": "https://github.com/BenMorel",
                    "type": "github"
                }
            ],
            "time": "2022-08-10T22:54:19+00:00"
        },
        {
            "name": "dasprid/enum",
            "version": "1.0.3",
            "source": {
                "type": "git",
                "url": "https://github.com/DASPRiD/Enum.git",
                "reference": "5abf82f213618696dda8e3bf6f64dd042d8542b2"
            },
            "dist": {
                "type": "zip",
                "url": "https://api.github.com/repos/DASPRiD/Enum/zipball/5abf82f213618696dda8e3bf6f64dd042d8542b2",
                "reference": "5abf82f213618696dda8e3bf6f64dd042d8542b2",
                "shasum": ""
            },
            "require-dev": {
                "phpunit/phpunit": "^7 | ^8 | ^9",
                "squizlabs/php_codesniffer": "^3.4"
            },
            "type": "library",
            "autoload": {
                "psr-4": {
                    "DASPRiD\\Enum\\": "src/"
                }
            },
            "notification-url": "https://packagist.org/downloads/",
            "license": [
                "BSD-2-Clause"
            ],
            "authors": [
                {
                    "name": "Ben Scholzen 'DASPRiD'",
                    "email": "mail@dasprids.de",
                    "homepage": "https://dasprids.de/",
                    "role": "Developer"
                }
            ],
            "description": "PHP 7.1 enum implementation",
            "keywords": [
                "enum",
                "map"
            ],
            "support": {
                "issues": "https://github.com/DASPRiD/Enum/issues",
                "source": "https://github.com/DASPRiD/Enum/tree/1.0.3"
            },
            "time": "2020-10-02T16:03:48+00:00"
        },
        {
            "name": "defuse/php-encryption",
            "version": "v2.3.1",
            "source": {
                "type": "git",
                "url": "https://github.com/defuse/php-encryption.git",
                "reference": "77880488b9954b7884c25555c2a0ea9e7053f9d2"
            },
            "dist": {
                "type": "zip",
                "url": "https://api.github.com/repos/defuse/php-encryption/zipball/77880488b9954b7884c25555c2a0ea9e7053f9d2",
                "reference": "77880488b9954b7884c25555c2a0ea9e7053f9d2",
                "shasum": ""
            },
            "require": {
                "ext-openssl": "*",
                "paragonie/random_compat": ">= 2",
                "php": ">=5.6.0"
            },
            "require-dev": {
                "phpunit/phpunit": "^4|^5|^6|^7|^8|^9"
            },
            "bin": [
                "bin/generate-defuse-key"
            ],
            "type": "library",
            "autoload": {
                "psr-4": {
                    "Defuse\\Crypto\\": "src"
                }
            },
            "notification-url": "https://packagist.org/downloads/",
            "license": [
                "MIT"
            ],
            "authors": [
                {
                    "name": "Taylor Hornby",
                    "email": "taylor@defuse.ca",
                    "homepage": "https://defuse.ca/"
                },
                {
                    "name": "Scott Arciszewski",
                    "email": "info@paragonie.com",
                    "homepage": "https://paragonie.com"
                }
            ],
            "description": "Secure PHP Encryption Library",
            "keywords": [
                "aes",
                "authenticated encryption",
                "cipher",
                "crypto",
                "cryptography",
                "encrypt",
                "encryption",
                "openssl",
                "security",
                "symmetric key cryptography"
            ],
            "support": {
                "issues": "https://github.com/defuse/php-encryption/issues",
                "source": "https://github.com/defuse/php-encryption/tree/v2.3.1"
            },
            "time": "2021-04-09T23:57:26+00:00"
        },
        {
            "name": "dflydev/dot-access-data",
            "version": "v3.0.1",
            "source": {
                "type": "git",
                "url": "https://github.com/dflydev/dflydev-dot-access-data.git",
                "reference": "0992cc19268b259a39e86f296da5f0677841f42c"
            },
            "dist": {
                "type": "zip",
                "url": "https://api.github.com/repos/dflydev/dflydev-dot-access-data/zipball/0992cc19268b259a39e86f296da5f0677841f42c",
                "reference": "0992cc19268b259a39e86f296da5f0677841f42c",
                "shasum": ""
            },
            "require": {
                "php": "^7.1 || ^8.0"
            },
            "require-dev": {
                "phpstan/phpstan": "^0.12.42",
                "phpunit/phpunit": "^7.5 || ^8.5 || ^9.3",
                "scrutinizer/ocular": "1.6.0",
                "squizlabs/php_codesniffer": "^3.5",
                "vimeo/psalm": "^3.14"
            },
            "type": "library",
            "extra": {
                "branch-alias": {
                    "dev-main": "3.x-dev"
                }
            },
            "autoload": {
                "psr-4": {
                    "Dflydev\\DotAccessData\\": "src/"
                }
            },
            "notification-url": "https://packagist.org/downloads/",
            "license": [
                "MIT"
            ],
            "authors": [
                {
                    "name": "Dragonfly Development Inc.",
                    "email": "info@dflydev.com",
                    "homepage": "http://dflydev.com"
                },
                {
                    "name": "Beau Simensen",
                    "email": "beau@dflydev.com",
                    "homepage": "http://beausimensen.com"
                },
                {
                    "name": "Carlos Frutos",
                    "email": "carlos@kiwing.it",
                    "homepage": "https://github.com/cfrutos"
                },
                {
                    "name": "Colin O'Dell",
                    "email": "colinodell@gmail.com",
                    "homepage": "https://www.colinodell.com"
                }
            ],
            "description": "Given a deep data structure, access data by dot notation.",
            "homepage": "https://github.com/dflydev/dflydev-dot-access-data",
            "keywords": [
                "access",
                "data",
                "dot",
                "notation"
            ],
            "support": {
                "issues": "https://github.com/dflydev/dflydev-dot-access-data/issues",
                "source": "https://github.com/dflydev/dflydev-dot-access-data/tree/v3.0.1"
            },
            "time": "2021-08-13T13:06:58+00:00"
        },
        {
            "name": "diglactic/laravel-breadcrumbs",
            "version": "v8.0.1",
            "source": {
                "type": "git",
                "url": "https://github.com/diglactic/laravel-breadcrumbs.git",
                "reference": "b2c594e56fd15ef3112436e2067dca13131dd990"
            },
            "dist": {
                "type": "zip",
                "url": "https://api.github.com/repos/diglactic/laravel-breadcrumbs/zipball/b2c594e56fd15ef3112436e2067dca13131dd990",
                "reference": "b2c594e56fd15ef3112436e2067dca13131dd990",
                "shasum": ""
            },
            "require": {
                "facade/ignition-contracts": "^1.0",
                "laravel/framework": "^6.0 || ^7.0 || ^8.0 || ^9.0",
                "php": "^7.2 || ^8.0"
            },
            "conflict": {
                "davejamesmiller/laravel-breadcrumbs": "*"
            },
            "require-dev": {
                "orchestra/testbench": "^4.10 || ^5.9 || ^6.4 || ^7.0",
                "php-coveralls/php-coveralls": "^2.4",
                "phpunit/phpunit": "^8.5 || ^9.4",
                "spatie/phpunit-snapshot-assertions": "^2.2 || ^4.2"
            },
            "type": "library",
            "extra": {
                "laravel": {
                    "providers": [
                        "Diglactic\\Breadcrumbs\\ServiceProvider"
                    ],
                    "aliases": {
                        "Breadcrumbs": "Diglactic\\Breadcrumbs\\Breadcrumbs"
                    }
                }
            },
            "autoload": {
                "psr-4": {
                    "Diglactic\\Breadcrumbs\\": "src/"
                }
            },
            "notification-url": "https://packagist.org/downloads/",
            "license": [
                "MIT"
            ],
            "authors": [
                {
                    "name": "Sheng Slogar",
                    "email": "sheng@diglactic.com",
                    "role": "Maintainer"
                },
                {
                    "name": "Dave James Miller",
                    "email": "dave@davejamesmiller.com",
                    "role": "Original Creator"
                }
            ],
            "description": "A simple Laravel-style way to create breadcrumbs.",
            "homepage": "https://github.com/diglactic/laravel-breadcrumbs",
            "keywords": [
                "laravel"
            ],
            "support": {
                "issues": "https://github.com/diglactic/laravel-breadcrumbs/issues",
                "source": "https://github.com/diglactic/laravel-breadcrumbs/tree/v8.0.1"
            },
            "time": "2022-09-02T16:18:17+00:00"
        },
        {
            "name": "doctrine/cache",
            "version": "2.2.0",
            "source": {
                "type": "git",
                "url": "https://github.com/doctrine/cache.git",
                "reference": "1ca8f21980e770095a31456042471a57bc4c68fb"
            },
            "dist": {
                "type": "zip",
                "url": "https://api.github.com/repos/doctrine/cache/zipball/1ca8f21980e770095a31456042471a57bc4c68fb",
                "reference": "1ca8f21980e770095a31456042471a57bc4c68fb",
                "shasum": ""
            },
            "require": {
                "php": "~7.1 || ^8.0"
            },
            "conflict": {
                "doctrine/common": ">2.2,<2.4"
            },
            "require-dev": {
                "cache/integration-tests": "dev-master",
                "doctrine/coding-standard": "^9",
                "phpunit/phpunit": "^7.5 || ^8.5 || ^9.5",
                "psr/cache": "^1.0 || ^2.0 || ^3.0",
                "symfony/cache": "^4.4 || ^5.4 || ^6",
                "symfony/var-exporter": "^4.4 || ^5.4 || ^6"
            },
            "type": "library",
            "autoload": {
                "psr-4": {
                    "Doctrine\\Common\\Cache\\": "lib/Doctrine/Common/Cache"
                }
            },
            "notification-url": "https://packagist.org/downloads/",
            "license": [
                "MIT"
            ],
            "authors": [
                {
                    "name": "Guilherme Blanco",
                    "email": "guilhermeblanco@gmail.com"
                },
                {
                    "name": "Roman Borschel",
                    "email": "roman@code-factory.org"
                },
                {
                    "name": "Benjamin Eberlei",
                    "email": "kontakt@beberlei.de"
                },
                {
                    "name": "Jonathan Wage",
                    "email": "jonwage@gmail.com"
                },
                {
                    "name": "Johannes Schmitt",
                    "email": "schmittjoh@gmail.com"
                }
            ],
            "description": "PHP Doctrine Cache library is a popular cache implementation that supports many different drivers such as redis, memcache, apc, mongodb and others.",
            "homepage": "https://www.doctrine-project.org/projects/cache.html",
            "keywords": [
                "abstraction",
                "apcu",
                "cache",
                "caching",
                "couchdb",
                "memcached",
                "php",
                "redis",
                "xcache"
            ],
            "support": {
                "issues": "https://github.com/doctrine/cache/issues",
                "source": "https://github.com/doctrine/cache/tree/2.2.0"
            },
            "funding": [
                {
                    "url": "https://www.doctrine-project.org/sponsorship.html",
                    "type": "custom"
                },
                {
                    "url": "https://www.patreon.com/phpdoctrine",
                    "type": "patreon"
                },
                {
                    "url": "https://tidelift.com/funding/github/packagist/doctrine%2Fcache",
                    "type": "tidelift"
                }
            ],
            "time": "2022-05-20T20:07:39+00:00"
        },
        {
            "name": "doctrine/dbal",
            "version": "3.4.5",
            "source": {
                "type": "git",
                "url": "https://github.com/doctrine/dbal.git",
                "reference": "a5a58773109c0abb13e658c8ccd92aeec8d07f9e"
            },
            "dist": {
                "type": "zip",
                "url": "https://api.github.com/repos/doctrine/dbal/zipball/a5a58773109c0abb13e658c8ccd92aeec8d07f9e",
                "reference": "a5a58773109c0abb13e658c8ccd92aeec8d07f9e",
                "shasum": ""
            },
            "require": {
                "composer-runtime-api": "^2",
                "doctrine/cache": "^1.11|^2.0",
                "doctrine/deprecations": "^0.5.3|^1",
                "doctrine/event-manager": "^1.0",
                "php": "^7.4 || ^8.0",
                "psr/cache": "^1|^2|^3",
                "psr/log": "^1|^2|^3"
            },
            "require-dev": {
                "doctrine/coding-standard": "10.0.0",
                "jetbrains/phpstorm-stubs": "2022.2",
                "phpstan/phpstan": "1.8.3",
                "phpstan/phpstan-strict-rules": "^1.3",
                "phpunit/phpunit": "9.5.24",
                "psalm/plugin-phpunit": "0.17.0",
                "squizlabs/php_codesniffer": "3.7.1",
                "symfony/cache": "^5.4|^6.0",
                "symfony/console": "^4.4|^5.4|^6.0",
                "vimeo/psalm": "4.27.0"
            },
            "suggest": {
                "symfony/console": "For helpful console commands such as SQL execution and import of files."
            },
            "bin": [
                "bin/doctrine-dbal"
            ],
            "type": "library",
            "autoload": {
                "psr-4": {
                    "Doctrine\\DBAL\\": "src"
                }
            },
            "notification-url": "https://packagist.org/downloads/",
            "license": [
                "MIT"
            ],
            "authors": [
                {
                    "name": "Guilherme Blanco",
                    "email": "guilhermeblanco@gmail.com"
                },
                {
                    "name": "Roman Borschel",
                    "email": "roman@code-factory.org"
                },
                {
                    "name": "Benjamin Eberlei",
                    "email": "kontakt@beberlei.de"
                },
                {
                    "name": "Jonathan Wage",
                    "email": "jonwage@gmail.com"
                }
            ],
            "description": "Powerful PHP database abstraction layer (DBAL) with many features for database schema introspection and management.",
            "homepage": "https://www.doctrine-project.org/projects/dbal.html",
            "keywords": [
                "abstraction",
                "database",
                "db2",
                "dbal",
                "mariadb",
                "mssql",
                "mysql",
                "oci8",
                "oracle",
                "pdo",
                "pgsql",
                "postgresql",
                "queryobject",
                "sasql",
                "sql",
                "sqlite",
                "sqlserver",
                "sqlsrv"
            ],
            "support": {
                "issues": "https://github.com/doctrine/dbal/issues",
                "source": "https://github.com/doctrine/dbal/tree/3.4.5"
            },
            "funding": [
                {
                    "url": "https://www.doctrine-project.org/sponsorship.html",
                    "type": "custom"
                },
                {
                    "url": "https://www.patreon.com/phpdoctrine",
                    "type": "patreon"
                },
                {
                    "url": "https://tidelift.com/funding/github/packagist/doctrine%2Fdbal",
                    "type": "tidelift"
                }
            ],
            "time": "2022-09-23T17:48:57+00:00"
        },
        {
            "name": "doctrine/deprecations",
            "version": "v1.0.0",
            "source": {
                "type": "git",
                "url": "https://github.com/doctrine/deprecations.git",
                "reference": "0e2a4f1f8cdfc7a92ec3b01c9334898c806b30de"
            },
            "dist": {
                "type": "zip",
                "url": "https://api.github.com/repos/doctrine/deprecations/zipball/0e2a4f1f8cdfc7a92ec3b01c9334898c806b30de",
                "reference": "0e2a4f1f8cdfc7a92ec3b01c9334898c806b30de",
                "shasum": ""
            },
            "require": {
                "php": "^7.1|^8.0"
            },
            "require-dev": {
                "doctrine/coding-standard": "^9",
                "phpunit/phpunit": "^7.5|^8.5|^9.5",
                "psr/log": "^1|^2|^3"
            },
            "suggest": {
                "psr/log": "Allows logging deprecations via PSR-3 logger implementation"
            },
            "type": "library",
            "autoload": {
                "psr-4": {
                    "Doctrine\\Deprecations\\": "lib/Doctrine/Deprecations"
                }
            },
            "notification-url": "https://packagist.org/downloads/",
            "license": [
                "MIT"
            ],
            "description": "A small layer on top of trigger_error(E_USER_DEPRECATED) or PSR-3 logging with options to disable all deprecations or selectively for packages.",
            "homepage": "https://www.doctrine-project.org/",
            "support": {
                "issues": "https://github.com/doctrine/deprecations/issues",
                "source": "https://github.com/doctrine/deprecations/tree/v1.0.0"
            },
            "time": "2022-05-02T15:47:09+00:00"
        },
        {
            "name": "doctrine/event-manager",
            "version": "1.2.0",
            "source": {
                "type": "git",
                "url": "https://github.com/doctrine/event-manager.git",
                "reference": "95aa4cb529f1e96576f3fda9f5705ada4056a520"
            },
            "dist": {
                "type": "zip",
                "url": "https://api.github.com/repos/doctrine/event-manager/zipball/95aa4cb529f1e96576f3fda9f5705ada4056a520",
                "reference": "95aa4cb529f1e96576f3fda9f5705ada4056a520",
                "shasum": ""
            },
            "require": {
                "doctrine/deprecations": "^0.5.3 || ^1",
                "php": "^7.1 || ^8.0"
            },
            "conflict": {
                "doctrine/common": "<2.9"
            },
            "require-dev": {
                "doctrine/coding-standard": "^9 || ^10",
                "phpstan/phpstan": "~1.4.10 || ^1.8.8",
                "phpunit/phpunit": "^7.5 || ^8.5 || ^9.5",
                "vimeo/psalm": "^4.24"
            },
            "type": "library",
            "autoload": {
                "psr-4": {
                    "Doctrine\\Common\\": "src"
                }
            },
            "notification-url": "https://packagist.org/downloads/",
            "license": [
                "MIT"
            ],
            "authors": [
                {
                    "name": "Guilherme Blanco",
                    "email": "guilhermeblanco@gmail.com"
                },
                {
                    "name": "Roman Borschel",
                    "email": "roman@code-factory.org"
                },
                {
                    "name": "Benjamin Eberlei",
                    "email": "kontakt@beberlei.de"
                },
                {
                    "name": "Jonathan Wage",
                    "email": "jonwage@gmail.com"
                },
                {
                    "name": "Johannes Schmitt",
                    "email": "schmittjoh@gmail.com"
                },
                {
                    "name": "Marco Pivetta",
                    "email": "ocramius@gmail.com"
                }
            ],
            "description": "The Doctrine Event Manager is a simple PHP event system that was built to be used with the various Doctrine projects.",
            "homepage": "https://www.doctrine-project.org/projects/event-manager.html",
            "keywords": [
                "event",
                "event dispatcher",
                "event manager",
                "event system",
                "events"
            ],
            "support": {
                "issues": "https://github.com/doctrine/event-manager/issues",
                "source": "https://github.com/doctrine/event-manager/tree/1.2.0"
            },
            "funding": [
                {
                    "url": "https://www.doctrine-project.org/sponsorship.html",
                    "type": "custom"
                },
                {
                    "url": "https://www.patreon.com/phpdoctrine",
                    "type": "patreon"
                },
                {
                    "url": "https://tidelift.com/funding/github/packagist/doctrine%2Fevent-manager",
                    "type": "tidelift"
                }
            ],
            "time": "2022-10-12T20:51:15+00:00"
        },
        {
            "name": "doctrine/inflector",
            "version": "2.0.6",
            "source": {
                "type": "git",
                "url": "https://github.com/doctrine/inflector.git",
                "reference": "d9d313a36c872fd6ee06d9a6cbcf713eaa40f024"
            },
            "dist": {
                "type": "zip",
                "url": "https://api.github.com/repos/doctrine/inflector/zipball/d9d313a36c872fd6ee06d9a6cbcf713eaa40f024",
                "reference": "d9d313a36c872fd6ee06d9a6cbcf713eaa40f024",
                "shasum": ""
            },
            "require": {
                "php": "^7.2 || ^8.0"
            },
            "require-dev": {
                "doctrine/coding-standard": "^10",
                "phpstan/phpstan": "^1.8",
                "phpstan/phpstan-phpunit": "^1.1",
                "phpstan/phpstan-strict-rules": "^1.3",
                "phpunit/phpunit": "^8.5 || ^9.5",
                "vimeo/psalm": "^4.25"
            },
            "type": "library",
            "autoload": {
                "psr-4": {
                    "Doctrine\\Inflector\\": "lib/Doctrine/Inflector"
                }
            },
            "notification-url": "https://packagist.org/downloads/",
            "license": [
                "MIT"
            ],
            "authors": [
                {
                    "name": "Guilherme Blanco",
                    "email": "guilhermeblanco@gmail.com"
                },
                {
                    "name": "Roman Borschel",
                    "email": "roman@code-factory.org"
                },
                {
                    "name": "Benjamin Eberlei",
                    "email": "kontakt@beberlei.de"
                },
                {
                    "name": "Jonathan Wage",
                    "email": "jonwage@gmail.com"
                },
                {
                    "name": "Johannes Schmitt",
                    "email": "schmittjoh@gmail.com"
                }
            ],
            "description": "PHP Doctrine Inflector is a small library that can perform string manipulations with regard to upper/lowercase and singular/plural forms of words.",
            "homepage": "https://www.doctrine-project.org/projects/inflector.html",
            "keywords": [
                "inflection",
                "inflector",
                "lowercase",
                "manipulation",
                "php",
                "plural",
                "singular",
                "strings",
                "uppercase",
                "words"
            ],
            "support": {
                "issues": "https://github.com/doctrine/inflector/issues",
                "source": "https://github.com/doctrine/inflector/tree/2.0.6"
            },
            "funding": [
                {
                    "url": "https://www.doctrine-project.org/sponsorship.html",
                    "type": "custom"
                },
                {
                    "url": "https://www.patreon.com/phpdoctrine",
                    "type": "patreon"
                },
                {
                    "url": "https://tidelift.com/funding/github/packagist/doctrine%2Finflector",
                    "type": "tidelift"
                }
            ],
            "time": "2022-10-20T09:10:12+00:00"
        },
        {
            "name": "doctrine/lexer",
            "version": "1.2.3",
            "source": {
                "type": "git",
                "url": "https://github.com/doctrine/lexer.git",
                "reference": "c268e882d4dbdd85e36e4ad69e02dc284f89d229"
            },
            "dist": {
                "type": "zip",
                "url": "https://api.github.com/repos/doctrine/lexer/zipball/c268e882d4dbdd85e36e4ad69e02dc284f89d229",
                "reference": "c268e882d4dbdd85e36e4ad69e02dc284f89d229",
                "shasum": ""
            },
            "require": {
                "php": "^7.1 || ^8.0"
            },
            "require-dev": {
                "doctrine/coding-standard": "^9.0",
                "phpstan/phpstan": "^1.3",
                "phpunit/phpunit": "^7.5 || ^8.5 || ^9.5",
                "vimeo/psalm": "^4.11"
            },
            "type": "library",
            "autoload": {
                "psr-4": {
                    "Doctrine\\Common\\Lexer\\": "lib/Doctrine/Common/Lexer"
                }
            },
            "notification-url": "https://packagist.org/downloads/",
            "license": [
                "MIT"
            ],
            "authors": [
                {
                    "name": "Guilherme Blanco",
                    "email": "guilhermeblanco@gmail.com"
                },
                {
                    "name": "Roman Borschel",
                    "email": "roman@code-factory.org"
                },
                {
                    "name": "Johannes Schmitt",
                    "email": "schmittjoh@gmail.com"
                }
            ],
            "description": "PHP Doctrine Lexer parser library that can be used in Top-Down, Recursive Descent Parsers.",
            "homepage": "https://www.doctrine-project.org/projects/lexer.html",
            "keywords": [
                "annotations",
                "docblock",
                "lexer",
                "parser",
                "php"
            ],
            "support": {
                "issues": "https://github.com/doctrine/lexer/issues",
                "source": "https://github.com/doctrine/lexer/tree/1.2.3"
            },
            "funding": [
                {
                    "url": "https://www.doctrine-project.org/sponsorship.html",
                    "type": "custom"
                },
                {
                    "url": "https://www.patreon.com/phpdoctrine",
                    "type": "patreon"
                },
                {
                    "url": "https://tidelift.com/funding/github/packagist/doctrine%2Flexer",
                    "type": "tidelift"
                }
            ],
            "time": "2022-02-28T11:07:21+00:00"
        },
        {
            "name": "dragonmantank/cron-expression",
            "version": "v3.3.2",
            "source": {
                "type": "git",
                "url": "https://github.com/dragonmantank/cron-expression.git",
                "reference": "782ca5968ab8b954773518e9e49a6f892a34b2a8"
            },
            "dist": {
                "type": "zip",
                "url": "https://api.github.com/repos/dragonmantank/cron-expression/zipball/782ca5968ab8b954773518e9e49a6f892a34b2a8",
                "reference": "782ca5968ab8b954773518e9e49a6f892a34b2a8",
                "shasum": ""
            },
            "require": {
                "php": "^7.2|^8.0",
                "webmozart/assert": "^1.0"
            },
            "replace": {
                "mtdowling/cron-expression": "^1.0"
            },
            "require-dev": {
                "phpstan/extension-installer": "^1.0",
                "phpstan/phpstan": "^1.0",
                "phpstan/phpstan-webmozart-assert": "^1.0",
                "phpunit/phpunit": "^7.0|^8.0|^9.0"
            },
            "type": "library",
            "autoload": {
                "psr-4": {
                    "Cron\\": "src/Cron/"
                }
            },
            "notification-url": "https://packagist.org/downloads/",
            "license": [
                "MIT"
            ],
            "authors": [
                {
                    "name": "Chris Tankersley",
                    "email": "chris@ctankersley.com",
                    "homepage": "https://github.com/dragonmantank"
                }
            ],
            "description": "CRON for PHP: Calculate the next or previous run date and determine if a CRON expression is due",
            "keywords": [
                "cron",
                "schedule"
            ],
            "support": {
                "issues": "https://github.com/dragonmantank/cron-expression/issues",
                "source": "https://github.com/dragonmantank/cron-expression/tree/v3.3.2"
            },
            "funding": [
                {
                    "url": "https://github.com/dragonmantank",
                    "type": "github"
                }
            ],
            "time": "2022-09-10T18:51:20+00:00"
        },
        {
            "name": "egulias/email-validator",
            "version": "3.2.1",
            "source": {
                "type": "git",
                "url": "https://github.com/egulias/EmailValidator.git",
                "reference": "f88dcf4b14af14a98ad96b14b2b317969eab6715"
            },
            "dist": {
                "type": "zip",
                "url": "https://api.github.com/repos/egulias/EmailValidator/zipball/f88dcf4b14af14a98ad96b14b2b317969eab6715",
                "reference": "f88dcf4b14af14a98ad96b14b2b317969eab6715",
                "shasum": ""
            },
            "require": {
                "doctrine/lexer": "^1.2",
                "php": ">=7.2",
                "symfony/polyfill-intl-idn": "^1.15"
            },
            "require-dev": {
                "php-coveralls/php-coveralls": "^2.2",
                "phpunit/phpunit": "^8.5.8|^9.3.3",
                "vimeo/psalm": "^4"
            },
            "suggest": {
                "ext-intl": "PHP Internationalization Libraries are required to use the SpoofChecking validation"
            },
            "type": "library",
            "extra": {
                "branch-alias": {
                    "dev-master": "3.0.x-dev"
                }
            },
            "autoload": {
                "psr-4": {
                    "Egulias\\EmailValidator\\": "src"
                }
            },
            "notification-url": "https://packagist.org/downloads/",
            "license": [
                "MIT"
            ],
            "authors": [
                {
                    "name": "Eduardo Gulias Davis"
                }
            ],
            "description": "A library for validating emails against several RFCs",
            "homepage": "https://github.com/egulias/EmailValidator",
            "keywords": [
                "email",
                "emailvalidation",
                "emailvalidator",
                "validation",
                "validator"
            ],
            "support": {
                "issues": "https://github.com/egulias/EmailValidator/issues",
                "source": "https://github.com/egulias/EmailValidator/tree/3.2.1"
            },
            "funding": [
                {
                    "url": "https://github.com/egulias",
                    "type": "github"
                }
            ],
            "time": "2022-06-18T20:57:19+00:00"
        },
        {
            "name": "facade/ignition-contracts",
            "version": "1.0.2",
            "source": {
                "type": "git",
                "url": "https://github.com/facade/ignition-contracts.git",
                "reference": "3c921a1cdba35b68a7f0ccffc6dffc1995b18267"
            },
            "dist": {
                "type": "zip",
                "url": "https://api.github.com/repos/facade/ignition-contracts/zipball/3c921a1cdba35b68a7f0ccffc6dffc1995b18267",
                "reference": "3c921a1cdba35b68a7f0ccffc6dffc1995b18267",
                "shasum": ""
            },
            "require": {
                "php": "^7.3|^8.0"
            },
            "require-dev": {
                "friendsofphp/php-cs-fixer": "^v2.15.8",
                "phpunit/phpunit": "^9.3.11",
                "vimeo/psalm": "^3.17.1"
            },
            "type": "library",
            "autoload": {
                "psr-4": {
                    "Facade\\IgnitionContracts\\": "src"
                }
            },
            "notification-url": "https://packagist.org/downloads/",
            "license": [
                "MIT"
            ],
            "authors": [
                {
                    "name": "Freek Van der Herten",
                    "email": "freek@spatie.be",
                    "homepage": "https://flareapp.io",
                    "role": "Developer"
                }
            ],
            "description": "Solution contracts for Ignition",
            "homepage": "https://github.com/facade/ignition-contracts",
            "keywords": [
                "contracts",
                "flare",
                "ignition"
            ],
            "support": {
                "issues": "https://github.com/facade/ignition-contracts/issues",
                "source": "https://github.com/facade/ignition-contracts/tree/1.0.2"
            },
            "time": "2020-10-16T08:27:54+00:00"
        },
        {
            "name": "filp/whoops",
            "version": "2.14.5",
            "source": {
                "type": "git",
                "url": "https://github.com/filp/whoops.git",
                "reference": "a63e5e8f26ebbebf8ed3c5c691637325512eb0dc"
            },
            "dist": {
                "type": "zip",
                "url": "https://api.github.com/repos/filp/whoops/zipball/a63e5e8f26ebbebf8ed3c5c691637325512eb0dc",
                "reference": "a63e5e8f26ebbebf8ed3c5c691637325512eb0dc",
                "shasum": ""
            },
            "require": {
                "php": "^5.5.9 || ^7.0 || ^8.0",
                "psr/log": "^1.0.1 || ^2.0 || ^3.0"
            },
            "require-dev": {
                "mockery/mockery": "^0.9 || ^1.0",
                "phpunit/phpunit": "^4.8.36 || ^5.7.27 || ^6.5.14 || ^7.5.20 || ^8.5.8 || ^9.3.3",
                "symfony/var-dumper": "^2.6 || ^3.0 || ^4.0 || ^5.0"
            },
            "suggest": {
                "symfony/var-dumper": "Pretty print complex values better with var-dumper available",
                "whoops/soap": "Formats errors as SOAP responses"
            },
            "type": "library",
            "extra": {
                "branch-alias": {
                    "dev-master": "2.7-dev"
                }
            },
            "autoload": {
                "psr-4": {
                    "Whoops\\": "src/Whoops/"
                }
            },
            "notification-url": "https://packagist.org/downloads/",
            "license": [
                "MIT"
            ],
            "authors": [
                {
                    "name": "Filipe Dobreira",
                    "homepage": "https://github.com/filp",
                    "role": "Developer"
                }
            ],
            "description": "php error handling for cool kids",
            "homepage": "https://filp.github.io/whoops/",
            "keywords": [
                "error",
                "exception",
                "handling",
                "library",
                "throwable",
                "whoops"
            ],
            "support": {
                "issues": "https://github.com/filp/whoops/issues",
                "source": "https://github.com/filp/whoops/tree/2.14.5"
            },
            "funding": [
                {
                    "url": "https://github.com/denis-sokolov",
                    "type": "github"
                }
            ],
            "time": "2022-01-07T12:00:00+00:00"
        },
        {
            "name": "firebase/php-jwt",
            "version": "v6.3.0",
            "source": {
                "type": "git",
                "url": "https://github.com/firebase/php-jwt.git",
                "reference": "018dfc4e1da92ad8a1b90adc4893f476a3b41cb8"
            },
            "dist": {
                "type": "zip",
                "url": "https://api.github.com/repos/firebase/php-jwt/zipball/018dfc4e1da92ad8a1b90adc4893f476a3b41cb8",
                "reference": "018dfc4e1da92ad8a1b90adc4893f476a3b41cb8",
                "shasum": ""
            },
            "require": {
                "php": "^7.1||^8.0"
            },
            "require-dev": {
                "guzzlehttp/guzzle": "^6.5||^7.4",
                "phpspec/prophecy-phpunit": "^1.1",
                "phpunit/phpunit": "^7.5||^9.5",
                "psr/cache": "^1.0||^2.0",
                "psr/http-client": "^1.0",
                "psr/http-factory": "^1.0"
            },
            "suggest": {
                "paragonie/sodium_compat": "Support EdDSA (Ed25519) signatures when libsodium is not present"
            },
            "type": "library",
            "autoload": {
                "psr-4": {
                    "Firebase\\JWT\\": "src"
                }
            },
            "notification-url": "https://packagist.org/downloads/",
            "license": [
                "BSD-3-Clause"
            ],
            "authors": [
                {
                    "name": "Neuman Vong",
                    "email": "neuman+pear@twilio.com",
                    "role": "Developer"
                },
                {
                    "name": "Anant Narayanan",
                    "email": "anant@php.net",
                    "role": "Developer"
                }
            ],
            "description": "A simple library to encode and decode JSON Web Tokens (JWT) in PHP. Should conform to the current spec.",
            "homepage": "https://github.com/firebase/php-jwt",
            "keywords": [
                "jwt",
                "php"
            ],
            "support": {
                "issues": "https://github.com/firebase/php-jwt/issues",
                "source": "https://github.com/firebase/php-jwt/tree/v6.3.0"
            },
            "time": "2022-07-15T16:48:45+00:00"
        },
        {
            "name": "fruitcake/php-cors",
            "version": "v1.2.0",
            "source": {
                "type": "git",
                "url": "https://github.com/fruitcake/php-cors.git",
                "reference": "58571acbaa5f9f462c9c77e911700ac66f446d4e"
            },
            "dist": {
                "type": "zip",
                "url": "https://api.github.com/repos/fruitcake/php-cors/zipball/58571acbaa5f9f462c9c77e911700ac66f446d4e",
                "reference": "58571acbaa5f9f462c9c77e911700ac66f446d4e",
                "shasum": ""
            },
            "require": {
                "php": "^7.4|^8.0",
                "symfony/http-foundation": "^4.4|^5.4|^6"
            },
            "require-dev": {
                "phpstan/phpstan": "^1.4",
                "phpunit/phpunit": "^9",
                "squizlabs/php_codesniffer": "^3.5"
            },
            "type": "library",
            "extra": {
                "branch-alias": {
                    "dev-main": "1.1-dev"
                }
            },
            "autoload": {
                "psr-4": {
                    "Fruitcake\\Cors\\": "src/"
                }
            },
            "notification-url": "https://packagist.org/downloads/",
            "license": [
                "MIT"
            ],
            "authors": [
                {
                    "name": "Fruitcake",
                    "homepage": "https://fruitcake.nl"
                },
                {
                    "name": "Barryvdh",
                    "email": "barryvdh@gmail.com"
                }
            ],
            "description": "Cross-origin resource sharing library for the Symfony HttpFoundation",
            "homepage": "https://github.com/fruitcake/php-cors",
            "keywords": [
                "cors",
                "laravel",
                "symfony"
            ],
            "support": {
                "issues": "https://github.com/fruitcake/php-cors/issues",
                "source": "https://github.com/fruitcake/php-cors/tree/v1.2.0"
            },
            "funding": [
                {
                    "url": "https://fruitcake.nl",
                    "type": "custom"
                },
                {
                    "url": "https://github.com/barryvdh",
                    "type": "github"
                }
            ],
            "time": "2022-02-20T15:07:15+00:00"
        },
        {
            "name": "gdbots/query-parser",
            "version": "v2.0.2",
            "source": {
                "type": "git",
                "url": "https://github.com/gdbots/query-parser-php.git",
                "reference": "d35cb9ae613ee8d6a94b5758fb0047668ab1d34c"
            },
            "dist": {
                "type": "zip",
                "url": "https://api.github.com/repos/gdbots/query-parser-php/zipball/d35cb9ae613ee8d6a94b5758fb0047668ab1d34c",
                "reference": "d35cb9ae613ee8d6a94b5758fb0047668ab1d34c",
                "shasum": ""
            },
            "require": {
                "php": ">=7.4"
            },
            "require-dev": {
                "phpunit/phpunit": "^9.2",
                "ruflin/elastica": "^7.0"
            },
            "type": "library",
            "autoload": {
                "psr-4": {
                    "Gdbots\\QueryParser\\": "src"
                }
            },
            "notification-url": "https://packagist.org/downloads/",
            "license": [
                "Apache-2.0"
            ],
            "description": "Php library that converts search queries into terms, phrases, hashtags, mentions, etc.",
            "homepage": "https://github.com/gdbots/query-parser-php",
            "support": {
                "issues": "https://github.com/gdbots/query-parser-php/issues",
                "source": "https://github.com/gdbots/query-parser-php/tree/v2.0.2"
            },
            "time": "2020-10-30T23:41:54+00:00"
        },
        {
            "name": "graham-campbell/result-type",
            "version": "v1.1.0",
            "source": {
                "type": "git",
                "url": "https://github.com/GrahamCampbell/Result-Type.git",
                "reference": "a878d45c1914464426dc94da61c9e1d36ae262a8"
            },
            "dist": {
                "type": "zip",
                "url": "https://api.github.com/repos/GrahamCampbell/Result-Type/zipball/a878d45c1914464426dc94da61c9e1d36ae262a8",
                "reference": "a878d45c1914464426dc94da61c9e1d36ae262a8",
                "shasum": ""
            },
            "require": {
                "php": "^7.2.5 || ^8.0",
                "phpoption/phpoption": "^1.9"
            },
            "require-dev": {
                "phpunit/phpunit": "^8.5.28 || ^9.5.21"
            },
            "type": "library",
            "autoload": {
                "psr-4": {
                    "GrahamCampbell\\ResultType\\": "src/"
                }
            },
            "notification-url": "https://packagist.org/downloads/",
            "license": [
                "MIT"
            ],
            "authors": [
                {
                    "name": "Graham Campbell",
                    "email": "hello@gjcampbell.co.uk",
                    "homepage": "https://github.com/GrahamCampbell"
                }
            ],
            "description": "An Implementation Of The Result Type",
            "keywords": [
                "Graham Campbell",
                "GrahamCampbell",
                "Result Type",
                "Result-Type",
                "result"
            ],
            "support": {
                "issues": "https://github.com/GrahamCampbell/Result-Type/issues",
                "source": "https://github.com/GrahamCampbell/Result-Type/tree/v1.1.0"
            },
            "funding": [
                {
                    "url": "https://github.com/GrahamCampbell",
                    "type": "github"
                },
                {
                    "url": "https://tidelift.com/funding/github/packagist/graham-campbell/result-type",
                    "type": "tidelift"
                }
            ],
            "time": "2022-07-30T15:56:11+00:00"
        },
        {
            "name": "guzzlehttp/guzzle",
            "version": "7.5.0",
            "source": {
                "type": "git",
                "url": "https://github.com/guzzle/guzzle.git",
                "reference": "b50a2a1251152e43f6a37f0fa053e730a67d25ba"
            },
            "dist": {
                "type": "zip",
                "url": "https://api.github.com/repos/guzzle/guzzle/zipball/b50a2a1251152e43f6a37f0fa053e730a67d25ba",
                "reference": "b50a2a1251152e43f6a37f0fa053e730a67d25ba",
                "shasum": ""
            },
            "require": {
                "ext-json": "*",
                "guzzlehttp/promises": "^1.5",
                "guzzlehttp/psr7": "^1.9 || ^2.4",
                "php": "^7.2.5 || ^8.0",
                "psr/http-client": "^1.0",
                "symfony/deprecation-contracts": "^2.2 || ^3.0"
            },
            "provide": {
                "psr/http-client-implementation": "1.0"
            },
            "require-dev": {
                "bamarni/composer-bin-plugin": "^1.8.1",
                "ext-curl": "*",
                "php-http/client-integration-tests": "^3.0",
                "phpunit/phpunit": "^8.5.29 || ^9.5.23",
                "psr/log": "^1.1 || ^2.0 || ^3.0"
            },
            "suggest": {
                "ext-curl": "Required for CURL handler support",
                "ext-intl": "Required for Internationalized Domain Name (IDN) support",
                "psr/log": "Required for using the Log middleware"
            },
            "type": "library",
            "extra": {
                "bamarni-bin": {
                    "bin-links": true,
                    "forward-command": false
                },
                "branch-alias": {
                    "dev-master": "7.5-dev"
                }
            },
            "autoload": {
                "files": [
                    "src/functions_include.php"
                ],
                "psr-4": {
                    "GuzzleHttp\\": "src/"
                }
            },
            "notification-url": "https://packagist.org/downloads/",
            "license": [
                "MIT"
            ],
            "authors": [
                {
                    "name": "Graham Campbell",
                    "email": "hello@gjcampbell.co.uk",
                    "homepage": "https://github.com/GrahamCampbell"
                },
                {
                    "name": "Michael Dowling",
                    "email": "mtdowling@gmail.com",
                    "homepage": "https://github.com/mtdowling"
                },
                {
                    "name": "Jeremy Lindblom",
                    "email": "jeremeamia@gmail.com",
                    "homepage": "https://github.com/jeremeamia"
                },
                {
                    "name": "George Mponos",
                    "email": "gmponos@gmail.com",
                    "homepage": "https://github.com/gmponos"
                },
                {
                    "name": "Tobias Nyholm",
                    "email": "tobias.nyholm@gmail.com",
                    "homepage": "https://github.com/Nyholm"
                },
                {
                    "name": "Márk Sági-Kazár",
                    "email": "mark.sagikazar@gmail.com",
                    "homepage": "https://github.com/sagikazarmark"
                },
                {
                    "name": "Tobias Schultze",
                    "email": "webmaster@tubo-world.de",
                    "homepage": "https://github.com/Tobion"
                }
            ],
            "description": "Guzzle is a PHP HTTP client library",
            "keywords": [
                "client",
                "curl",
                "framework",
                "http",
                "http client",
                "psr-18",
                "psr-7",
                "rest",
                "web service"
            ],
            "support": {
                "issues": "https://github.com/guzzle/guzzle/issues",
                "source": "https://github.com/guzzle/guzzle/tree/7.5.0"
            },
            "funding": [
                {
                    "url": "https://github.com/GrahamCampbell",
                    "type": "github"
                },
                {
                    "url": "https://github.com/Nyholm",
                    "type": "github"
                },
                {
                    "url": "https://tidelift.com/funding/github/packagist/guzzlehttp/guzzle",
                    "type": "tidelift"
                }
            ],
            "time": "2022-08-28T15:39:27+00:00"
        },
        {
            "name": "guzzlehttp/promises",
            "version": "1.5.2",
            "source": {
                "type": "git",
                "url": "https://github.com/guzzle/promises.git",
                "reference": "b94b2807d85443f9719887892882d0329d1e2598"
            },
            "dist": {
                "type": "zip",
                "url": "https://api.github.com/repos/guzzle/promises/zipball/b94b2807d85443f9719887892882d0329d1e2598",
                "reference": "b94b2807d85443f9719887892882d0329d1e2598",
                "shasum": ""
            },
            "require": {
                "php": ">=5.5"
            },
            "require-dev": {
                "symfony/phpunit-bridge": "^4.4 || ^5.1"
            },
            "type": "library",
            "extra": {
                "branch-alias": {
                    "dev-master": "1.5-dev"
                }
            },
            "autoload": {
                "files": [
                    "src/functions_include.php"
                ],
                "psr-4": {
                    "GuzzleHttp\\Promise\\": "src/"
                }
            },
            "notification-url": "https://packagist.org/downloads/",
            "license": [
                "MIT"
            ],
            "authors": [
                {
                    "name": "Graham Campbell",
                    "email": "hello@gjcampbell.co.uk",
                    "homepage": "https://github.com/GrahamCampbell"
                },
                {
                    "name": "Michael Dowling",
                    "email": "mtdowling@gmail.com",
                    "homepage": "https://github.com/mtdowling"
                },
                {
                    "name": "Tobias Nyholm",
                    "email": "tobias.nyholm@gmail.com",
                    "homepage": "https://github.com/Nyholm"
                },
                {
                    "name": "Tobias Schultze",
                    "email": "webmaster@tubo-world.de",
                    "homepage": "https://github.com/Tobion"
                }
            ],
            "description": "Guzzle promises library",
            "keywords": [
                "promise"
            ],
            "support": {
                "issues": "https://github.com/guzzle/promises/issues",
                "source": "https://github.com/guzzle/promises/tree/1.5.2"
            },
            "funding": [
                {
                    "url": "https://github.com/GrahamCampbell",
                    "type": "github"
                },
                {
                    "url": "https://github.com/Nyholm",
                    "type": "github"
                },
                {
                    "url": "https://tidelift.com/funding/github/packagist/guzzlehttp/promises",
                    "type": "tidelift"
                }
            ],
            "time": "2022-08-28T14:55:35+00:00"
        },
        {
            "name": "guzzlehttp/psr7",
            "version": "2.4.1",
            "source": {
                "type": "git",
                "url": "https://github.com/guzzle/psr7.git",
                "reference": "69568e4293f4fa993f3b0e51c9723e1e17c41379"
            },
            "dist": {
                "type": "zip",
                "url": "https://api.github.com/repos/guzzle/psr7/zipball/69568e4293f4fa993f3b0e51c9723e1e17c41379",
                "reference": "69568e4293f4fa993f3b0e51c9723e1e17c41379",
                "shasum": ""
            },
            "require": {
                "php": "^7.2.5 || ^8.0",
                "psr/http-factory": "^1.0",
                "psr/http-message": "^1.0",
                "ralouphie/getallheaders": "^3.0"
            },
            "provide": {
                "psr/http-factory-implementation": "1.0",
                "psr/http-message-implementation": "1.0"
            },
            "require-dev": {
                "bamarni/composer-bin-plugin": "^1.8.1",
                "http-interop/http-factory-tests": "^0.9",
                "phpunit/phpunit": "^8.5.29 || ^9.5.23"
            },
            "suggest": {
                "laminas/laminas-httphandlerrunner": "Emit PSR-7 responses"
            },
            "type": "library",
            "extra": {
                "bamarni-bin": {
                    "bin-links": true,
                    "forward-command": false
                },
                "branch-alias": {
                    "dev-master": "2.4-dev"
                }
            },
            "autoload": {
                "psr-4": {
                    "GuzzleHttp\\Psr7\\": "src/"
                }
            },
            "notification-url": "https://packagist.org/downloads/",
            "license": [
                "MIT"
            ],
            "authors": [
                {
                    "name": "Graham Campbell",
                    "email": "hello@gjcampbell.co.uk",
                    "homepage": "https://github.com/GrahamCampbell"
                },
                {
                    "name": "Michael Dowling",
                    "email": "mtdowling@gmail.com",
                    "homepage": "https://github.com/mtdowling"
                },
                {
                    "name": "George Mponos",
                    "email": "gmponos@gmail.com",
                    "homepage": "https://github.com/gmponos"
                },
                {
                    "name": "Tobias Nyholm",
                    "email": "tobias.nyholm@gmail.com",
                    "homepage": "https://github.com/Nyholm"
                },
                {
                    "name": "Márk Sági-Kazár",
                    "email": "mark.sagikazar@gmail.com",
                    "homepage": "https://github.com/sagikazarmark"
                },
                {
                    "name": "Tobias Schultze",
                    "email": "webmaster@tubo-world.de",
                    "homepage": "https://github.com/Tobion"
                },
                {
                    "name": "Márk Sági-Kazár",
                    "email": "mark.sagikazar@gmail.com",
                    "homepage": "https://sagikazarmark.hu"
                }
            ],
            "description": "PSR-7 message implementation that also provides common utility methods",
            "keywords": [
                "http",
                "message",
                "psr-7",
                "request",
                "response",
                "stream",
                "uri",
                "url"
            ],
            "support": {
                "issues": "https://github.com/guzzle/psr7/issues",
                "source": "https://github.com/guzzle/psr7/tree/2.4.1"
            },
            "funding": [
                {
                    "url": "https://github.com/GrahamCampbell",
                    "type": "github"
                },
                {
                    "url": "https://github.com/Nyholm",
                    "type": "github"
                },
                {
                    "url": "https://tidelift.com/funding/github/packagist/guzzlehttp/psr7",
                    "type": "tidelift"
                }
            ],
            "time": "2022-08-28T14:45:39+00:00"
        },
        {
            "name": "jc5/google2fa-laravel",
            "version": "v2.0.8",
            "source": {
                "type": "git",
                "url": "https://github.com/JC5/google2fa-laravel.git",
                "reference": "0205b0e58b90ee41e6d108d4c26ad9d0f7997baa"
            },
            "dist": {
                "type": "zip",
                "url": "https://api.github.com/repos/JC5/google2fa-laravel/zipball/0205b0e58b90ee41e6d108d4c26ad9d0f7997baa",
                "reference": "0205b0e58b90ee41e6d108d4c26ad9d0f7997baa",
                "shasum": ""
            },
            "require": {
                "laravel/framework": ">=5.4.36",
                "php": ">=8",
                "pragmarx/google2fa-qrcode": "^1.0"
            },
            "require-dev": {
                "orchestra/testbench": "3.4.*|3.5.*|3.6.*|3.7.*|4.*|5.*|6.*",
                "phpunit/phpunit": "~9",
                "roave/security-advisories": "dev-master"
            },
            "suggest": {
                "bacon/bacon-qr-code": "Required to generate inline QR Codes.",
                "pragmarx/recovery": "Generate recovery codes."
            },
            "type": "library",
            "extra": {
                "component": "package",
                "frameworks": [
                    "Laravel"
                ],
                "branch-alias": {
                    "dev-master": "0.2-dev"
                },
                "laravel": {
                    "providers": [
                        "PragmaRX\\Google2FALaravel\\ServiceProvider"
                    ],
                    "aliases": {
                        "Google2FA": "PragmaRX\\Google2FALaravel\\Facade"
                    }
                }
            },
            "autoload": {
                "psr-4": {
                    "PragmaRX\\Google2FALaravel\\": "src/",
                    "PragmaRX\\Google2FALaravel\\Tests\\": "tests/"
                }
            },
            "notification-url": "https://packagist.org/downloads/",
            "license": [
                "MIT"
            ],
            "authors": [
                {
                    "name": "Antonio Carlos Ribeiro",
                    "email": "acr@antoniocarlosribeiro.com",
                    "role": "Creator & Designer"
                },
                {
                    "name": "James Cole",
                    "email": "thegrumpydictator@gmail.com",
                    "role": "Developer"
                }
            ],
            "description": "A One Time Password Authentication package, compatible with Google Authenticator.",
            "keywords": [
                "Authentication",
                "Two Factor Authentication",
                "google2fa",
                "laravel"
            ],
            "support": {
                "issues": "https://github.com/JC5/google2fa-laravel/issues",
                "source": "https://github.com/JC5/google2fa-laravel/tree/v2.0.8"
            },
            "time": "2022-03-30T16:00:00+00:00"
        },
        {
            "name": "jc5/recovery",
            "version": "v2.2.0",
            "source": {
                "type": "git",
                "url": "https://github.com/JC5/recovery.git",
                "reference": "ad69cb910a92e1aeb75fd7eaa65701cc5b0416f3"
            },
            "dist": {
                "type": "zip",
                "url": "https://api.github.com/repos/JC5/recovery/zipball/ad69cb910a92e1aeb75fd7eaa65701cc5b0416f3",
                "reference": "ad69cb910a92e1aeb75fd7eaa65701cc5b0416f3",
                "shasum": ""
            },
            "require": {
                "ext-json": "*",
                "php": ">=8.0",
                "pragmarx/random": "~0.1"
            },
            "require-dev": {
                "phpunit/phpunit": ">=5.4.3",
                "squizlabs/php_codesniffer": "^2.3",
                "tightenco/collect": "^5.0"
            },
            "suggest": {
                "tightenco/collect": "Allows to generate recovery codes as collections"
            },
            "type": "library",
            "extra": {
                "branch-alias": {
                    "dev-master": "1.0-dev"
                }
            },
            "autoload": {
                "psr-4": {
                    "PragmaRX\\Recovery\\": "src"
                }
            },
            "notification-url": "https://packagist.org/downloads/",
            "license": [
                "MIT"
            ],
            "authors": [
                {
                    "name": "Antonio Carlos Ribeiro",
                    "email": "acr@antoniocarlosribeiro.com",
                    "homepage": "https://antoniocarlosribeiro.com",
                    "role": "Developer"
                },
                {
                    "name": "James Cole",
                    "email": "james@firefly-iii.org",
                    "homepage": "https://firefly-iii.org/",
                    "role": "Developer"
                }
            ],
            "description": "Create recovery codes for two factor auth",
            "homepage": "https://github.com/JC5/recovery",
            "keywords": [
                "2fa",
                "account recovery",
                "auth",
                "backup codes",
                "google2fa",
                "pragmarx",
                "recovery",
                "recovery codes",
                "two factor auth"
            ],
            "support": {
                "source": "https://github.com/JC5/recovery/tree/v2.2.0"
            },
            "time": "2022-03-31T05:55:34+00:00"
        },
        {
            "name": "laravel/framework",
<<<<<<< HEAD
            "version": "v9.36.4",
            "source": {
                "type": "git",
                "url": "https://github.com/laravel/framework.git",
                "reference": "15ce569fd93124e8e2257c24e3ed85b9ef9951d6"
            },
            "dist": {
                "type": "zip",
                "url": "https://api.github.com/repos/laravel/framework/zipball/15ce569fd93124e8e2257c24e3ed85b9ef9951d6",
                "reference": "15ce569fd93124e8e2257c24e3ed85b9ef9951d6",
=======
            "version": "v9.36.2",
            "source": {
                "type": "git",
                "url": "https://github.com/laravel/framework.git",
                "reference": "0bcd350eec1974c9f912f129368587ef7e43722b"
            },
            "dist": {
                "type": "zip",
                "url": "https://api.github.com/repos/laravel/framework/zipball/0bcd350eec1974c9f912f129368587ef7e43722b",
                "reference": "0bcd350eec1974c9f912f129368587ef7e43722b",
>>>>>>> abdb717b
                "shasum": ""
            },
            "require": {
                "doctrine/inflector": "^2.0",
                "dragonmantank/cron-expression": "^3.3.2",
                "egulias/email-validator": "^3.2.1",
                "ext-mbstring": "*",
                "ext-openssl": "*",
                "fruitcake/php-cors": "^1.2",
                "laravel/serializable-closure": "^1.2.2",
                "league/commonmark": "^2.2",
                "league/flysystem": "^3.8.0",
                "monolog/monolog": "^2.0",
                "nesbot/carbon": "^2.62.1",
                "nunomaduro/termwind": "^1.13",
                "php": "^8.0.2",
                "psr/container": "^1.1.1|^2.0.1",
                "psr/log": "^1.0|^2.0|^3.0",
                "psr/simple-cache": "^1.0|^2.0|^3.0",
                "ramsey/uuid": "^4.2.2",
                "symfony/console": "^6.0.9",
                "symfony/error-handler": "^6.0",
                "symfony/finder": "^6.0",
                "symfony/http-foundation": "^6.0",
                "symfony/http-kernel": "^6.0",
                "symfony/mailer": "^6.0",
                "symfony/mime": "^6.0",
                "symfony/process": "^6.0",
                "symfony/routing": "^6.0",
                "symfony/uid": "^6.0",
                "symfony/var-dumper": "^6.0",
                "tijsverkoyen/css-to-inline-styles": "^2.2.5",
                "vlucas/phpdotenv": "^5.4.1",
                "voku/portable-ascii": "^2.0"
            },
            "conflict": {
                "tightenco/collect": "<5.5.33"
            },
            "provide": {
                "psr/container-implementation": "1.1|2.0",
                "psr/simple-cache-implementation": "1.0|2.0|3.0"
            },
            "replace": {
                "illuminate/auth": "self.version",
                "illuminate/broadcasting": "self.version",
                "illuminate/bus": "self.version",
                "illuminate/cache": "self.version",
                "illuminate/collections": "self.version",
                "illuminate/conditionable": "self.version",
                "illuminate/config": "self.version",
                "illuminate/console": "self.version",
                "illuminate/container": "self.version",
                "illuminate/contracts": "self.version",
                "illuminate/cookie": "self.version",
                "illuminate/database": "self.version",
                "illuminate/encryption": "self.version",
                "illuminate/events": "self.version",
                "illuminate/filesystem": "self.version",
                "illuminate/hashing": "self.version",
                "illuminate/http": "self.version",
                "illuminate/log": "self.version",
                "illuminate/macroable": "self.version",
                "illuminate/mail": "self.version",
                "illuminate/notifications": "self.version",
                "illuminate/pagination": "self.version",
                "illuminate/pipeline": "self.version",
                "illuminate/queue": "self.version",
                "illuminate/redis": "self.version",
                "illuminate/routing": "self.version",
                "illuminate/session": "self.version",
                "illuminate/support": "self.version",
                "illuminate/testing": "self.version",
                "illuminate/translation": "self.version",
                "illuminate/validation": "self.version",
                "illuminate/view": "self.version"
            },
            "require-dev": {
                "ably/ably-php": "^1.0",
                "aws/aws-sdk-php": "^3.235.5",
                "doctrine/dbal": "^2.13.3|^3.1.4",
                "fakerphp/faker": "^1.9.2",
                "guzzlehttp/guzzle": "^7.5",
                "league/flysystem-aws-s3-v3": "^3.0",
                "league/flysystem-ftp": "^3.0",
                "league/flysystem-path-prefixing": "^3.3",
                "league/flysystem-read-only": "^3.3",
                "league/flysystem-sftp-v3": "^3.0",
                "mockery/mockery": "^1.5.1",
                "orchestra/testbench-core": "^7.11",
                "pda/pheanstalk": "^4.0",
                "phpstan/phpstan": "^1.4.7",
                "phpunit/phpunit": "^9.5.8",
                "predis/predis": "^1.1.9|^2.0.2",
                "symfony/cache": "^6.0"
            },
            "suggest": {
                "ably/ably-php": "Required to use the Ably broadcast driver (^1.0).",
                "aws/aws-sdk-php": "Required to use the SQS queue driver, DynamoDb failed job storage, and SES mail driver (^3.235.5).",
                "brianium/paratest": "Required to run tests in parallel (^6.0).",
                "doctrine/dbal": "Required to rename columns and drop SQLite columns (^2.13.3|^3.1.4).",
                "ext-bcmath": "Required to use the multiple_of validation rule.",
                "ext-ftp": "Required to use the Flysystem FTP driver.",
                "ext-gd": "Required to use Illuminate\\Http\\Testing\\FileFactory::image().",
                "ext-memcached": "Required to use the memcache cache driver.",
                "ext-pcntl": "Required to use all features of the queue worker.",
                "ext-posix": "Required to use all features of the queue worker.",
                "ext-redis": "Required to use the Redis cache and queue drivers (^4.0|^5.0).",
                "fakerphp/faker": "Required to use the eloquent factory builder (^1.9.1).",
                "filp/whoops": "Required for friendly error pages in development (^2.14.3).",
                "guzzlehttp/guzzle": "Required to use the HTTP Client and the ping methods on schedules (^7.5).",
                "laravel/tinker": "Required to use the tinker console command (^2.0).",
                "league/flysystem-aws-s3-v3": "Required to use the Flysystem S3 driver (^3.0).",
                "league/flysystem-ftp": "Required to use the Flysystem FTP driver (^3.0).",
                "league/flysystem-path-prefixing": "Required to use the scoped driver (^3.3).",
                "league/flysystem-read-only": "Required to use read-only disks (^3.3)",
                "league/flysystem-sftp-v3": "Required to use the Flysystem SFTP driver (^3.0).",
                "mockery/mockery": "Required to use mocking (^1.5.1).",
                "nyholm/psr7": "Required to use PSR-7 bridging features (^1.2).",
                "pda/pheanstalk": "Required to use the beanstalk queue driver (^4.0).",
                "phpunit/phpunit": "Required to use assertions and run tests (^9.5.8).",
                "predis/predis": "Required to use the predis connector (^1.1.9|^2.0.2).",
                "psr/http-message": "Required to allow Storage::put to accept a StreamInterface (^1.0).",
                "pusher/pusher-php-server": "Required to use the Pusher broadcast driver (^6.0|^7.0).",
                "symfony/cache": "Required to PSR-6 cache bridge (^6.0).",
                "symfony/filesystem": "Required to enable support for relative symbolic links (^6.0).",
                "symfony/http-client": "Required to enable support for the Symfony API mail transports (^6.0).",
                "symfony/mailgun-mailer": "Required to enable support for the Mailgun mail transport (^6.0).",
                "symfony/postmark-mailer": "Required to enable support for the Postmark mail transport (^6.0).",
                "symfony/psr-http-message-bridge": "Required to use PSR-7 bridging features (^2.0)."
            },
            "type": "library",
            "extra": {
                "branch-alias": {
                    "dev-master": "9.x-dev"
                }
            },
            "autoload": {
                "files": [
                    "src/Illuminate/Collections/helpers.php",
                    "src/Illuminate/Events/functions.php",
                    "src/Illuminate/Foundation/helpers.php",
                    "src/Illuminate/Support/helpers.php"
                ],
                "psr-4": {
                    "Illuminate\\": "src/Illuminate/",
                    "Illuminate\\Support\\": [
                        "src/Illuminate/Macroable/",
                        "src/Illuminate/Collections/",
                        "src/Illuminate/Conditionable/"
                    ]
                }
            },
            "notification-url": "https://packagist.org/downloads/",
            "license": [
                "MIT"
            ],
            "authors": [
                {
                    "name": "Taylor Otwell",
                    "email": "taylor@laravel.com"
                }
            ],
            "description": "The Laravel Framework.",
            "homepage": "https://laravel.com",
            "keywords": [
                "framework",
                "laravel"
            ],
            "support": {
                "issues": "https://github.com/laravel/framework/issues",
                "source": "https://github.com/laravel/framework"
            },
<<<<<<< HEAD
            "time": "2022-10-20T16:11:03+00:00"
=======
            "time": "2022-10-18T18:46:20+00:00"
>>>>>>> abdb717b
        },
        {
            "name": "laravel/passport",
            "version": "v11.2.1",
            "source": {
                "type": "git",
                "url": "https://github.com/laravel/passport.git",
                "reference": "5a26d6cbf56544c9f56994c6978f8fbe4d82bb33"
            },
            "dist": {
                "type": "zip",
                "url": "https://api.github.com/repos/laravel/passport/zipball/5a26d6cbf56544c9f56994c6978f8fbe4d82bb33",
                "reference": "5a26d6cbf56544c9f56994c6978f8fbe4d82bb33",
                "shasum": ""
            },
            "require": {
                "ext-json": "*",
                "firebase/php-jwt": "^6.0",
                "illuminate/auth": "^9.0",
                "illuminate/console": "^9.0",
                "illuminate/container": "^9.0",
                "illuminate/contracts": "^9.0",
                "illuminate/cookie": "^9.0",
                "illuminate/database": "^9.0",
                "illuminate/encryption": "^9.0",
                "illuminate/http": "^9.0",
                "illuminate/support": "^9.0",
                "lcobucci/jwt": "^3.4|^4.0",
                "league/oauth2-server": "^8.2",
                "nyholm/psr7": "^1.3",
                "php": "^8.0",
                "phpseclib/phpseclib": "^2.0|^3.0",
                "symfony/psr-http-message-bridge": "^2.0"
            },
            "require-dev": {
                "mockery/mockery": "^1.0",
                "orchestra/testbench": "^7.0",
                "phpunit/phpunit": "^9.3"
            },
            "type": "library",
            "extra": {
                "branch-alias": {
                    "dev-master": "11.x-dev"
                },
                "laravel": {
                    "providers": [
                        "Laravel\\Passport\\PassportServiceProvider"
                    ]
                }
            },
            "autoload": {
                "psr-4": {
                    "Laravel\\Passport\\": "src/",
                    "Laravel\\Passport\\Database\\Factories\\": "database/factories/"
                }
            },
            "notification-url": "https://packagist.org/downloads/",
            "license": [
                "MIT"
            ],
            "authors": [
                {
                    "name": "Taylor Otwell",
                    "email": "taylor@laravel.com"
                }
            ],
            "description": "Laravel Passport provides OAuth2 server support to Laravel.",
            "keywords": [
                "laravel",
                "oauth",
                "passport"
            ],
            "support": {
                "issues": "https://github.com/laravel/passport/issues",
                "source": "https://github.com/laravel/passport"
            },
            "time": "2022-09-29T15:52:25+00:00"
        },
        {
            "name": "laravel/sanctum",
            "version": "v3.0.1",
            "source": {
                "type": "git",
                "url": "https://github.com/laravel/sanctum.git",
                "reference": "b71e80a3a8e8029e2ec8c1aa814b999609ce16dc"
            },
            "dist": {
                "type": "zip",
                "url": "https://api.github.com/repos/laravel/sanctum/zipball/b71e80a3a8e8029e2ec8c1aa814b999609ce16dc",
                "reference": "b71e80a3a8e8029e2ec8c1aa814b999609ce16dc",
                "shasum": ""
            },
            "require": {
                "ext-json": "*",
                "illuminate/console": "^9.21",
                "illuminate/contracts": "^9.21",
                "illuminate/database": "^9.21",
                "illuminate/support": "^9.21",
                "php": "^8.0.2"
            },
            "require-dev": {
                "mockery/mockery": "^1.0",
                "orchestra/testbench": "^7.0",
                "phpunit/phpunit": "^9.3"
            },
            "type": "library",
            "extra": {
                "branch-alias": {
                    "dev-master": "3.x-dev"
                },
                "laravel": {
                    "providers": [
                        "Laravel\\Sanctum\\SanctumServiceProvider"
                    ]
                }
            },
            "autoload": {
                "psr-4": {
                    "Laravel\\Sanctum\\": "src/"
                }
            },
            "notification-url": "https://packagist.org/downloads/",
            "license": [
                "MIT"
            ],
            "authors": [
                {
                    "name": "Taylor Otwell",
                    "email": "taylor@laravel.com"
                }
            ],
            "description": "Laravel Sanctum provides a featherweight authentication system for SPAs and simple APIs.",
            "keywords": [
                "auth",
                "laravel",
                "sanctum"
            ],
            "support": {
                "issues": "https://github.com/laravel/sanctum/issues",
                "source": "https://github.com/laravel/sanctum"
            },
            "time": "2022-07-29T21:33:30+00:00"
        },
        {
            "name": "laravel/serializable-closure",
            "version": "v1.2.2",
            "source": {
                "type": "git",
                "url": "https://github.com/laravel/serializable-closure.git",
                "reference": "47afb7fae28ed29057fdca37e16a84f90cc62fae"
            },
            "dist": {
                "type": "zip",
                "url": "https://api.github.com/repos/laravel/serializable-closure/zipball/47afb7fae28ed29057fdca37e16a84f90cc62fae",
                "reference": "47afb7fae28ed29057fdca37e16a84f90cc62fae",
                "shasum": ""
            },
            "require": {
                "php": "^7.3|^8.0"
            },
            "require-dev": {
                "nesbot/carbon": "^2.61",
                "pestphp/pest": "^1.21.3",
                "phpstan/phpstan": "^1.8.2",
                "symfony/var-dumper": "^5.4.11"
            },
            "type": "library",
            "extra": {
                "branch-alias": {
                    "dev-master": "1.x-dev"
                }
            },
            "autoload": {
                "psr-4": {
                    "Laravel\\SerializableClosure\\": "src/"
                }
            },
            "notification-url": "https://packagist.org/downloads/",
            "license": [
                "MIT"
            ],
            "authors": [
                {
                    "name": "Taylor Otwell",
                    "email": "taylor@laravel.com"
                },
                {
                    "name": "Nuno Maduro",
                    "email": "nuno@laravel.com"
                }
            ],
            "description": "Laravel Serializable Closure provides an easy and secure way to serialize closures in PHP.",
            "keywords": [
                "closure",
                "laravel",
                "serializable"
            ],
            "support": {
                "issues": "https://github.com/laravel/serializable-closure/issues",
                "source": "https://github.com/laravel/serializable-closure"
            },
            "time": "2022-09-08T13:45:54+00:00"
        },
        {
            "name": "laravel/slack-notification-channel",
            "version": "v2.4.0",
            "source": {
                "type": "git",
                "url": "https://github.com/laravel/slack-notification-channel.git",
                "reference": "060617a31562c88656c95c5971a36989122d4b53"
            },
            "dist": {
                "type": "zip",
                "url": "https://api.github.com/repos/laravel/slack-notification-channel/zipball/060617a31562c88656c95c5971a36989122d4b53",
                "reference": "060617a31562c88656c95c5971a36989122d4b53",
                "shasum": ""
            },
            "require": {
                "guzzlehttp/guzzle": "^6.0|^7.0",
                "illuminate/notifications": "~5.8.0|^6.0|^7.0|^8.0|^9.0",
                "php": "^7.1.3|^8.0"
            },
            "require-dev": {
                "mockery/mockery": "^1.0",
                "phpunit/phpunit": "^7.0|^8.0|^9.0"
            },
            "type": "library",
            "extra": {
                "branch-alias": {
                    "dev-master": "2.x-dev"
                },
                "laravel": {
                    "providers": [
                        "Illuminate\\Notifications\\SlackChannelServiceProvider"
                    ]
                }
            },
            "autoload": {
                "psr-4": {
                    "Illuminate\\Notifications\\": "src/"
                }
            },
            "notification-url": "https://packagist.org/downloads/",
            "license": [
                "MIT"
            ],
            "authors": [
                {
                    "name": "Taylor Otwell",
                    "email": "taylor@laravel.com"
                }
            ],
            "description": "Slack Notification Channel for laravel.",
            "keywords": [
                "laravel",
                "notifications",
                "slack"
            ],
            "support": {
                "issues": "https://github.com/laravel/slack-notification-channel/issues",
                "source": "https://github.com/laravel/slack-notification-channel/tree/v2.4.0"
            },
            "time": "2022-01-12T18:07:54+00:00"
        },
        {
            "name": "laravel/ui",
            "version": "v4.0.2",
            "source": {
                "type": "git",
                "url": "https://github.com/laravel/ui.git",
                "reference": "9aa6930c8ae98b2465594d7f14f4ac131bfd6a99"
            },
            "dist": {
                "type": "zip",
                "url": "https://api.github.com/repos/laravel/ui/zipball/9aa6930c8ae98b2465594d7f14f4ac131bfd6a99",
                "reference": "9aa6930c8ae98b2465594d7f14f4ac131bfd6a99",
                "shasum": ""
            },
            "require": {
                "illuminate/console": "^9.21",
                "illuminate/filesystem": "^9.21",
                "illuminate/support": "^9.21",
                "illuminate/validation": "^9.21",
                "php": "^8.0"
            },
            "require-dev": {
                "orchestra/testbench": "^7.0"
            },
            "type": "library",
            "extra": {
                "branch-alias": {
                    "dev-master": "4.x-dev"
                },
                "laravel": {
                    "providers": [
                        "Laravel\\Ui\\UiServiceProvider"
                    ]
                }
            },
            "autoload": {
                "psr-4": {
                    "Laravel\\Ui\\": "src/",
                    "Illuminate\\Foundation\\Auth\\": "auth-backend/"
                }
            },
            "notification-url": "https://packagist.org/downloads/",
            "license": [
                "MIT"
            ],
            "authors": [
                {
                    "name": "Taylor Otwell",
                    "email": "taylor@laravel.com"
                }
            ],
            "description": "Laravel UI utilities and presets.",
            "keywords": [
                "laravel",
                "ui"
            ],
            "support": {
                "source": "https://github.com/laravel/ui/tree/v4.0.2"
            },
            "time": "2022-09-09T18:20:35+00:00"
        },
        {
            "name": "laravelcollective/html",
            "version": "v6.3.0",
            "source": {
                "type": "git",
                "url": "https://github.com/LaravelCollective/html.git",
                "reference": "78c3cb516ac9e6d3d76cad9191f81d217302dea6"
            },
            "dist": {
                "type": "zip",
                "url": "https://api.github.com/repos/LaravelCollective/html/zipball/78c3cb516ac9e6d3d76cad9191f81d217302dea6",
                "reference": "78c3cb516ac9e6d3d76cad9191f81d217302dea6",
                "shasum": ""
            },
            "require": {
                "illuminate/http": "^6.0|^7.0|^8.0|^9.0",
                "illuminate/routing": "^6.0|^7.0|^8.0|^9.0",
                "illuminate/session": "^6.0|^7.0|^8.0|^9.0",
                "illuminate/support": "^6.0|^7.0|^8.0|^9.0",
                "illuminate/view": "^6.0|^7.0|^8.0|^9.0",
                "php": ">=7.2.5"
            },
            "require-dev": {
                "illuminate/database": "^6.0|^7.0|^8.0|^9.0",
                "mockery/mockery": "~1.0",
                "phpunit/phpunit": "~8.5|^9.5.10"
            },
            "type": "library",
            "extra": {
                "branch-alias": {
                    "dev-master": "6.x-dev"
                },
                "laravel": {
                    "providers": [
                        "Collective\\Html\\HtmlServiceProvider"
                    ],
                    "aliases": {
                        "Form": "Collective\\Html\\FormFacade",
                        "Html": "Collective\\Html\\HtmlFacade"
                    }
                }
            },
            "autoload": {
                "files": [
                    "src/helpers.php"
                ],
                "psr-4": {
                    "Collective\\Html\\": "src/"
                }
            },
            "notification-url": "https://packagist.org/downloads/",
            "license": [
                "MIT"
            ],
            "authors": [
                {
                    "name": "Adam Engebretson",
                    "email": "adam@laravelcollective.com"
                },
                {
                    "name": "Taylor Otwell",
                    "email": "taylorotwell@gmail.com"
                }
            ],
            "description": "HTML and Form Builders for the Laravel Framework",
            "homepage": "https://laravelcollective.com",
            "support": {
                "issues": "https://github.com/LaravelCollective/html/issues",
                "source": "https://github.com/LaravelCollective/html"
            },
            "time": "2022-02-08T21:02:54+00:00"
        },
        {
            "name": "lcobucci/clock",
            "version": "2.2.0",
            "source": {
                "type": "git",
                "url": "https://github.com/lcobucci/clock.git",
                "reference": "fb533e093fd61321bfcbac08b131ce805fe183d3"
            },
            "dist": {
                "type": "zip",
                "url": "https://api.github.com/repos/lcobucci/clock/zipball/fb533e093fd61321bfcbac08b131ce805fe183d3",
                "reference": "fb533e093fd61321bfcbac08b131ce805fe183d3",
                "shasum": ""
            },
            "require": {
                "php": "^8.0",
                "stella-maris/clock": "^0.1.4"
            },
            "require-dev": {
                "infection/infection": "^0.26",
                "lcobucci/coding-standard": "^8.0",
                "phpstan/extension-installer": "^1.1",
                "phpstan/phpstan": "^0.12",
                "phpstan/phpstan-deprecation-rules": "^0.12",
                "phpstan/phpstan-phpunit": "^0.12",
                "phpstan/phpstan-strict-rules": "^0.12",
                "phpunit/phpunit": "^9.5"
            },
            "type": "library",
            "autoload": {
                "psr-4": {
                    "Lcobucci\\Clock\\": "src"
                }
            },
            "notification-url": "https://packagist.org/downloads/",
            "license": [
                "MIT"
            ],
            "authors": [
                {
                    "name": "Luís Cobucci",
                    "email": "lcobucci@gmail.com"
                }
            ],
            "description": "Yet another clock abstraction",
            "support": {
                "issues": "https://github.com/lcobucci/clock/issues",
                "source": "https://github.com/lcobucci/clock/tree/2.2.0"
            },
            "funding": [
                {
                    "url": "https://github.com/lcobucci",
                    "type": "github"
                },
                {
                    "url": "https://www.patreon.com/lcobucci",
                    "type": "patreon"
                }
            ],
            "time": "2022-04-19T19:34:17+00:00"
        },
        {
            "name": "lcobucci/jwt",
            "version": "4.2.1",
            "source": {
                "type": "git",
                "url": "https://github.com/lcobucci/jwt.git",
                "reference": "72ac6d807ee51a70ad376ee03a2387e8646e10f3"
            },
            "dist": {
                "type": "zip",
                "url": "https://api.github.com/repos/lcobucci/jwt/zipball/72ac6d807ee51a70ad376ee03a2387e8646e10f3",
                "reference": "72ac6d807ee51a70ad376ee03a2387e8646e10f3",
                "shasum": ""
            },
            "require": {
                "ext-hash": "*",
                "ext-json": "*",
                "ext-mbstring": "*",
                "ext-openssl": "*",
                "ext-sodium": "*",
                "lcobucci/clock": "^2.0",
                "php": "^7.4 || ^8.0"
            },
            "require-dev": {
                "infection/infection": "^0.21",
                "lcobucci/coding-standard": "^6.0",
                "mikey179/vfsstream": "^1.6.7",
                "phpbench/phpbench": "^1.2",
                "phpstan/extension-installer": "^1.0",
                "phpstan/phpstan": "^1.4",
                "phpstan/phpstan-deprecation-rules": "^1.0",
                "phpstan/phpstan-phpunit": "^1.0",
                "phpstan/phpstan-strict-rules": "^1.0",
                "phpunit/php-invoker": "^3.1",
                "phpunit/phpunit": "^9.5"
            },
            "type": "library",
            "autoload": {
                "psr-4": {
                    "Lcobucci\\JWT\\": "src"
                }
            },
            "notification-url": "https://packagist.org/downloads/",
            "license": [
                "BSD-3-Clause"
            ],
            "authors": [
                {
                    "name": "Luís Cobucci",
                    "email": "lcobucci@gmail.com",
                    "role": "Developer"
                }
            ],
            "description": "A simple library to work with JSON Web Token and JSON Web Signature",
            "keywords": [
                "JWS",
                "jwt"
            ],
            "support": {
                "issues": "https://github.com/lcobucci/jwt/issues",
                "source": "https://github.com/lcobucci/jwt/tree/4.2.1"
            },
            "funding": [
                {
                    "url": "https://github.com/lcobucci",
                    "type": "github"
                },
                {
                    "url": "https://www.patreon.com/lcobucci",
                    "type": "patreon"
                }
            ],
            "time": "2022-08-19T23:14:07+00:00"
        },
        {
            "name": "league/commonmark",
            "version": "2.3.5",
            "source": {
                "type": "git",
                "url": "https://github.com/thephpleague/commonmark.git",
                "reference": "84d74485fdb7074f4f9dd6f02ab957b1de513257"
            },
            "dist": {
                "type": "zip",
                "url": "https://api.github.com/repos/thephpleague/commonmark/zipball/84d74485fdb7074f4f9dd6f02ab957b1de513257",
                "reference": "84d74485fdb7074f4f9dd6f02ab957b1de513257",
                "shasum": ""
            },
            "require": {
                "ext-mbstring": "*",
                "league/config": "^1.1.1",
                "php": "^7.4 || ^8.0",
                "psr/event-dispatcher": "^1.0",
                "symfony/deprecation-contracts": "^2.1 || ^3.0",
                "symfony/polyfill-php80": "^1.16"
            },
            "require-dev": {
                "cebe/markdown": "^1.0",
                "commonmark/cmark": "0.30.0",
                "commonmark/commonmark.js": "0.30.0",
                "composer/package-versions-deprecated": "^1.8",
                "embed/embed": "^4.4",
                "erusev/parsedown": "^1.0",
                "ext-json": "*",
                "github/gfm": "0.29.0",
                "michelf/php-markdown": "^1.4",
                "nyholm/psr7": "^1.5",
                "phpstan/phpstan": "^1.8.2",
                "phpunit/phpunit": "^9.5.21",
                "scrutinizer/ocular": "^1.8.1",
                "symfony/finder": "^5.3 | ^6.0",
                "symfony/yaml": "^2.3 | ^3.0 | ^4.0 | ^5.0 | ^6.0",
                "unleashedtech/php-coding-standard": "^3.1.1",
                "vimeo/psalm": "^4.24.0"
            },
            "suggest": {
                "symfony/yaml": "v2.3+ required if using the Front Matter extension"
            },
            "type": "library",
            "extra": {
                "branch-alias": {
                    "dev-main": "2.4-dev"
                }
            },
            "autoload": {
                "psr-4": {
                    "League\\CommonMark\\": "src"
                }
            },
            "notification-url": "https://packagist.org/downloads/",
            "license": [
                "BSD-3-Clause"
            ],
            "authors": [
                {
                    "name": "Colin O'Dell",
                    "email": "colinodell@gmail.com",
                    "homepage": "https://www.colinodell.com",
                    "role": "Lead Developer"
                }
            ],
            "description": "Highly-extensible PHP Markdown parser which fully supports the CommonMark spec and GitHub-Flavored Markdown (GFM)",
            "homepage": "https://commonmark.thephpleague.com",
            "keywords": [
                "commonmark",
                "flavored",
                "gfm",
                "github",
                "github-flavored",
                "markdown",
                "md",
                "parser"
            ],
            "support": {
                "docs": "https://commonmark.thephpleague.com/",
                "forum": "https://github.com/thephpleague/commonmark/discussions",
                "issues": "https://github.com/thephpleague/commonmark/issues",
                "rss": "https://github.com/thephpleague/commonmark/releases.atom",
                "source": "https://github.com/thephpleague/commonmark"
            },
            "funding": [
                {
                    "url": "https://www.colinodell.com/sponsor",
                    "type": "custom"
                },
                {
                    "url": "https://www.paypal.me/colinpodell/10.00",
                    "type": "custom"
                },
                {
                    "url": "https://github.com/colinodell",
                    "type": "github"
                },
                {
                    "url": "https://tidelift.com/funding/github/packagist/league/commonmark",
                    "type": "tidelift"
                }
            ],
            "time": "2022-07-29T10:59:45+00:00"
        },
        {
            "name": "league/config",
            "version": "v1.1.1",
            "source": {
                "type": "git",
                "url": "https://github.com/thephpleague/config.git",
                "reference": "a9d39eeeb6cc49d10a6e6c36f22c4c1f4a767f3e"
            },
            "dist": {
                "type": "zip",
                "url": "https://api.github.com/repos/thephpleague/config/zipball/a9d39eeeb6cc49d10a6e6c36f22c4c1f4a767f3e",
                "reference": "a9d39eeeb6cc49d10a6e6c36f22c4c1f4a767f3e",
                "shasum": ""
            },
            "require": {
                "dflydev/dot-access-data": "^3.0.1",
                "nette/schema": "^1.2",
                "php": "^7.4 || ^8.0"
            },
            "require-dev": {
                "phpstan/phpstan": "^0.12.90",
                "phpunit/phpunit": "^9.5.5",
                "scrutinizer/ocular": "^1.8.1",
                "unleashedtech/php-coding-standard": "^3.1",
                "vimeo/psalm": "^4.7.3"
            },
            "type": "library",
            "extra": {
                "branch-alias": {
                    "dev-main": "1.2-dev"
                }
            },
            "autoload": {
                "psr-4": {
                    "League\\Config\\": "src"
                }
            },
            "notification-url": "https://packagist.org/downloads/",
            "license": [
                "BSD-3-Clause"
            ],
            "authors": [
                {
                    "name": "Colin O'Dell",
                    "email": "colinodell@gmail.com",
                    "homepage": "https://www.colinodell.com",
                    "role": "Lead Developer"
                }
            ],
            "description": "Define configuration arrays with strict schemas and access values with dot notation",
            "homepage": "https://config.thephpleague.com",
            "keywords": [
                "array",
                "config",
                "configuration",
                "dot",
                "dot-access",
                "nested",
                "schema"
            ],
            "support": {
                "docs": "https://config.thephpleague.com/",
                "issues": "https://github.com/thephpleague/config/issues",
                "rss": "https://github.com/thephpleague/config/releases.atom",
                "source": "https://github.com/thephpleague/config"
            },
            "funding": [
                {
                    "url": "https://www.colinodell.com/sponsor",
                    "type": "custom"
                },
                {
                    "url": "https://www.paypal.me/colinpodell/10.00",
                    "type": "custom"
                },
                {
                    "url": "https://github.com/colinodell",
                    "type": "github"
                }
            ],
            "time": "2021-08-14T12:15:32+00:00"
        },
        {
            "name": "league/csv",
            "version": "9.8.0",
            "source": {
                "type": "git",
                "url": "https://github.com/thephpleague/csv.git",
                "reference": "9d2e0265c5d90f5dd601bc65ff717e05cec19b47"
            },
            "dist": {
                "type": "zip",
                "url": "https://api.github.com/repos/thephpleague/csv/zipball/9d2e0265c5d90f5dd601bc65ff717e05cec19b47",
                "reference": "9d2e0265c5d90f5dd601bc65ff717e05cec19b47",
                "shasum": ""
            },
            "require": {
                "ext-json": "*",
                "ext-mbstring": "*",
                "php": "^7.4 || ^8.0"
            },
            "require-dev": {
                "ext-curl": "*",
                "ext-dom": "*",
                "friendsofphp/php-cs-fixer": "^v3.4.0",
                "phpstan/phpstan": "^1.3.0",
                "phpstan/phpstan-phpunit": "^1.0.0",
                "phpstan/phpstan-strict-rules": "^1.1.0",
                "phpunit/phpunit": "^9.5.11"
            },
            "suggest": {
                "ext-dom": "Required to use the XMLConverter and or the HTMLConverter classes",
                "ext-iconv": "Needed to ease transcoding CSV using iconv stream filters"
            },
            "type": "library",
            "extra": {
                "branch-alias": {
                    "dev-master": "9.x-dev"
                }
            },
            "autoload": {
                "files": [
                    "src/functions_include.php"
                ],
                "psr-4": {
                    "League\\Csv\\": "src"
                }
            },
            "notification-url": "https://packagist.org/downloads/",
            "license": [
                "MIT"
            ],
            "authors": [
                {
                    "name": "Ignace Nyamagana Butera",
                    "email": "nyamsprod@gmail.com",
                    "homepage": "https://github.com/nyamsprod/",
                    "role": "Developer"
                }
            ],
            "description": "CSV data manipulation made easy in PHP",
            "homepage": "https://csv.thephpleague.com",
            "keywords": [
                "convert",
                "csv",
                "export",
                "filter",
                "import",
                "read",
                "transform",
                "write"
            ],
            "support": {
                "docs": "https://csv.thephpleague.com",
                "issues": "https://github.com/thephpleague/csv/issues",
                "rss": "https://github.com/thephpleague/csv/releases.atom",
                "source": "https://github.com/thephpleague/csv"
            },
            "funding": [
                {
                    "url": "https://github.com/sponsors/nyamsprod",
                    "type": "github"
                }
            ],
            "time": "2022-01-04T00:13:07+00:00"
        },
        {
            "name": "league/event",
            "version": "2.2.0",
            "source": {
                "type": "git",
                "url": "https://github.com/thephpleague/event.git",
                "reference": "d2cc124cf9a3fab2bb4ff963307f60361ce4d119"
            },
            "dist": {
                "type": "zip",
                "url": "https://api.github.com/repos/thephpleague/event/zipball/d2cc124cf9a3fab2bb4ff963307f60361ce4d119",
                "reference": "d2cc124cf9a3fab2bb4ff963307f60361ce4d119",
                "shasum": ""
            },
            "require": {
                "php": ">=5.4.0"
            },
            "require-dev": {
                "henrikbjorn/phpspec-code-coverage": "~1.0.1",
                "phpspec/phpspec": "^2.2"
            },
            "type": "library",
            "extra": {
                "branch-alias": {
                    "dev-master": "2.2-dev"
                }
            },
            "autoload": {
                "psr-4": {
                    "League\\Event\\": "src/"
                }
            },
            "notification-url": "https://packagist.org/downloads/",
            "license": [
                "MIT"
            ],
            "authors": [
                {
                    "name": "Frank de Jonge",
                    "email": "info@frenky.net"
                }
            ],
            "description": "Event package",
            "keywords": [
                "emitter",
                "event",
                "listener"
            ],
            "support": {
                "issues": "https://github.com/thephpleague/event/issues",
                "source": "https://github.com/thephpleague/event/tree/master"
            },
            "time": "2018-11-26T11:52:41+00:00"
        },
        {
            "name": "league/flysystem",
<<<<<<< HEAD
            "version": "3.10.1",
            "source": {
                "type": "git",
                "url": "https://github.com/thephpleague/flysystem.git",
                "reference": "9857d7208a94fc63c7bf09caf223280e59ac7274"
            },
            "dist": {
                "type": "zip",
                "url": "https://api.github.com/repos/thephpleague/flysystem/zipball/9857d7208a94fc63c7bf09caf223280e59ac7274",
                "reference": "9857d7208a94fc63c7bf09caf223280e59ac7274",
=======
            "version": "3.8.0",
            "source": {
                "type": "git",
                "url": "https://github.com/thephpleague/flysystem.git",
                "reference": "3d2ed6215e096e900662bd8f993fc5ad81cc4135"
            },
            "dist": {
                "type": "zip",
                "url": "https://api.github.com/repos/thephpleague/flysystem/zipball/3d2ed6215e096e900662bd8f993fc5ad81cc4135",
                "reference": "3d2ed6215e096e900662bd8f993fc5ad81cc4135",
>>>>>>> abdb717b
                "shasum": ""
            },
            "require": {
                "league/mime-type-detection": "^1.0.0",
                "php": "^8.0.2"
            },
            "conflict": {
                "aws/aws-sdk-php": "3.209.31 || 3.210.0",
                "guzzlehttp/guzzle": "<7.0",
                "guzzlehttp/ringphp": "<1.1.1",
                "phpseclib/phpseclib": "3.0.15",
                "symfony/http-client": "<5.2"
            },
            "require-dev": {
                "async-aws/s3": "^1.5",
                "async-aws/simple-s3": "^1.1",
                "aws/aws-sdk-php": "^3.198.1",
                "composer/semver": "^3.0",
                "ext-fileinfo": "*",
                "ext-ftp": "*",
                "ext-zip": "*",
                "friendsofphp/php-cs-fixer": "^3.5",
                "google/cloud-storage": "^1.23",
                "microsoft/azure-storage-blob": "^1.1",
                "phpseclib/phpseclib": "^3.0.14",
                "phpstan/phpstan": "^0.12.26",
                "phpunit/phpunit": "^9.5.11",
                "sabre/dav": "^4.3.1"
            },
            "type": "library",
            "autoload": {
                "psr-4": {
                    "League\\Flysystem\\": "src"
                }
            },
            "notification-url": "https://packagist.org/downloads/",
            "license": [
                "MIT"
            ],
            "authors": [
                {
                    "name": "Frank de Jonge",
                    "email": "info@frankdejonge.nl"
                }
            ],
            "description": "File storage abstraction for PHP",
            "keywords": [
                "WebDAV",
                "aws",
                "cloud",
                "file",
                "files",
                "filesystem",
                "filesystems",
                "ftp",
                "s3",
                "sftp",
                "storage"
            ],
            "support": {
                "issues": "https://github.com/thephpleague/flysystem/issues",
<<<<<<< HEAD
                "source": "https://github.com/thephpleague/flysystem/tree/3.10.1"
=======
                "source": "https://github.com/thephpleague/flysystem/tree/3.8.0"
>>>>>>> abdb717b
            },
            "funding": [
                {
                    "url": "https://ecologi.com/frankdejonge",
                    "type": "custom"
                },
                {
                    "url": "https://github.com/frankdejonge",
                    "type": "github"
                },
                {
                    "url": "https://tidelift.com/funding/github/packagist/league/flysystem",
                    "type": "tidelift"
                }
            ],
<<<<<<< HEAD
            "time": "2022-10-21T18:57:47+00:00"
=======
            "time": "2022-10-18T06:54:34+00:00"
>>>>>>> abdb717b
        },
        {
            "name": "league/fractal",
            "version": "0.20.1",
            "source": {
                "type": "git",
                "url": "https://github.com/thephpleague/fractal.git",
                "reference": "8b9d39b67624db9195c06f9c1ffd0355151eaf62"
            },
            "dist": {
                "type": "zip",
                "url": "https://api.github.com/repos/thephpleague/fractal/zipball/8b9d39b67624db9195c06f9c1ffd0355151eaf62",
                "reference": "8b9d39b67624db9195c06f9c1ffd0355151eaf62",
                "shasum": ""
            },
            "require": {
                "php": ">=7.4"
            },
            "require-dev": {
                "doctrine/orm": "^2.5",
                "illuminate/contracts": "~5.0",
                "mockery/mockery": "^1.3",
                "pagerfanta/pagerfanta": "~1.0.0",
                "phpstan/phpstan": "^1.4",
                "phpunit/phpunit": "^9.5",
                "squizlabs/php_codesniffer": "~3.4",
                "vimeo/psalm": "^4.22",
                "zendframework/zend-paginator": "~2.3"
            },
            "suggest": {
                "illuminate/pagination": "The Illuminate Pagination component.",
                "pagerfanta/pagerfanta": "Pagerfanta Paginator",
                "zendframework/zend-paginator": "Zend Framework Paginator"
            },
            "type": "library",
            "extra": {
                "branch-alias": {
                    "dev-master": "0.20.x-dev"
                }
            },
            "autoload": {
                "psr-4": {
                    "League\\Fractal\\": "src"
                }
            },
            "notification-url": "https://packagist.org/downloads/",
            "license": [
                "MIT"
            ],
            "authors": [
                {
                    "name": "Phil Sturgeon",
                    "email": "me@philsturgeon.uk",
                    "homepage": "http://philsturgeon.uk/",
                    "role": "Developer"
                }
            ],
            "description": "Handle the output of complex data structures ready for API output.",
            "homepage": "http://fractal.thephpleague.com/",
            "keywords": [
                "api",
                "json",
                "league",
                "rest"
            ],
            "support": {
                "issues": "https://github.com/thephpleague/fractal/issues",
                "source": "https://github.com/thephpleague/fractal/tree/0.20.1"
            },
            "time": "2022-04-11T12:47:17+00:00"
        },
        {
            "name": "league/mime-type-detection",
            "version": "1.11.0",
            "source": {
                "type": "git",
                "url": "https://github.com/thephpleague/mime-type-detection.git",
                "reference": "ff6248ea87a9f116e78edd6002e39e5128a0d4dd"
            },
            "dist": {
                "type": "zip",
                "url": "https://api.github.com/repos/thephpleague/mime-type-detection/zipball/ff6248ea87a9f116e78edd6002e39e5128a0d4dd",
                "reference": "ff6248ea87a9f116e78edd6002e39e5128a0d4dd",
                "shasum": ""
            },
            "require": {
                "ext-fileinfo": "*",
                "php": "^7.2 || ^8.0"
            },
            "require-dev": {
                "friendsofphp/php-cs-fixer": "^3.2",
                "phpstan/phpstan": "^0.12.68",
                "phpunit/phpunit": "^8.5.8 || ^9.3"
            },
            "type": "library",
            "autoload": {
                "psr-4": {
                    "League\\MimeTypeDetection\\": "src"
                }
            },
            "notification-url": "https://packagist.org/downloads/",
            "license": [
                "MIT"
            ],
            "authors": [
                {
                    "name": "Frank de Jonge",
                    "email": "info@frankdejonge.nl"
                }
            ],
            "description": "Mime-type detection for Flysystem",
            "support": {
                "issues": "https://github.com/thephpleague/mime-type-detection/issues",
                "source": "https://github.com/thephpleague/mime-type-detection/tree/1.11.0"
            },
            "funding": [
                {
                    "url": "https://github.com/frankdejonge",
                    "type": "github"
                },
                {
                    "url": "https://tidelift.com/funding/github/packagist/league/flysystem",
                    "type": "tidelift"
                }
            ],
            "time": "2022-04-17T13:12:02+00:00"
        },
        {
            "name": "league/oauth2-server",
            "version": "8.3.5",
            "source": {
                "type": "git",
                "url": "https://github.com/thephpleague/oauth2-server.git",
                "reference": "7aeb7c42b463b1a6fe4d084d3145e2fa22436876"
            },
            "dist": {
                "type": "zip",
                "url": "https://api.github.com/repos/thephpleague/oauth2-server/zipball/7aeb7c42b463b1a6fe4d084d3145e2fa22436876",
                "reference": "7aeb7c42b463b1a6fe4d084d3145e2fa22436876",
                "shasum": ""
            },
            "require": {
                "defuse/php-encryption": "^2.2.1",
                "ext-json": "*",
                "ext-openssl": "*",
                "lcobucci/jwt": "^3.4.6 || ^4.0.4",
                "league/event": "^2.2",
                "league/uri": "^6.4",
                "php": "^7.2 || ^8.0",
                "psr/http-message": "^1.0.1"
            },
            "replace": {
                "league/oauth2server": "*",
                "lncd/oauth2": "*"
            },
            "require-dev": {
                "laminas/laminas-diactoros": "^2.4.1",
                "phpstan/phpstan": "^0.12.57",
                "phpstan/phpstan-phpunit": "^0.12.16",
                "phpunit/phpunit": "^8.5.13",
                "roave/security-advisories": "dev-master"
            },
            "type": "library",
            "autoload": {
                "psr-4": {
                    "League\\OAuth2\\Server\\": "src/"
                }
            },
            "notification-url": "https://packagist.org/downloads/",
            "license": [
                "MIT"
            ],
            "authors": [
                {
                    "name": "Alex Bilbie",
                    "email": "hello@alexbilbie.com",
                    "homepage": "http://www.alexbilbie.com",
                    "role": "Developer"
                },
                {
                    "name": "Andy Millington",
                    "email": "andrew@noexceptions.io",
                    "homepage": "https://www.noexceptions.io",
                    "role": "Developer"
                }
            ],
            "description": "A lightweight and powerful OAuth 2.0 authorization and resource server library with support for all the core specification grants. This library will allow you to secure your API with OAuth and allow your applications users to approve apps that want to access their data from your API.",
            "homepage": "https://oauth2.thephpleague.com/",
            "keywords": [
                "Authentication",
                "api",
                "auth",
                "authorisation",
                "authorization",
                "oauth",
                "oauth 2",
                "oauth 2.0",
                "oauth2",
                "protect",
                "resource",
                "secure",
                "server"
            ],
            "support": {
                "issues": "https://github.com/thephpleague/oauth2-server/issues",
                "source": "https://github.com/thephpleague/oauth2-server/tree/8.3.5"
            },
            "funding": [
                {
                    "url": "https://github.com/sephster",
                    "type": "github"
                }
            ],
            "time": "2022-05-03T21:21:28+00:00"
        },
        {
            "name": "league/uri",
            "version": "6.8.0",
            "source": {
                "type": "git",
                "url": "https://github.com/thephpleague/uri.git",
                "reference": "a700b4656e4c54371b799ac61e300ab25a2d1d39"
            },
            "dist": {
                "type": "zip",
                "url": "https://api.github.com/repos/thephpleague/uri/zipball/a700b4656e4c54371b799ac61e300ab25a2d1d39",
                "reference": "a700b4656e4c54371b799ac61e300ab25a2d1d39",
                "shasum": ""
            },
            "require": {
                "ext-json": "*",
                "league/uri-interfaces": "^2.3",
                "php": "^8.1",
                "psr/http-message": "^1.0.1"
            },
            "conflict": {
                "league/uri-schemes": "^1.0"
            },
            "require-dev": {
                "friendsofphp/php-cs-fixer": "^v3.9.5",
                "nyholm/psr7": "^1.5.1",
                "php-http/psr7-integration-tests": "^1.1.1",
                "phpbench/phpbench": "^1.2.6",
                "phpstan/phpstan": "^1.8.5",
                "phpstan/phpstan-deprecation-rules": "^1.0",
                "phpstan/phpstan-phpunit": "^1.1.1",
                "phpstan/phpstan-strict-rules": "^1.4.3",
                "phpunit/phpunit": "^9.5.24",
                "psr/http-factory": "^1.0.1"
            },
            "suggest": {
                "ext-fileinfo": "Needed to create Data URI from a filepath",
                "ext-intl": "Needed to improve host validation",
                "league/uri-components": "Needed to easily manipulate URI objects",
                "psr/http-factory": "Needed to use the URI factory"
            },
            "type": "library",
            "extra": {
                "branch-alias": {
                    "dev-master": "6.x-dev"
                }
            },
            "autoload": {
                "psr-4": {
                    "League\\Uri\\": "src"
                }
            },
            "notification-url": "https://packagist.org/downloads/",
            "license": [
                "MIT"
            ],
            "authors": [
                {
                    "name": "Ignace Nyamagana Butera",
                    "email": "nyamsprod@gmail.com",
                    "homepage": "https://nyamsprod.com"
                }
            ],
            "description": "URI manipulation library",
            "homepage": "https://uri.thephpleague.com",
            "keywords": [
                "data-uri",
                "file-uri",
                "ftp",
                "hostname",
                "http",
                "https",
                "middleware",
                "parse_str",
                "parse_url",
                "psr-7",
                "query-string",
                "querystring",
                "rfc3986",
                "rfc3987",
                "rfc6570",
                "uri",
                "uri-template",
                "url",
                "ws"
            ],
            "support": {
                "docs": "https://uri.thephpleague.com",
                "forum": "https://thephpleague.slack.com",
                "issues": "https://github.com/thephpleague/uri/issues",
                "source": "https://github.com/thephpleague/uri/tree/6.8.0"
            },
            "funding": [
                {
                    "url": "https://github.com/sponsors/nyamsprod",
                    "type": "github"
                }
            ],
            "time": "2022-09-13T19:58:47+00:00"
        },
        {
            "name": "league/uri-interfaces",
            "version": "2.3.0",
            "source": {
                "type": "git",
                "url": "https://github.com/thephpleague/uri-interfaces.git",
                "reference": "00e7e2943f76d8cb50c7dfdc2f6dee356e15e383"
            },
            "dist": {
                "type": "zip",
                "url": "https://api.github.com/repos/thephpleague/uri-interfaces/zipball/00e7e2943f76d8cb50c7dfdc2f6dee356e15e383",
                "reference": "00e7e2943f76d8cb50c7dfdc2f6dee356e15e383",
                "shasum": ""
            },
            "require": {
                "ext-json": "*",
                "php": "^7.2 || ^8.0"
            },
            "require-dev": {
                "friendsofphp/php-cs-fixer": "^2.19",
                "phpstan/phpstan": "^0.12.90",
                "phpstan/phpstan-phpunit": "^0.12.19",
                "phpstan/phpstan-strict-rules": "^0.12.9",
                "phpunit/phpunit": "^8.5.15 || ^9.5"
            },
            "suggest": {
                "ext-intl": "to use the IDNA feature",
                "symfony/intl": "to use the IDNA feature via Symfony Polyfill"
            },
            "type": "library",
            "extra": {
                "branch-alias": {
                    "dev-master": "2.x-dev"
                }
            },
            "autoload": {
                "psr-4": {
                    "League\\Uri\\": "src/"
                }
            },
            "notification-url": "https://packagist.org/downloads/",
            "license": [
                "MIT"
            ],
            "authors": [
                {
                    "name": "Ignace Nyamagana Butera",
                    "email": "nyamsprod@gmail.com",
                    "homepage": "https://nyamsprod.com"
                }
            ],
            "description": "Common interface for URI representation",
            "homepage": "http://github.com/thephpleague/uri-interfaces",
            "keywords": [
                "rfc3986",
                "rfc3987",
                "uri",
                "url"
            ],
            "support": {
                "issues": "https://github.com/thephpleague/uri-interfaces/issues",
                "source": "https://github.com/thephpleague/uri-interfaces/tree/2.3.0"
            },
            "funding": [
                {
                    "url": "https://github.com/sponsors/nyamsprod",
                    "type": "github"
                }
            ],
            "time": "2021-06-28T04:27:21+00:00"
        },
        {
            "name": "monolog/monolog",
            "version": "2.8.0",
            "source": {
                "type": "git",
                "url": "https://github.com/Seldaek/monolog.git",
                "reference": "720488632c590286b88b80e62aa3d3d551ad4a50"
            },
            "dist": {
                "type": "zip",
                "url": "https://api.github.com/repos/Seldaek/monolog/zipball/720488632c590286b88b80e62aa3d3d551ad4a50",
                "reference": "720488632c590286b88b80e62aa3d3d551ad4a50",
                "shasum": ""
            },
            "require": {
                "php": ">=7.2",
                "psr/log": "^1.0.1 || ^2.0 || ^3.0"
            },
            "provide": {
                "psr/log-implementation": "1.0.0 || 2.0.0 || 3.0.0"
            },
            "require-dev": {
                "aws/aws-sdk-php": "^2.4.9 || ^3.0",
                "doctrine/couchdb": "~1.0@dev",
                "elasticsearch/elasticsearch": "^7 || ^8",
                "ext-json": "*",
                "graylog2/gelf-php": "^1.4.2",
                "guzzlehttp/guzzle": "^7.4",
                "guzzlehttp/psr7": "^2.2",
                "mongodb/mongodb": "^1.8",
                "php-amqplib/php-amqplib": "~2.4 || ^3",
                "phpspec/prophecy": "^1.15",
                "phpstan/phpstan": "^0.12.91",
                "phpunit/phpunit": "^8.5.14",
                "predis/predis": "^1.1 || ^2.0",
                "rollbar/rollbar": "^1.3 || ^2 || ^3",
                "ruflin/elastica": "^7",
                "swiftmailer/swiftmailer": "^5.3|^6.0",
                "symfony/mailer": "^5.4 || ^6",
                "symfony/mime": "^5.4 || ^6"
            },
            "suggest": {
                "aws/aws-sdk-php": "Allow sending log messages to AWS services like DynamoDB",
                "doctrine/couchdb": "Allow sending log messages to a CouchDB server",
                "elasticsearch/elasticsearch": "Allow sending log messages to an Elasticsearch server via official client",
                "ext-amqp": "Allow sending log messages to an AMQP server (1.0+ required)",
                "ext-curl": "Required to send log messages using the IFTTTHandler, the LogglyHandler, the SendGridHandler, the SlackWebhookHandler or the TelegramBotHandler",
                "ext-mbstring": "Allow to work properly with unicode symbols",
                "ext-mongodb": "Allow sending log messages to a MongoDB server (via driver)",
                "ext-openssl": "Required to send log messages using SSL",
                "ext-sockets": "Allow sending log messages to a Syslog server (via UDP driver)",
                "graylog2/gelf-php": "Allow sending log messages to a GrayLog2 server",
                "mongodb/mongodb": "Allow sending log messages to a MongoDB server (via library)",
                "php-amqplib/php-amqplib": "Allow sending log messages to an AMQP server using php-amqplib",
                "rollbar/rollbar": "Allow sending log messages to Rollbar",
                "ruflin/elastica": "Allow sending log messages to an Elastic Search server"
            },
            "type": "library",
            "extra": {
                "branch-alias": {
                    "dev-main": "2.x-dev"
                }
            },
            "autoload": {
                "psr-4": {
                    "Monolog\\": "src/Monolog"
                }
            },
            "notification-url": "https://packagist.org/downloads/",
            "license": [
                "MIT"
            ],
            "authors": [
                {
                    "name": "Jordi Boggiano",
                    "email": "j.boggiano@seld.be",
                    "homepage": "https://seld.be"
                }
            ],
            "description": "Sends your logs to files, sockets, inboxes, databases and various web services",
            "homepage": "https://github.com/Seldaek/monolog",
            "keywords": [
                "log",
                "logging",
                "psr-3"
            ],
            "support": {
                "issues": "https://github.com/Seldaek/monolog/issues",
                "source": "https://github.com/Seldaek/monolog/tree/2.8.0"
            },
            "funding": [
                {
                    "url": "https://github.com/Seldaek",
                    "type": "github"
                },
                {
                    "url": "https://tidelift.com/funding/github/packagist/monolog/monolog",
                    "type": "tidelift"
                }
            ],
            "time": "2022-07-24T11:55:47+00:00"
        },
        {
            "name": "nesbot/carbon",
            "version": "2.62.1",
            "source": {
                "type": "git",
                "url": "https://github.com/briannesbitt/Carbon.git",
                "reference": "01bc4cdefe98ef58d1f9cb31bdbbddddf2a88f7a"
            },
            "dist": {
                "type": "zip",
                "url": "https://api.github.com/repos/briannesbitt/Carbon/zipball/01bc4cdefe98ef58d1f9cb31bdbbddddf2a88f7a",
                "reference": "01bc4cdefe98ef58d1f9cb31bdbbddddf2a88f7a",
                "shasum": ""
            },
            "require": {
                "ext-json": "*",
                "php": "^7.1.8 || ^8.0",
                "symfony/polyfill-mbstring": "^1.0",
                "symfony/polyfill-php80": "^1.16",
                "symfony/translation": "^3.4 || ^4.0 || ^5.0 || ^6.0"
            },
            "require-dev": {
                "doctrine/dbal": "^2.0 || ^3.0",
                "doctrine/orm": "^2.7",
                "friendsofphp/php-cs-fixer": "^3.0",
                "kylekatarnls/multi-tester": "^2.0",
                "ondrejmirtes/better-reflection": "*",
                "phpmd/phpmd": "^2.9",
                "phpstan/extension-installer": "^1.0",
                "phpstan/phpstan": "^0.12.99 || ^1.7.14",
                "phpunit/php-file-iterator": "^2.0.5 || ^3.0.6",
                "phpunit/phpunit": "^7.5.20 || ^8.5.26 || ^9.5.20",
                "squizlabs/php_codesniffer": "^3.4"
            },
            "bin": [
                "bin/carbon"
            ],
            "type": "library",
            "extra": {
                "branch-alias": {
                    "dev-3.x": "3.x-dev",
                    "dev-master": "2.x-dev"
                },
                "laravel": {
                    "providers": [
                        "Carbon\\Laravel\\ServiceProvider"
                    ]
                },
                "phpstan": {
                    "includes": [
                        "extension.neon"
                    ]
                }
            },
            "autoload": {
                "psr-4": {
                    "Carbon\\": "src/Carbon/"
                }
            },
            "notification-url": "https://packagist.org/downloads/",
            "license": [
                "MIT"
            ],
            "authors": [
                {
                    "name": "Brian Nesbitt",
                    "email": "brian@nesbot.com",
                    "homepage": "https://markido.com"
                },
                {
                    "name": "kylekatarnls",
                    "homepage": "https://github.com/kylekatarnls"
                }
            ],
            "description": "An API extension for DateTime that supports 281 different languages.",
            "homepage": "https://carbon.nesbot.com",
            "keywords": [
                "date",
                "datetime",
                "time"
            ],
            "support": {
                "docs": "https://carbon.nesbot.com/docs",
                "issues": "https://github.com/briannesbitt/Carbon/issues",
                "source": "https://github.com/briannesbitt/Carbon"
            },
            "funding": [
                {
                    "url": "https://github.com/sponsors/kylekatarnls",
                    "type": "github"
                },
                {
                    "url": "https://opencollective.com/Carbon#sponsor",
                    "type": "opencollective"
                },
                {
                    "url": "https://tidelift.com/subscription/pkg/packagist-nesbot-carbon?utm_source=packagist-nesbot-carbon&utm_medium=referral&utm_campaign=readme",
                    "type": "tidelift"
                }
            ],
            "time": "2022-09-02T07:48:13+00:00"
        },
        {
            "name": "nette/schema",
            "version": "v1.2.2",
            "source": {
                "type": "git",
                "url": "https://github.com/nette/schema.git",
                "reference": "9a39cef03a5b34c7de64f551538cbba05c2be5df"
            },
            "dist": {
                "type": "zip",
                "url": "https://api.github.com/repos/nette/schema/zipball/9a39cef03a5b34c7de64f551538cbba05c2be5df",
                "reference": "9a39cef03a5b34c7de64f551538cbba05c2be5df",
                "shasum": ""
            },
            "require": {
                "nette/utils": "^2.5.7 || ^3.1.5 ||  ^4.0",
                "php": ">=7.1 <8.2"
            },
            "require-dev": {
                "nette/tester": "^2.3 || ^2.4",
                "phpstan/phpstan-nette": "^0.12",
                "tracy/tracy": "^2.7"
            },
            "type": "library",
            "extra": {
                "branch-alias": {
                    "dev-master": "1.2-dev"
                }
            },
            "autoload": {
                "classmap": [
                    "src/"
                ]
            },
            "notification-url": "https://packagist.org/downloads/",
            "license": [
                "BSD-3-Clause",
                "GPL-2.0-only",
                "GPL-3.0-only"
            ],
            "authors": [
                {
                    "name": "David Grudl",
                    "homepage": "https://davidgrudl.com"
                },
                {
                    "name": "Nette Community",
                    "homepage": "https://nette.org/contributors"
                }
            ],
            "description": "📐 Nette Schema: validating data structures against a given Schema.",
            "homepage": "https://nette.org",
            "keywords": [
                "config",
                "nette"
            ],
            "support": {
                "issues": "https://github.com/nette/schema/issues",
                "source": "https://github.com/nette/schema/tree/v1.2.2"
            },
            "time": "2021-10-15T11:40:02+00:00"
        },
        {
            "name": "nette/utils",
            "version": "v3.2.8",
            "source": {
                "type": "git",
                "url": "https://github.com/nette/utils.git",
                "reference": "02a54c4c872b99e4ec05c4aec54b5a06eb0f6368"
            },
            "dist": {
                "type": "zip",
                "url": "https://api.github.com/repos/nette/utils/zipball/02a54c4c872b99e4ec05c4aec54b5a06eb0f6368",
                "reference": "02a54c4c872b99e4ec05c4aec54b5a06eb0f6368",
                "shasum": ""
            },
            "require": {
                "php": ">=7.2 <8.3"
            },
            "conflict": {
                "nette/di": "<3.0.6"
            },
            "require-dev": {
                "nette/tester": "~2.0",
                "phpstan/phpstan": "^1.0",
                "tracy/tracy": "^2.3"
            },
            "suggest": {
                "ext-gd": "to use Image",
                "ext-iconv": "to use Strings::webalize(), toAscii(), chr() and reverse()",
                "ext-intl": "to use Strings::webalize(), toAscii(), normalize() and compare()",
                "ext-json": "to use Nette\\Utils\\Json",
                "ext-mbstring": "to use Strings::lower() etc...",
                "ext-tokenizer": "to use Nette\\Utils\\Reflection::getUseStatements()",
                "ext-xml": "to use Strings::length() etc. when mbstring is not available"
            },
            "type": "library",
            "extra": {
                "branch-alias": {
                    "dev-master": "3.2-dev"
                }
            },
            "autoload": {
                "classmap": [
                    "src/"
                ]
            },
            "notification-url": "https://packagist.org/downloads/",
            "license": [
                "BSD-3-Clause",
                "GPL-2.0-only",
                "GPL-3.0-only"
            ],
            "authors": [
                {
                    "name": "David Grudl",
                    "homepage": "https://davidgrudl.com"
                },
                {
                    "name": "Nette Community",
                    "homepage": "https://nette.org/contributors"
                }
            ],
            "description": "🛠  Nette Utils: lightweight utilities for string & array manipulation, image handling, safe JSON encoding/decoding, validation, slug or strong password generating etc.",
            "homepage": "https://nette.org",
            "keywords": [
                "array",
                "core",
                "datetime",
                "images",
                "json",
                "nette",
                "paginator",
                "password",
                "slugify",
                "string",
                "unicode",
                "utf-8",
                "utility",
                "validation"
            ],
            "support": {
                "issues": "https://github.com/nette/utils/issues",
                "source": "https://github.com/nette/utils/tree/v3.2.8"
            },
            "time": "2022-09-12T23:36:20+00:00"
        },
        {
            "name": "nunomaduro/collision",
            "version": "v6.3.1",
            "source": {
                "type": "git",
                "url": "https://github.com/nunomaduro/collision.git",
                "reference": "0f6349c3ed5dd28467087b08fb59384bb458a22b"
            },
            "dist": {
                "type": "zip",
                "url": "https://api.github.com/repos/nunomaduro/collision/zipball/0f6349c3ed5dd28467087b08fb59384bb458a22b",
                "reference": "0f6349c3ed5dd28467087b08fb59384bb458a22b",
                "shasum": ""
            },
            "require": {
                "filp/whoops": "^2.14.5",
                "php": "^8.0.0",
                "symfony/console": "^6.0.2"
            },
            "require-dev": {
                "brianium/paratest": "^6.4.1",
                "laravel/framework": "^9.26.1",
                "laravel/pint": "^1.1.1",
                "nunomaduro/larastan": "^1.0.3",
                "nunomaduro/mock-final-classes": "^1.1.0",
                "orchestra/testbench": "^7.7",
                "phpunit/phpunit": "^9.5.23",
                "spatie/ignition": "^1.4.1"
            },
            "type": "library",
            "extra": {
                "branch-alias": {
                    "dev-develop": "6.x-dev"
                },
                "laravel": {
                    "providers": [
                        "NunoMaduro\\Collision\\Adapters\\Laravel\\CollisionServiceProvider"
                    ]
                }
            },
            "autoload": {
                "psr-4": {
                    "NunoMaduro\\Collision\\": "src/"
                }
            },
            "notification-url": "https://packagist.org/downloads/",
            "license": [
                "MIT"
            ],
            "authors": [
                {
                    "name": "Nuno Maduro",
                    "email": "enunomaduro@gmail.com"
                }
            ],
            "description": "Cli error handling for console/command-line PHP applications.",
            "keywords": [
                "artisan",
                "cli",
                "command-line",
                "console",
                "error",
                "handling",
                "laravel",
                "laravel-zero",
                "php",
                "symfony"
            ],
            "support": {
                "issues": "https://github.com/nunomaduro/collision/issues",
                "source": "https://github.com/nunomaduro/collision"
            },
            "funding": [
                {
                    "url": "https://www.paypal.com/paypalme/enunomaduro",
                    "type": "custom"
                },
                {
                    "url": "https://github.com/nunomaduro",
                    "type": "github"
                },
                {
                    "url": "https://www.patreon.com/nunomaduro",
                    "type": "patreon"
                }
            ],
            "time": "2022-09-29T12:29:49+00:00"
        },
        {
            "name": "nunomaduro/termwind",
            "version": "v1.14.1",
            "source": {
                "type": "git",
                "url": "https://github.com/nunomaduro/termwind.git",
                "reference": "86fc30eace93b9b6d4c844ba6de76db84184e01b"
            },
            "dist": {
                "type": "zip",
                "url": "https://api.github.com/repos/nunomaduro/termwind/zipball/86fc30eace93b9b6d4c844ba6de76db84184e01b",
                "reference": "86fc30eace93b9b6d4c844ba6de76db84184e01b",
                "shasum": ""
            },
            "require": {
                "ext-mbstring": "*",
                "php": "^8.0",
                "symfony/console": "^5.3.0|^6.0.0"
            },
            "require-dev": {
                "ergebnis/phpstan-rules": "^1.0.",
                "illuminate/console": "^8.0|^9.0",
                "illuminate/support": "^8.0|^9.0",
                "laravel/pint": "^1.0.0",
                "pestphp/pest": "^1.21.0",
                "pestphp/pest-plugin-mock": "^1.0",
                "phpstan/phpstan": "^1.4.6",
                "phpstan/phpstan-strict-rules": "^1.1.0",
                "symfony/var-dumper": "^5.2.7|^6.0.0",
                "thecodingmachine/phpstan-strict-rules": "^1.0.0"
            },
            "type": "library",
            "extra": {
                "laravel": {
                    "providers": [
                        "Termwind\\Laravel\\TermwindServiceProvider"
                    ]
                }
            },
            "autoload": {
                "files": [
                    "src/Functions.php"
                ],
                "psr-4": {
                    "Termwind\\": "src/"
                }
            },
            "notification-url": "https://packagist.org/downloads/",
            "license": [
                "MIT"
            ],
            "authors": [
                {
                    "name": "Nuno Maduro",
                    "email": "enunomaduro@gmail.com"
                }
            ],
            "description": "Its like Tailwind CSS, but for the console.",
            "keywords": [
                "cli",
                "console",
                "css",
                "package",
                "php",
                "style"
            ],
            "support": {
                "issues": "https://github.com/nunomaduro/termwind/issues",
                "source": "https://github.com/nunomaduro/termwind/tree/v1.14.1"
            },
            "funding": [
                {
                    "url": "https://www.paypal.com/paypalme/enunomaduro",
                    "type": "custom"
                },
                {
                    "url": "https://github.com/nunomaduro",
                    "type": "github"
                },
                {
                    "url": "https://github.com/xiCO2k",
                    "type": "github"
                }
            ],
            "time": "2022-10-17T15:20:29+00:00"
        },
        {
            "name": "nyholm/psr7",
            "version": "1.5.1",
            "source": {
                "type": "git",
                "url": "https://github.com/Nyholm/psr7.git",
                "reference": "f734364e38a876a23be4d906a2a089e1315be18a"
            },
            "dist": {
                "type": "zip",
                "url": "https://api.github.com/repos/Nyholm/psr7/zipball/f734364e38a876a23be4d906a2a089e1315be18a",
                "reference": "f734364e38a876a23be4d906a2a089e1315be18a",
                "shasum": ""
            },
            "require": {
                "php": ">=7.1",
                "php-http/message-factory": "^1.0",
                "psr/http-factory": "^1.0",
                "psr/http-message": "^1.0"
            },
            "provide": {
                "psr/http-factory-implementation": "1.0",
                "psr/http-message-implementation": "1.0"
            },
            "require-dev": {
                "http-interop/http-factory-tests": "^0.9",
                "php-http/psr7-integration-tests": "^1.0",
                "phpunit/phpunit": "^7.5 || 8.5 || 9.4",
                "symfony/error-handler": "^4.4"
            },
            "type": "library",
            "extra": {
                "branch-alias": {
                    "dev-master": "1.4-dev"
                }
            },
            "autoload": {
                "psr-4": {
                    "Nyholm\\Psr7\\": "src/"
                }
            },
            "notification-url": "https://packagist.org/downloads/",
            "license": [
                "MIT"
            ],
            "authors": [
                {
                    "name": "Tobias Nyholm",
                    "email": "tobias.nyholm@gmail.com"
                },
                {
                    "name": "Martijn van der Ven",
                    "email": "martijn@vanderven.se"
                }
            ],
            "description": "A fast PHP7 implementation of PSR-7",
            "homepage": "https://tnyholm.se",
            "keywords": [
                "psr-17",
                "psr-7"
            ],
            "support": {
                "issues": "https://github.com/Nyholm/psr7/issues",
                "source": "https://github.com/Nyholm/psr7/tree/1.5.1"
            },
            "funding": [
                {
                    "url": "https://github.com/Zegnat",
                    "type": "github"
                },
                {
                    "url": "https://github.com/nyholm",
                    "type": "github"
                }
            ],
            "time": "2022-06-22T07:13:36+00:00"
        },
        {
            "name": "paragonie/constant_time_encoding",
            "version": "v2.6.3",
            "source": {
                "type": "git",
                "url": "https://github.com/paragonie/constant_time_encoding.git",
                "reference": "58c3f47f650c94ec05a151692652a868995d2938"
            },
            "dist": {
                "type": "zip",
                "url": "https://api.github.com/repos/paragonie/constant_time_encoding/zipball/58c3f47f650c94ec05a151692652a868995d2938",
                "reference": "58c3f47f650c94ec05a151692652a868995d2938",
                "shasum": ""
            },
            "require": {
                "php": "^7|^8"
            },
            "require-dev": {
                "phpunit/phpunit": "^6|^7|^8|^9",
                "vimeo/psalm": "^1|^2|^3|^4"
            },
            "type": "library",
            "autoload": {
                "psr-4": {
                    "ParagonIE\\ConstantTime\\": "src/"
                }
            },
            "notification-url": "https://packagist.org/downloads/",
            "license": [
                "MIT"
            ],
            "authors": [
                {
                    "name": "Paragon Initiative Enterprises",
                    "email": "security@paragonie.com",
                    "homepage": "https://paragonie.com",
                    "role": "Maintainer"
                },
                {
                    "name": "Steve 'Sc00bz' Thomas",
                    "email": "steve@tobtu.com",
                    "homepage": "https://www.tobtu.com",
                    "role": "Original Developer"
                }
            ],
            "description": "Constant-time Implementations of RFC 4648 Encoding (Base-64, Base-32, Base-16)",
            "keywords": [
                "base16",
                "base32",
                "base32_decode",
                "base32_encode",
                "base64",
                "base64_decode",
                "base64_encode",
                "bin2hex",
                "encoding",
                "hex",
                "hex2bin",
                "rfc4648"
            ],
            "support": {
                "email": "info@paragonie.com",
                "issues": "https://github.com/paragonie/constant_time_encoding/issues",
                "source": "https://github.com/paragonie/constant_time_encoding"
            },
            "time": "2022-06-14T06:56:20+00:00"
        },
        {
            "name": "paragonie/random_compat",
            "version": "v9.99.100",
            "source": {
                "type": "git",
                "url": "https://github.com/paragonie/random_compat.git",
                "reference": "996434e5492cb4c3edcb9168db6fbb1359ef965a"
            },
            "dist": {
                "type": "zip",
                "url": "https://api.github.com/repos/paragonie/random_compat/zipball/996434e5492cb4c3edcb9168db6fbb1359ef965a",
                "reference": "996434e5492cb4c3edcb9168db6fbb1359ef965a",
                "shasum": ""
            },
            "require": {
                "php": ">= 7"
            },
            "require-dev": {
                "phpunit/phpunit": "4.*|5.*",
                "vimeo/psalm": "^1"
            },
            "suggest": {
                "ext-libsodium": "Provides a modern crypto API that can be used to generate random bytes."
            },
            "type": "library",
            "notification-url": "https://packagist.org/downloads/",
            "license": [
                "MIT"
            ],
            "authors": [
                {
                    "name": "Paragon Initiative Enterprises",
                    "email": "security@paragonie.com",
                    "homepage": "https://paragonie.com"
                }
            ],
            "description": "PHP 5.x polyfill for random_bytes() and random_int() from PHP 7",
            "keywords": [
                "csprng",
                "polyfill",
                "pseudorandom",
                "random"
            ],
            "support": {
                "email": "info@paragonie.com",
                "issues": "https://github.com/paragonie/random_compat/issues",
                "source": "https://github.com/paragonie/random_compat"
            },
            "time": "2020-10-15T08:29:30+00:00"
        },
        {
            "name": "php-http/message-factory",
            "version": "v1.0.2",
            "source": {
                "type": "git",
                "url": "https://github.com/php-http/message-factory.git",
                "reference": "a478cb11f66a6ac48d8954216cfed9aa06a501a1"
            },
            "dist": {
                "type": "zip",
                "url": "https://api.github.com/repos/php-http/message-factory/zipball/a478cb11f66a6ac48d8954216cfed9aa06a501a1",
                "reference": "a478cb11f66a6ac48d8954216cfed9aa06a501a1",
                "shasum": ""
            },
            "require": {
                "php": ">=5.4",
                "psr/http-message": "^1.0"
            },
            "type": "library",
            "extra": {
                "branch-alias": {
                    "dev-master": "1.0-dev"
                }
            },
            "autoload": {
                "psr-4": {
                    "Http\\Message\\": "src/"
                }
            },
            "notification-url": "https://packagist.org/downloads/",
            "license": [
                "MIT"
            ],
            "authors": [
                {
                    "name": "Márk Sági-Kazár",
                    "email": "mark.sagikazar@gmail.com"
                }
            ],
            "description": "Factory interfaces for PSR-7 HTTP Message",
            "homepage": "http://php-http.org",
            "keywords": [
                "factory",
                "http",
                "message",
                "stream",
                "uri"
            ],
            "support": {
                "issues": "https://github.com/php-http/message-factory/issues",
                "source": "https://github.com/php-http/message-factory/tree/master"
            },
            "time": "2015-12-19T14:08:53+00:00"
        },
        {
            "name": "phpoption/phpoption",
            "version": "1.9.0",
            "source": {
                "type": "git",
                "url": "https://github.com/schmittjoh/php-option.git",
                "reference": "dc5ff11e274a90cc1c743f66c9ad700ce50db9ab"
            },
            "dist": {
                "type": "zip",
                "url": "https://api.github.com/repos/schmittjoh/php-option/zipball/dc5ff11e274a90cc1c743f66c9ad700ce50db9ab",
                "reference": "dc5ff11e274a90cc1c743f66c9ad700ce50db9ab",
                "shasum": ""
            },
            "require": {
                "php": "^7.2.5 || ^8.0"
            },
            "require-dev": {
                "bamarni/composer-bin-plugin": "^1.8",
                "phpunit/phpunit": "^8.5.28 || ^9.5.21"
            },
            "type": "library",
            "extra": {
                "bamarni-bin": {
                    "bin-links": true,
                    "forward-command": true
                },
                "branch-alias": {
                    "dev-master": "1.9-dev"
                }
            },
            "autoload": {
                "psr-4": {
                    "PhpOption\\": "src/PhpOption/"
                }
            },
            "notification-url": "https://packagist.org/downloads/",
            "license": [
                "Apache-2.0"
            ],
            "authors": [
                {
                    "name": "Johannes M. Schmitt",
                    "email": "schmittjoh@gmail.com",
                    "homepage": "https://github.com/schmittjoh"
                },
                {
                    "name": "Graham Campbell",
                    "email": "hello@gjcampbell.co.uk",
                    "homepage": "https://github.com/GrahamCampbell"
                }
            ],
            "description": "Option Type for PHP",
            "keywords": [
                "language",
                "option",
                "php",
                "type"
            ],
            "support": {
                "issues": "https://github.com/schmittjoh/php-option/issues",
                "source": "https://github.com/schmittjoh/php-option/tree/1.9.0"
            },
            "funding": [
                {
                    "url": "https://github.com/GrahamCampbell",
                    "type": "github"
                },
                {
                    "url": "https://tidelift.com/funding/github/packagist/phpoption/phpoption",
                    "type": "tidelift"
                }
            ],
            "time": "2022-07-30T15:51:26+00:00"
        },
        {
            "name": "phpseclib/phpseclib",
            "version": "3.0.16",
            "source": {
                "type": "git",
                "url": "https://github.com/phpseclib/phpseclib.git",
                "reference": "7181378909ed8890be4db53d289faac5b77f8b05"
            },
            "dist": {
                "type": "zip",
                "url": "https://api.github.com/repos/phpseclib/phpseclib/zipball/7181378909ed8890be4db53d289faac5b77f8b05",
                "reference": "7181378909ed8890be4db53d289faac5b77f8b05",
                "shasum": ""
            },
            "require": {
                "paragonie/constant_time_encoding": "^1|^2",
                "paragonie/random_compat": "^1.4|^2.0|^9.99.99",
                "php": ">=5.6.1"
            },
            "require-dev": {
                "phpunit/phpunit": "*"
            },
            "suggest": {
                "ext-dom": "Install the DOM extension to load XML formatted public keys.",
                "ext-gmp": "Install the GMP (GNU Multiple Precision) extension in order to speed up arbitrary precision integer arithmetic operations.",
                "ext-libsodium": "SSH2/SFTP can make use of some algorithms provided by the libsodium-php extension.",
                "ext-mcrypt": "Install the Mcrypt extension in order to speed up a few other cryptographic operations.",
                "ext-openssl": "Install the OpenSSL extension in order to speed up a wide variety of cryptographic operations."
            },
            "type": "library",
            "autoload": {
                "files": [
                    "phpseclib/bootstrap.php"
                ],
                "psr-4": {
                    "phpseclib3\\": "phpseclib/"
                }
            },
            "notification-url": "https://packagist.org/downloads/",
            "license": [
                "MIT"
            ],
            "authors": [
                {
                    "name": "Jim Wigginton",
                    "email": "terrafrost@php.net",
                    "role": "Lead Developer"
                },
                {
                    "name": "Patrick Monnerat",
                    "email": "pm@datasphere.ch",
                    "role": "Developer"
                },
                {
                    "name": "Andreas Fischer",
                    "email": "bantu@phpbb.com",
                    "role": "Developer"
                },
                {
                    "name": "Hans-Jürgen Petrich",
                    "email": "petrich@tronic-media.com",
                    "role": "Developer"
                },
                {
                    "name": "Graham Campbell",
                    "email": "graham@alt-three.com",
                    "role": "Developer"
                }
            ],
            "description": "PHP Secure Communications Library - Pure-PHP implementations of RSA, AES, SSH2, SFTP, X.509 etc.",
            "homepage": "http://phpseclib.sourceforge.net",
            "keywords": [
                "BigInteger",
                "aes",
                "asn.1",
                "asn1",
                "blowfish",
                "crypto",
                "cryptography",
                "encryption",
                "rsa",
                "security",
                "sftp",
                "signature",
                "signing",
                "ssh",
                "twofish",
                "x.509",
                "x509"
            ],
            "support": {
                "issues": "https://github.com/phpseclib/phpseclib/issues",
                "source": "https://github.com/phpseclib/phpseclib/tree/3.0.16"
            },
            "funding": [
                {
                    "url": "https://github.com/terrafrost",
                    "type": "github"
                },
                {
                    "url": "https://www.patreon.com/phpseclib",
                    "type": "patreon"
                },
                {
                    "url": "https://tidelift.com/funding/github/packagist/phpseclib/phpseclib",
                    "type": "tidelift"
                }
            ],
            "time": "2022-09-05T18:03:08+00:00"
        },
        {
            "name": "pragmarx/google2fa",
            "version": "v8.0.1",
            "source": {
                "type": "git",
                "url": "https://github.com/antonioribeiro/google2fa.git",
                "reference": "80c3d801b31fe165f8fe99ea085e0a37834e1be3"
            },
            "dist": {
                "type": "zip",
                "url": "https://api.github.com/repos/antonioribeiro/google2fa/zipball/80c3d801b31fe165f8fe99ea085e0a37834e1be3",
                "reference": "80c3d801b31fe165f8fe99ea085e0a37834e1be3",
                "shasum": ""
            },
            "require": {
                "paragonie/constant_time_encoding": "^1.0|^2.0",
                "php": "^7.1|^8.0"
            },
            "require-dev": {
                "phpstan/phpstan": "^0.12.18",
                "phpunit/phpunit": "^7.5.15|^8.5|^9.0"
            },
            "type": "library",
            "autoload": {
                "psr-4": {
                    "PragmaRX\\Google2FA\\": "src/"
                }
            },
            "notification-url": "https://packagist.org/downloads/",
            "license": [
                "MIT"
            ],
            "authors": [
                {
                    "name": "Antonio Carlos Ribeiro",
                    "email": "acr@antoniocarlosribeiro.com",
                    "role": "Creator & Designer"
                }
            ],
            "description": "A One Time Password Authentication package, compatible with Google Authenticator.",
            "keywords": [
                "2fa",
                "Authentication",
                "Two Factor Authentication",
                "google2fa"
            ],
            "support": {
                "issues": "https://github.com/antonioribeiro/google2fa/issues",
                "source": "https://github.com/antonioribeiro/google2fa/tree/v8.0.1"
            },
            "time": "2022-06-13T21:57:56+00:00"
        },
        {
            "name": "pragmarx/google2fa-qrcode",
            "version": "v1.0.3",
            "source": {
                "type": "git",
                "url": "https://github.com/antonioribeiro/google2fa-qrcode.git",
                "reference": "fd5ff0531a48b193a659309cc5fb882c14dbd03f"
            },
            "dist": {
                "type": "zip",
                "url": "https://api.github.com/repos/antonioribeiro/google2fa-qrcode/zipball/fd5ff0531a48b193a659309cc5fb882c14dbd03f",
                "reference": "fd5ff0531a48b193a659309cc5fb882c14dbd03f",
                "shasum": ""
            },
            "require": {
                "bacon/bacon-qr-code": "~1.0|~2.0",
                "php": ">=5.4",
                "pragmarx/google2fa": ">=4.0"
            },
            "require-dev": {
                "khanamiryan/qrcode-detector-decoder": "^1.0",
                "phpunit/phpunit": "~4|~5|~6|~7"
            },
            "type": "library",
            "extra": {
                "component": "package",
                "branch-alias": {
                    "dev-master": "1.0-dev"
                }
            },
            "autoload": {
                "psr-4": {
                    "PragmaRX\\Google2FAQRCode\\": "src/",
                    "PragmaRX\\Google2FAQRCode\\Tests\\": "tests/"
                }
            },
            "notification-url": "https://packagist.org/downloads/",
            "license": [
                "MIT"
            ],
            "authors": [
                {
                    "name": "Antonio Carlos Ribeiro",
                    "email": "acr@antoniocarlosribeiro.com",
                    "role": "Creator & Designer"
                }
            ],
            "description": "QR Code package for Google2FA",
            "keywords": [
                "2fa",
                "Authentication",
                "Two Factor Authentication",
                "google2fa",
                "qr code",
                "qrcode"
            ],
            "support": {
                "issues": "https://github.com/antonioribeiro/google2fa-qrcode/issues",
                "source": "https://github.com/antonioribeiro/google2fa-qrcode/tree/master"
            },
            "time": "2019-03-20T16:42:58+00:00"
        },
        {
            "name": "pragmarx/random",
            "version": "v0.2.2",
            "source": {
                "type": "git",
                "url": "https://github.com/antonioribeiro/random.git",
                "reference": "daf08a189c5d2d40d1a827db46364d3a741a51b7"
            },
            "dist": {
                "type": "zip",
                "url": "https://api.github.com/repos/antonioribeiro/random/zipball/daf08a189c5d2d40d1a827db46364d3a741a51b7",
                "reference": "daf08a189c5d2d40d1a827db46364d3a741a51b7",
                "shasum": ""
            },
            "require": {
                "php": ">=7.0"
            },
            "require-dev": {
                "fzaninotto/faker": "~1.7",
                "phpunit/phpunit": "~6.4",
                "pragmarx/trivia": "~0.1",
                "squizlabs/php_codesniffer": "^2.3"
            },
            "suggest": {
                "fzaninotto/faker": "Allows you to get dozens of randomized types",
                "pragmarx/trivia": "For the trivia database"
            },
            "type": "library",
            "extra": {
                "branch-alias": {
                    "dev-master": "1.0-dev"
                }
            },
            "autoload": {
                "psr-4": {
                    "PragmaRX\\Random\\": "src"
                }
            },
            "notification-url": "https://packagist.org/downloads/",
            "license": [
                "MIT"
            ],
            "authors": [
                {
                    "name": "Antonio Carlos Ribeiro",
                    "email": "acr@antoniocarlosribeiro.com",
                    "homepage": "https://antoniocarlosribeiro.com",
                    "role": "Developer"
                }
            ],
            "description": "Create random chars, numbers, strings",
            "homepage": "https://github.com/antonioribeiro/random",
            "keywords": [
                "Randomize",
                "faker",
                "pragmarx",
                "random",
                "random number",
                "random pattern",
                "random string"
            ],
            "support": {
                "issues": "https://github.com/antonioribeiro/random/issues",
                "source": "https://github.com/antonioribeiro/random/tree/master"
            },
            "time": "2017-11-21T05:26:22+00:00"
        },
        {
            "name": "predis/predis",
            "version": "v2.0.3",
            "source": {
                "type": "git",
                "url": "https://github.com/predis/predis.git",
                "reference": "ff59f745815150c65ed388f7d64e7660fe961771"
            },
            "dist": {
                "type": "zip",
                "url": "https://api.github.com/repos/predis/predis/zipball/ff59f745815150c65ed388f7d64e7660fe961771",
                "reference": "ff59f745815150c65ed388f7d64e7660fe961771",
                "shasum": ""
            },
            "require": {
                "php": "^7.2 || ^8.0"
            },
            "require-dev": {
                "phpunit/phpunit": "^8.0 || ~9.4.4"
            },
            "suggest": {
                "ext-curl": "Allows access to Webdis when paired with phpiredis",
                "ext-phpiredis": "Allows faster serialization and deserialization of the Redis protocol"
            },
            "type": "library",
            "extra": {
                "branch-alias": {
                    "dev-main": "2.0-dev"
                }
            },
            "autoload": {
                "psr-4": {
                    "Predis\\": "src/"
                }
            },
            "notification-url": "https://packagist.org/downloads/",
            "license": [
                "MIT"
            ],
            "authors": [
                {
                    "name": "Daniele Alessandri",
                    "email": "suppakilla@gmail.com",
                    "homepage": "http://clorophilla.net",
                    "role": "Creator & Maintainer"
                },
                {
                    "name": "Till Krüss",
                    "homepage": "https://till.im",
                    "role": "Maintainer"
                }
            ],
            "description": "A flexible and feature-complete Redis client for PHP.",
            "homepage": "http://github.com/predis/predis",
            "keywords": [
                "nosql",
                "predis",
                "redis"
            ],
            "support": {
                "issues": "https://github.com/predis/predis/issues",
                "source": "https://github.com/predis/predis/tree/v2.0.3"
            },
            "funding": [
                {
                    "url": "https://github.com/sponsors/tillkruss",
                    "type": "github"
                }
            ],
            "time": "2022-10-11T16:52:29+00:00"
        },
        {
            "name": "psr/cache",
            "version": "3.0.0",
            "source": {
                "type": "git",
                "url": "https://github.com/php-fig/cache.git",
                "reference": "aa5030cfa5405eccfdcb1083ce040c2cb8d253bf"
            },
            "dist": {
                "type": "zip",
                "url": "https://api.github.com/repos/php-fig/cache/zipball/aa5030cfa5405eccfdcb1083ce040c2cb8d253bf",
                "reference": "aa5030cfa5405eccfdcb1083ce040c2cb8d253bf",
                "shasum": ""
            },
            "require": {
                "php": ">=8.0.0"
            },
            "type": "library",
            "extra": {
                "branch-alias": {
                    "dev-master": "1.0.x-dev"
                }
            },
            "autoload": {
                "psr-4": {
                    "Psr\\Cache\\": "src/"
                }
            },
            "notification-url": "https://packagist.org/downloads/",
            "license": [
                "MIT"
            ],
            "authors": [
                {
                    "name": "PHP-FIG",
                    "homepage": "https://www.php-fig.org/"
                }
            ],
            "description": "Common interface for caching libraries",
            "keywords": [
                "cache",
                "psr",
                "psr-6"
            ],
            "support": {
                "source": "https://github.com/php-fig/cache/tree/3.0.0"
            },
            "time": "2021-02-03T23:26:27+00:00"
        },
        {
            "name": "psr/container",
            "version": "2.0.2",
            "source": {
                "type": "git",
                "url": "https://github.com/php-fig/container.git",
                "reference": "c71ecc56dfe541dbd90c5360474fbc405f8d5963"
            },
            "dist": {
                "type": "zip",
                "url": "https://api.github.com/repos/php-fig/container/zipball/c71ecc56dfe541dbd90c5360474fbc405f8d5963",
                "reference": "c71ecc56dfe541dbd90c5360474fbc405f8d5963",
                "shasum": ""
            },
            "require": {
                "php": ">=7.4.0"
            },
            "type": "library",
            "extra": {
                "branch-alias": {
                    "dev-master": "2.0.x-dev"
                }
            },
            "autoload": {
                "psr-4": {
                    "Psr\\Container\\": "src/"
                }
            },
            "notification-url": "https://packagist.org/downloads/",
            "license": [
                "MIT"
            ],
            "authors": [
                {
                    "name": "PHP-FIG",
                    "homepage": "https://www.php-fig.org/"
                }
            ],
            "description": "Common Container Interface (PHP FIG PSR-11)",
            "homepage": "https://github.com/php-fig/container",
            "keywords": [
                "PSR-11",
                "container",
                "container-interface",
                "container-interop",
                "psr"
            ],
            "support": {
                "issues": "https://github.com/php-fig/container/issues",
                "source": "https://github.com/php-fig/container/tree/2.0.2"
            },
            "time": "2021-11-05T16:47:00+00:00"
        },
        {
            "name": "psr/event-dispatcher",
            "version": "1.0.0",
            "source": {
                "type": "git",
                "url": "https://github.com/php-fig/event-dispatcher.git",
                "reference": "dbefd12671e8a14ec7f180cab83036ed26714bb0"
            },
            "dist": {
                "type": "zip",
                "url": "https://api.github.com/repos/php-fig/event-dispatcher/zipball/dbefd12671e8a14ec7f180cab83036ed26714bb0",
                "reference": "dbefd12671e8a14ec7f180cab83036ed26714bb0",
                "shasum": ""
            },
            "require": {
                "php": ">=7.2.0"
            },
            "type": "library",
            "extra": {
                "branch-alias": {
                    "dev-master": "1.0.x-dev"
                }
            },
            "autoload": {
                "psr-4": {
                    "Psr\\EventDispatcher\\": "src/"
                }
            },
            "notification-url": "https://packagist.org/downloads/",
            "license": [
                "MIT"
            ],
            "authors": [
                {
                    "name": "PHP-FIG",
                    "homepage": "http://www.php-fig.org/"
                }
            ],
            "description": "Standard interfaces for event handling.",
            "keywords": [
                "events",
                "psr",
                "psr-14"
            ],
            "support": {
                "issues": "https://github.com/php-fig/event-dispatcher/issues",
                "source": "https://github.com/php-fig/event-dispatcher/tree/1.0.0"
            },
            "time": "2019-01-08T18:20:26+00:00"
        },
        {
            "name": "psr/http-client",
            "version": "1.0.1",
            "source": {
                "type": "git",
                "url": "https://github.com/php-fig/http-client.git",
                "reference": "2dfb5f6c5eff0e91e20e913f8c5452ed95b86621"
            },
            "dist": {
                "type": "zip",
                "url": "https://api.github.com/repos/php-fig/http-client/zipball/2dfb5f6c5eff0e91e20e913f8c5452ed95b86621",
                "reference": "2dfb5f6c5eff0e91e20e913f8c5452ed95b86621",
                "shasum": ""
            },
            "require": {
                "php": "^7.0 || ^8.0",
                "psr/http-message": "^1.0"
            },
            "type": "library",
            "extra": {
                "branch-alias": {
                    "dev-master": "1.0.x-dev"
                }
            },
            "autoload": {
                "psr-4": {
                    "Psr\\Http\\Client\\": "src/"
                }
            },
            "notification-url": "https://packagist.org/downloads/",
            "license": [
                "MIT"
            ],
            "authors": [
                {
                    "name": "PHP-FIG",
                    "homepage": "http://www.php-fig.org/"
                }
            ],
            "description": "Common interface for HTTP clients",
            "homepage": "https://github.com/php-fig/http-client",
            "keywords": [
                "http",
                "http-client",
                "psr",
                "psr-18"
            ],
            "support": {
                "source": "https://github.com/php-fig/http-client/tree/master"
            },
            "time": "2020-06-29T06:28:15+00:00"
        },
        {
            "name": "psr/http-factory",
            "version": "1.0.1",
            "source": {
                "type": "git",
                "url": "https://github.com/php-fig/http-factory.git",
                "reference": "12ac7fcd07e5b077433f5f2bee95b3a771bf61be"
            },
            "dist": {
                "type": "zip",
                "url": "https://api.github.com/repos/php-fig/http-factory/zipball/12ac7fcd07e5b077433f5f2bee95b3a771bf61be",
                "reference": "12ac7fcd07e5b077433f5f2bee95b3a771bf61be",
                "shasum": ""
            },
            "require": {
                "php": ">=7.0.0",
                "psr/http-message": "^1.0"
            },
            "type": "library",
            "extra": {
                "branch-alias": {
                    "dev-master": "1.0.x-dev"
                }
            },
            "autoload": {
                "psr-4": {
                    "Psr\\Http\\Message\\": "src/"
                }
            },
            "notification-url": "https://packagist.org/downloads/",
            "license": [
                "MIT"
            ],
            "authors": [
                {
                    "name": "PHP-FIG",
                    "homepage": "http://www.php-fig.org/"
                }
            ],
            "description": "Common interfaces for PSR-7 HTTP message factories",
            "keywords": [
                "factory",
                "http",
                "message",
                "psr",
                "psr-17",
                "psr-7",
                "request",
                "response"
            ],
            "support": {
                "source": "https://github.com/php-fig/http-factory/tree/master"
            },
            "time": "2019-04-30T12:38:16+00:00"
        },
        {
            "name": "psr/http-message",
            "version": "1.0.1",
            "source": {
                "type": "git",
                "url": "https://github.com/php-fig/http-message.git",
                "reference": "f6561bf28d520154e4b0ec72be95418abe6d9363"
            },
            "dist": {
                "type": "zip",
                "url": "https://api.github.com/repos/php-fig/http-message/zipball/f6561bf28d520154e4b0ec72be95418abe6d9363",
                "reference": "f6561bf28d520154e4b0ec72be95418abe6d9363",
                "shasum": ""
            },
            "require": {
                "php": ">=5.3.0"
            },
            "type": "library",
            "extra": {
                "branch-alias": {
                    "dev-master": "1.0.x-dev"
                }
            },
            "autoload": {
                "psr-4": {
                    "Psr\\Http\\Message\\": "src/"
                }
            },
            "notification-url": "https://packagist.org/downloads/",
            "license": [
                "MIT"
            ],
            "authors": [
                {
                    "name": "PHP-FIG",
                    "homepage": "http://www.php-fig.org/"
                }
            ],
            "description": "Common interface for HTTP messages",
            "homepage": "https://github.com/php-fig/http-message",
            "keywords": [
                "http",
                "http-message",
                "psr",
                "psr-7",
                "request",
                "response"
            ],
            "support": {
                "source": "https://github.com/php-fig/http-message/tree/master"
            },
            "time": "2016-08-06T14:39:51+00:00"
        },
        {
            "name": "psr/log",
            "version": "3.0.0",
            "source": {
                "type": "git",
                "url": "https://github.com/php-fig/log.git",
                "reference": "fe5ea303b0887d5caefd3d431c3e61ad47037001"
            },
            "dist": {
                "type": "zip",
                "url": "https://api.github.com/repos/php-fig/log/zipball/fe5ea303b0887d5caefd3d431c3e61ad47037001",
                "reference": "fe5ea303b0887d5caefd3d431c3e61ad47037001",
                "shasum": ""
            },
            "require": {
                "php": ">=8.0.0"
            },
            "type": "library",
            "extra": {
                "branch-alias": {
                    "dev-master": "3.x-dev"
                }
            },
            "autoload": {
                "psr-4": {
                    "Psr\\Log\\": "src"
                }
            },
            "notification-url": "https://packagist.org/downloads/",
            "license": [
                "MIT"
            ],
            "authors": [
                {
                    "name": "PHP-FIG",
                    "homepage": "https://www.php-fig.org/"
                }
            ],
            "description": "Common interface for logging libraries",
            "homepage": "https://github.com/php-fig/log",
            "keywords": [
                "log",
                "psr",
                "psr-3"
            ],
            "support": {
                "source": "https://github.com/php-fig/log/tree/3.0.0"
            },
            "time": "2021-07-14T16:46:02+00:00"
        },
        {
            "name": "psr/simple-cache",
            "version": "3.0.0",
            "source": {
                "type": "git",
                "url": "https://github.com/php-fig/simple-cache.git",
                "reference": "764e0b3939f5ca87cb904f570ef9be2d78a07865"
            },
            "dist": {
                "type": "zip",
                "url": "https://api.github.com/repos/php-fig/simple-cache/zipball/764e0b3939f5ca87cb904f570ef9be2d78a07865",
                "reference": "764e0b3939f5ca87cb904f570ef9be2d78a07865",
                "shasum": ""
            },
            "require": {
                "php": ">=8.0.0"
            },
            "type": "library",
            "extra": {
                "branch-alias": {
                    "dev-master": "3.0.x-dev"
                }
            },
            "autoload": {
                "psr-4": {
                    "Psr\\SimpleCache\\": "src/"
                }
            },
            "notification-url": "https://packagist.org/downloads/",
            "license": [
                "MIT"
            ],
            "authors": [
                {
                    "name": "PHP-FIG",
                    "homepage": "https://www.php-fig.org/"
                }
            ],
            "description": "Common interfaces for simple caching",
            "keywords": [
                "cache",
                "caching",
                "psr",
                "psr-16",
                "simple-cache"
            ],
            "support": {
                "source": "https://github.com/php-fig/simple-cache/tree/3.0.0"
            },
            "time": "2021-10-29T13:26:27+00:00"
        },
        {
            "name": "ralouphie/getallheaders",
            "version": "3.0.3",
            "source": {
                "type": "git",
                "url": "https://github.com/ralouphie/getallheaders.git",
                "reference": "120b605dfeb996808c31b6477290a714d356e822"
            },
            "dist": {
                "type": "zip",
                "url": "https://api.github.com/repos/ralouphie/getallheaders/zipball/120b605dfeb996808c31b6477290a714d356e822",
                "reference": "120b605dfeb996808c31b6477290a714d356e822",
                "shasum": ""
            },
            "require": {
                "php": ">=5.6"
            },
            "require-dev": {
                "php-coveralls/php-coveralls": "^2.1",
                "phpunit/phpunit": "^5 || ^6.5"
            },
            "type": "library",
            "autoload": {
                "files": [
                    "src/getallheaders.php"
                ]
            },
            "notification-url": "https://packagist.org/downloads/",
            "license": [
                "MIT"
            ],
            "authors": [
                {
                    "name": "Ralph Khattar",
                    "email": "ralph.khattar@gmail.com"
                }
            ],
            "description": "A polyfill for getallheaders.",
            "support": {
                "issues": "https://github.com/ralouphie/getallheaders/issues",
                "source": "https://github.com/ralouphie/getallheaders/tree/develop"
            },
            "time": "2019-03-08T08:55:37+00:00"
        },
        {
            "name": "ramsey/collection",
            "version": "1.2.2",
            "source": {
                "type": "git",
                "url": "https://github.com/ramsey/collection.git",
                "reference": "cccc74ee5e328031b15640b51056ee8d3bb66c0a"
            },
            "dist": {
                "type": "zip",
                "url": "https://api.github.com/repos/ramsey/collection/zipball/cccc74ee5e328031b15640b51056ee8d3bb66c0a",
                "reference": "cccc74ee5e328031b15640b51056ee8d3bb66c0a",
                "shasum": ""
            },
            "require": {
                "php": "^7.3 || ^8",
                "symfony/polyfill-php81": "^1.23"
            },
            "require-dev": {
                "captainhook/captainhook": "^5.3",
                "dealerdirect/phpcodesniffer-composer-installer": "^0.7.0",
                "ergebnis/composer-normalize": "^2.6",
                "fakerphp/faker": "^1.5",
                "hamcrest/hamcrest-php": "^2",
                "jangregor/phpstan-prophecy": "^0.8",
                "mockery/mockery": "^1.3",
                "phpspec/prophecy-phpunit": "^2.0",
                "phpstan/extension-installer": "^1",
                "phpstan/phpstan": "^0.12.32",
                "phpstan/phpstan-mockery": "^0.12.5",
                "phpstan/phpstan-phpunit": "^0.12.11",
                "phpunit/phpunit": "^8.5 || ^9",
                "psy/psysh": "^0.10.4",
                "slevomat/coding-standard": "^6.3",
                "squizlabs/php_codesniffer": "^3.5",
                "vimeo/psalm": "^4.4"
            },
            "type": "library",
            "autoload": {
                "psr-4": {
                    "Ramsey\\Collection\\": "src/"
                }
            },
            "notification-url": "https://packagist.org/downloads/",
            "license": [
                "MIT"
            ],
            "authors": [
                {
                    "name": "Ben Ramsey",
                    "email": "ben@benramsey.com",
                    "homepage": "https://benramsey.com"
                }
            ],
            "description": "A PHP library for representing and manipulating collections.",
            "keywords": [
                "array",
                "collection",
                "hash",
                "map",
                "queue",
                "set"
            ],
            "support": {
                "issues": "https://github.com/ramsey/collection/issues",
                "source": "https://github.com/ramsey/collection/tree/1.2.2"
            },
            "funding": [
                {
                    "url": "https://github.com/ramsey",
                    "type": "github"
                },
                {
                    "url": "https://tidelift.com/funding/github/packagist/ramsey/collection",
                    "type": "tidelift"
                }
            ],
            "time": "2021-10-10T03:01:02+00:00"
        },
        {
            "name": "ramsey/uuid",
            "version": "4.5.1",
            "source": {
                "type": "git",
                "url": "https://github.com/ramsey/uuid.git",
                "reference": "a161a26d917604dc6d3aa25100fddf2556e9f35d"
            },
            "dist": {
                "type": "zip",
                "url": "https://api.github.com/repos/ramsey/uuid/zipball/a161a26d917604dc6d3aa25100fddf2556e9f35d",
                "reference": "a161a26d917604dc6d3aa25100fddf2556e9f35d",
                "shasum": ""
            },
            "require": {
                "brick/math": "^0.8.8 || ^0.9 || ^0.10",
                "ext-ctype": "*",
                "ext-json": "*",
                "php": "^8.0",
                "ramsey/collection": "^1.0"
            },
            "replace": {
                "rhumsaa/uuid": "self.version"
            },
            "require-dev": {
                "captainhook/captainhook": "^5.10",
                "captainhook/plugin-composer": "^5.3",
                "dealerdirect/phpcodesniffer-composer-installer": "^0.7.0",
                "doctrine/annotations": "^1.8",
                "ergebnis/composer-normalize": "^2.15",
                "mockery/mockery": "^1.3",
                "paragonie/random-lib": "^2",
                "php-mock/php-mock": "^2.2",
                "php-mock/php-mock-mockery": "^1.3",
                "php-parallel-lint/php-parallel-lint": "^1.1",
                "phpbench/phpbench": "^1.0",
                "phpstan/extension-installer": "^1.1",
                "phpstan/phpstan": "^1.8",
                "phpstan/phpstan-mockery": "^1.1",
                "phpstan/phpstan-phpunit": "^1.1",
                "phpunit/phpunit": "^8.5 || ^9",
                "ramsey/composer-repl": "^1.4",
                "slevomat/coding-standard": "^8.4",
                "squizlabs/php_codesniffer": "^3.5",
                "vimeo/psalm": "^4.9"
            },
            "suggest": {
                "ext-bcmath": "Enables faster math with arbitrary-precision integers using BCMath.",
                "ext-ctype": "Enables faster processing of character classification using ctype functions.",
                "ext-gmp": "Enables faster math with arbitrary-precision integers using GMP.",
                "ext-uuid": "Enables the use of PeclUuidTimeGenerator and PeclUuidRandomGenerator.",
                "paragonie/random-lib": "Provides RandomLib for use with the RandomLibAdapter",
                "ramsey/uuid-doctrine": "Allows the use of Ramsey\\Uuid\\Uuid as Doctrine field type."
            },
            "type": "library",
            "extra": {
                "captainhook": {
                    "force-install": true
                }
            },
            "autoload": {
                "files": [
                    "src/functions.php"
                ],
                "psr-4": {
                    "Ramsey\\Uuid\\": "src/"
                }
            },
            "notification-url": "https://packagist.org/downloads/",
            "license": [
                "MIT"
            ],
            "description": "A PHP library for generating and working with universally unique identifiers (UUIDs).",
            "keywords": [
                "guid",
                "identifier",
                "uuid"
            ],
            "support": {
                "issues": "https://github.com/ramsey/uuid/issues",
                "source": "https://github.com/ramsey/uuid/tree/4.5.1"
            },
            "funding": [
                {
                    "url": "https://github.com/ramsey",
                    "type": "github"
                },
                {
                    "url": "https://tidelift.com/funding/github/packagist/ramsey/uuid",
                    "type": "tidelift"
                }
            ],
            "time": "2022-09-16T03:22:46+00:00"
        },
        {
            "name": "rcrowe/twigbridge",
            "version": "v0.14.0",
            "source": {
                "type": "git",
                "url": "https://github.com/rcrowe/TwigBridge.git",
                "reference": "f4968efb99537cc1b37c5bf20280614aadc31825"
            },
            "dist": {
                "type": "zip",
                "url": "https://api.github.com/repos/rcrowe/TwigBridge/zipball/f4968efb99537cc1b37c5bf20280614aadc31825",
                "reference": "f4968efb99537cc1b37c5bf20280614aadc31825",
                "shasum": ""
            },
            "require": {
                "illuminate/support": "^6|^7|^8|^9",
                "illuminate/view": "^6|^7|^8|^9",
                "php": "^7.2.5 || ^8.0",
                "twig/twig": "~3.0"
            },
            "require-dev": {
                "ext-json": "*",
                "laravel/framework": "^6|^7|^8|^9",
                "mockery/mockery": "^1.3.1",
                "phpunit/phpunit": "^6.5.14 || ^7.5.20 || ^8.5.8 || ^9.3.7",
                "squizlabs/php_codesniffer": "^3.6"
            },
            "suggest": {
                "laravelcollective/html": "For bringing back html/form in Laravel 5.x",
                "twig/extensions": "~1.0"
            },
            "type": "library",
            "extra": {
                "branch-alias": {
                    "dev-master": "0.13-dev"
                },
                "laravel": {
                    "providers": [
                        "TwigBridge\\ServiceProvider"
                    ],
                    "aliases": {
                        "Twig": "TwigBridge\\Facade\\Twig"
                    }
                }
            },
            "autoload": {
                "psr-4": {
                    "TwigBridge\\": "src",
                    "TwigBridge\\Tests\\": "tests"
                }
            },
            "notification-url": "https://packagist.org/downloads/",
            "license": [
                "MIT"
            ],
            "authors": [
                {
                    "name": "Rob Crowe",
                    "email": "hello@vivalacrowe.com"
                },
                {
                    "name": "Barry vd. Heuvel",
                    "email": "barryvdh@gmail.com"
                }
            ],
            "description": "Adds the power of Twig to Laravel",
            "keywords": [
                "laravel",
                "twig"
            ],
            "support": {
                "issues": "https://github.com/rcrowe/TwigBridge/issues",
                "source": "https://github.com/rcrowe/TwigBridge/tree/v0.14.0"
            },
            "time": "2022-03-08T17:21:17+00:00"
        },
        {
            "name": "spatie/backtrace",
            "version": "1.2.1",
            "source": {
                "type": "git",
                "url": "https://github.com/spatie/backtrace.git",
                "reference": "4ee7d41aa5268107906ea8a4d9ceccde136dbd5b"
            },
            "dist": {
                "type": "zip",
                "url": "https://api.github.com/repos/spatie/backtrace/zipball/4ee7d41aa5268107906ea8a4d9ceccde136dbd5b",
                "reference": "4ee7d41aa5268107906ea8a4d9ceccde136dbd5b",
                "shasum": ""
            },
            "require": {
                "php": "^7.3|^8.0"
            },
            "require-dev": {
                "ext-json": "*",
                "phpunit/phpunit": "^9.3",
                "symfony/var-dumper": "^5.1"
            },
            "type": "library",
            "autoload": {
                "psr-4": {
                    "Spatie\\Backtrace\\": "src"
                }
            },
            "notification-url": "https://packagist.org/downloads/",
            "license": [
                "MIT"
            ],
            "authors": [
                {
                    "name": "Freek Van de Herten",
                    "email": "freek@spatie.be",
                    "homepage": "https://spatie.be",
                    "role": "Developer"
                }
            ],
            "description": "A better backtrace",
            "homepage": "https://github.com/spatie/backtrace",
            "keywords": [
                "Backtrace",
                "spatie"
            ],
            "support": {
                "issues": "https://github.com/spatie/backtrace/issues",
                "source": "https://github.com/spatie/backtrace/tree/1.2.1"
            },
            "funding": [
                {
                    "url": "https://github.com/sponsors/spatie",
                    "type": "github"
                },
                {
                    "url": "https://spatie.be/open-source/support-us",
                    "type": "other"
                }
            ],
            "time": "2021-11-09T10:57:15+00:00"
        },
        {
            "name": "spatie/data-transfer-object",
            "version": "3.9.1",
            "source": {
                "type": "git",
                "url": "https://github.com/spatie/data-transfer-object.git",
                "reference": "1df0906c4e9e3aebd6c0506fd82c8b7d5548c1c8"
            },
            "dist": {
                "type": "zip",
                "url": "https://api.github.com/repos/spatie/data-transfer-object/zipball/1df0906c4e9e3aebd6c0506fd82c8b7d5548c1c8",
                "reference": "1df0906c4e9e3aebd6c0506fd82c8b7d5548c1c8",
                "shasum": ""
            },
            "require": {
                "php": "^8.0"
            },
            "require-dev": {
                "illuminate/collections": "^8.36",
                "jetbrains/phpstorm-attributes": "^1.0",
                "larapack/dd": "^1.1",
                "phpunit/phpunit": "^9.5.5"
            },
            "type": "library",
            "autoload": {
                "psr-4": {
                    "Spatie\\DataTransferObject\\": "src"
                }
            },
            "notification-url": "https://packagist.org/downloads/",
            "license": [
                "MIT"
            ],
            "authors": [
                {
                    "name": "Brent Roose",
                    "email": "brent@spatie.be",
                    "homepage": "https://spatie.be",
                    "role": "Developer"
                }
            ],
            "description": "Data transfer objects with batteries included",
            "homepage": "https://github.com/spatie/data-transfer-object",
            "keywords": [
                "data-transfer-object",
                "spatie"
            ],
            "support": {
                "issues": "https://github.com/spatie/data-transfer-object/issues",
                "source": "https://github.com/spatie/data-transfer-object/tree/3.9.1"
            },
            "funding": [
                {
                    "url": "https://spatie.be/open-source/support-us",
                    "type": "custom"
                },
                {
                    "url": "https://github.com/spatie",
                    "type": "github"
                }
            ],
            "time": "2022-09-16T13:34:38+00:00"
        },
        {
            "name": "spatie/flare-client-php",
            "version": "1.3.0",
            "source": {
                "type": "git",
                "url": "https://github.com/spatie/flare-client-php.git",
                "reference": "b1b974348750925b717fa8c8b97a0db0d1aa40ca"
            },
            "dist": {
                "type": "zip",
                "url": "https://api.github.com/repos/spatie/flare-client-php/zipball/b1b974348750925b717fa8c8b97a0db0d1aa40ca",
                "reference": "b1b974348750925b717fa8c8b97a0db0d1aa40ca",
                "shasum": ""
            },
            "require": {
                "illuminate/pipeline": "^8.0|^9.0",
                "php": "^8.0",
                "spatie/backtrace": "^1.2",
                "symfony/http-foundation": "^5.0|^6.0",
                "symfony/mime": "^5.2|^6.0",
                "symfony/process": "^5.2|^6.0",
                "symfony/var-dumper": "^5.2|^6.0"
            },
            "require-dev": {
                "dms/phpunit-arraysubset-asserts": "^0.3.0",
                "pestphp/pest": "^1.20",
                "phpstan/extension-installer": "^1.1",
                "phpstan/phpstan-deprecation-rules": "^1.0",
                "phpstan/phpstan-phpunit": "^1.0",
                "spatie/phpunit-snapshot-assertions": "^4.0"
            },
            "type": "library",
            "extra": {
                "branch-alias": {
                    "dev-main": "1.1.x-dev"
                }
            },
            "autoload": {
                "files": [
                    "src/helpers.php"
                ],
                "psr-4": {
                    "Spatie\\FlareClient\\": "src"
                }
            },
            "notification-url": "https://packagist.org/downloads/",
            "license": [
                "MIT"
            ],
            "description": "Send PHP errors to Flare",
            "homepage": "https://github.com/spatie/flare-client-php",
            "keywords": [
                "exception",
                "flare",
                "reporting",
                "spatie"
            ],
            "support": {
                "issues": "https://github.com/spatie/flare-client-php/issues",
                "source": "https://github.com/spatie/flare-client-php/tree/1.3.0"
            },
            "funding": [
                {
                    "url": "https://github.com/spatie",
                    "type": "github"
                }
            ],
            "time": "2022-08-08T10:10:20+00:00"
        },
        {
            "name": "spatie/ignition",
            "version": "1.4.1",
            "source": {
                "type": "git",
                "url": "https://github.com/spatie/ignition.git",
                "reference": "dd3d456779108d7078baf4e43f8c2b937d9794a1"
            },
            "dist": {
                "type": "zip",
                "url": "https://api.github.com/repos/spatie/ignition/zipball/dd3d456779108d7078baf4e43f8c2b937d9794a1",
                "reference": "dd3d456779108d7078baf4e43f8c2b937d9794a1",
                "shasum": ""
            },
            "require": {
                "ext-json": "*",
                "ext-mbstring": "*",
                "monolog/monolog": "^2.0",
                "php": "^8.0",
                "spatie/flare-client-php": "^1.1",
                "symfony/console": "^5.4|^6.0",
                "symfony/var-dumper": "^5.4|^6.0"
            },
            "require-dev": {
                "mockery/mockery": "^1.4",
                "pestphp/pest": "^1.20",
                "phpstan/extension-installer": "^1.1",
                "phpstan/phpstan-deprecation-rules": "^1.0",
                "phpstan/phpstan-phpunit": "^1.0",
                "symfony/process": "^5.4|^6.0"
            },
            "type": "library",
            "extra": {
                "branch-alias": {
                    "dev-main": "1.2.x-dev"
                }
            },
            "autoload": {
                "psr-4": {
                    "Spatie\\Ignition\\": "src"
                }
            },
            "notification-url": "https://packagist.org/downloads/",
            "license": [
                "MIT"
            ],
            "authors": [
                {
                    "name": "Spatie",
                    "email": "info@spatie.be",
                    "role": "Developer"
                }
            ],
            "description": "A beautiful error page for PHP applications.",
            "homepage": "https://flareapp.io/ignition",
            "keywords": [
                "error",
                "flare",
                "laravel",
                "page"
            ],
            "support": {
                "docs": "https://flareapp.io/docs/ignition-for-laravel/introduction",
                "forum": "https://twitter.com/flareappio",
                "issues": "https://github.com/spatie/ignition/issues",
                "source": "https://github.com/spatie/ignition"
            },
            "funding": [
                {
                    "url": "https://github.com/spatie",
                    "type": "github"
                }
            ],
            "time": "2022-08-26T11:51:15+00:00"
        },
        {
            "name": "spatie/laravel-ignition",
            "version": "1.5.2",
            "source": {
                "type": "git",
                "url": "https://github.com/spatie/laravel-ignition.git",
                "reference": "f2336fc79d99aab5cf27fa4aebe5e9c9ecf3808a"
            },
            "dist": {
                "type": "zip",
                "url": "https://api.github.com/repos/spatie/laravel-ignition/zipball/f2336fc79d99aab5cf27fa4aebe5e9c9ecf3808a",
                "reference": "f2336fc79d99aab5cf27fa4aebe5e9c9ecf3808a",
                "shasum": ""
            },
            "require": {
                "ext-curl": "*",
                "ext-json": "*",
                "ext-mbstring": "*",
                "illuminate/support": "^8.77|^9.27",
                "monolog/monolog": "^2.3",
                "php": "^8.0",
                "spatie/flare-client-php": "^1.0.1",
                "spatie/ignition": "^1.4.1",
                "symfony/console": "^5.0|^6.0",
                "symfony/var-dumper": "^5.0|^6.0"
            },
            "require-dev": {
                "filp/whoops": "^2.14",
                "livewire/livewire": "^2.8|dev-develop",
                "mockery/mockery": "^1.4",
                "nunomaduro/larastan": "^1.0",
                "orchestra/testbench": "^6.23|^7.0",
                "pestphp/pest": "^1.20",
                "phpstan/extension-installer": "^1.1",
                "phpstan/phpstan-deprecation-rules": "^1.0",
                "phpstan/phpstan-phpunit": "^1.0",
                "spatie/laravel-ray": "^1.27"
            },
            "type": "library",
            "extra": {
                "laravel": {
                    "providers": [
                        "Spatie\\LaravelIgnition\\IgnitionServiceProvider"
                    ],
                    "aliases": {
                        "Flare": "Spatie\\LaravelIgnition\\Facades\\Flare"
                    }
                }
            },
            "autoload": {
                "files": [
                    "src/helpers.php"
                ],
                "psr-4": {
                    "Spatie\\LaravelIgnition\\": "src"
                }
            },
            "notification-url": "https://packagist.org/downloads/",
            "license": [
                "MIT"
            ],
            "authors": [
                {
                    "name": "Spatie",
                    "email": "info@spatie.be",
                    "role": "Developer"
                }
            ],
            "description": "A beautiful error page for Laravel applications.",
            "homepage": "https://flareapp.io/ignition",
            "keywords": [
                "error",
                "flare",
                "laravel",
                "page"
            ],
            "support": {
                "docs": "https://flareapp.io/docs/ignition-for-laravel/introduction",
                "forum": "https://twitter.com/flareappio",
                "issues": "https://github.com/spatie/laravel-ignition/issues",
                "source": "https://github.com/spatie/laravel-ignition"
            },
            "funding": [
                {
                    "url": "https://github.com/spatie",
                    "type": "github"
                }
            ],
            "time": "2022-10-14T12:24:21+00:00"
        },
        {
            "name": "stella-maris/clock",
            "version": "0.1.6",
            "source": {
                "type": "git",
                "url": "https://github.com/stella-maris-solutions/clock.git",
                "reference": "a94228dac03c9a8411198ce8c8dacbbe99c930c3"
            },
            "dist": {
                "type": "zip",
                "url": "https://api.github.com/repos/stella-maris-solutions/clock/zipball/a94228dac03c9a8411198ce8c8dacbbe99c930c3",
                "reference": "a94228dac03c9a8411198ce8c8dacbbe99c930c3",
                "shasum": ""
            },
            "require": {
                "php": "^7.0|^8.0"
            },
            "type": "library",
            "autoload": {
                "psr-4": {
                    "StellaMaris\\Clock\\": "src"
                }
            },
            "notification-url": "https://packagist.org/downloads/",
            "license": [
                "MIT"
            ],
            "authors": [
                {
                    "name": "Andreas Heigl",
                    "role": "Maintainer"
                }
            ],
            "description": "A pre-release of the proposed PSR-20 Clock-Interface",
            "homepage": "https://gitlab.com/stella-maris/clock",
            "keywords": [
                "clock",
                "datetime",
                "point in time",
                "psr20"
            ],
            "support": {
                "issues": "https://github.com/stella-maris-solutions/clock/issues",
                "source": "https://github.com/stella-maris-solutions/clock/tree/0.1.6"
            },
            "time": "2022-09-27T15:03:11+00:00"
        },
        {
            "name": "symfony/console",
            "version": "v6.1.6",
            "source": {
                "type": "git",
                "url": "https://github.com/symfony/console.git",
                "reference": "7fa3b9cf17363468795e539231a5c91b02b608fc"
            },
            "dist": {
                "type": "zip",
                "url": "https://api.github.com/repos/symfony/console/zipball/7fa3b9cf17363468795e539231a5c91b02b608fc",
                "reference": "7fa3b9cf17363468795e539231a5c91b02b608fc",
                "shasum": ""
            },
            "require": {
                "php": ">=8.1",
                "symfony/deprecation-contracts": "^2.1|^3",
                "symfony/polyfill-mbstring": "~1.0",
                "symfony/service-contracts": "^1.1|^2|^3",
                "symfony/string": "^5.4|^6.0"
            },
            "conflict": {
                "symfony/dependency-injection": "<5.4",
                "symfony/dotenv": "<5.4",
                "symfony/event-dispatcher": "<5.4",
                "symfony/lock": "<5.4",
                "symfony/process": "<5.4"
            },
            "provide": {
                "psr/log-implementation": "1.0|2.0|3.0"
            },
            "require-dev": {
                "psr/log": "^1|^2|^3",
                "symfony/config": "^5.4|^6.0",
                "symfony/dependency-injection": "^5.4|^6.0",
                "symfony/event-dispatcher": "^5.4|^6.0",
                "symfony/lock": "^5.4|^6.0",
                "symfony/process": "^5.4|^6.0",
                "symfony/var-dumper": "^5.4|^6.0"
            },
            "suggest": {
                "psr/log": "For using the console logger",
                "symfony/event-dispatcher": "",
                "symfony/lock": "",
                "symfony/process": ""
            },
            "type": "library",
            "autoload": {
                "psr-4": {
                    "Symfony\\Component\\Console\\": ""
                },
                "exclude-from-classmap": [
                    "/Tests/"
                ]
            },
            "notification-url": "https://packagist.org/downloads/",
            "license": [
                "MIT"
            ],
            "authors": [
                {
                    "name": "Fabien Potencier",
                    "email": "fabien@symfony.com"
                },
                {
                    "name": "Symfony Community",
                    "homepage": "https://symfony.com/contributors"
                }
            ],
            "description": "Eases the creation of beautiful and testable command line interfaces",
            "homepage": "https://symfony.com",
            "keywords": [
                "cli",
                "command line",
                "console",
                "terminal"
            ],
            "support": {
                "source": "https://github.com/symfony/console/tree/v6.1.6"
            },
            "funding": [
                {
                    "url": "https://symfony.com/sponsor",
                    "type": "custom"
                },
                {
                    "url": "https://github.com/fabpot",
                    "type": "github"
                },
                {
                    "url": "https://tidelift.com/funding/github/packagist/symfony/symfony",
                    "type": "tidelift"
                }
            ],
            "time": "2022-10-07T08:04:03+00:00"
        },
        {
            "name": "symfony/css-selector",
            "version": "v6.1.3",
            "source": {
                "type": "git",
                "url": "https://github.com/symfony/css-selector.git",
                "reference": "0dd5e36b80e1de97f8f74ed7023ac2b837a36443"
            },
            "dist": {
                "type": "zip",
                "url": "https://api.github.com/repos/symfony/css-selector/zipball/0dd5e36b80e1de97f8f74ed7023ac2b837a36443",
                "reference": "0dd5e36b80e1de97f8f74ed7023ac2b837a36443",
                "shasum": ""
            },
            "require": {
                "php": ">=8.1"
            },
            "type": "library",
            "autoload": {
                "psr-4": {
                    "Symfony\\Component\\CssSelector\\": ""
                },
                "exclude-from-classmap": [
                    "/Tests/"
                ]
            },
            "notification-url": "https://packagist.org/downloads/",
            "license": [
                "MIT"
            ],
            "authors": [
                {
                    "name": "Fabien Potencier",
                    "email": "fabien@symfony.com"
                },
                {
                    "name": "Jean-François Simon",
                    "email": "jeanfrancois.simon@sensiolabs.com"
                },
                {
                    "name": "Symfony Community",
                    "homepage": "https://symfony.com/contributors"
                }
            ],
            "description": "Converts CSS selectors to XPath expressions",
            "homepage": "https://symfony.com",
            "support": {
                "source": "https://github.com/symfony/css-selector/tree/v6.1.3"
            },
            "funding": [
                {
                    "url": "https://symfony.com/sponsor",
                    "type": "custom"
                },
                {
                    "url": "https://github.com/fabpot",
                    "type": "github"
                },
                {
                    "url": "https://tidelift.com/funding/github/packagist/symfony/symfony",
                    "type": "tidelift"
                }
            ],
            "time": "2022-06-27T17:24:16+00:00"
        },
        {
            "name": "symfony/deprecation-contracts",
            "version": "v3.1.1",
            "source": {
                "type": "git",
                "url": "https://github.com/symfony/deprecation-contracts.git",
                "reference": "07f1b9cc2ffee6aaafcf4b710fbc38ff736bd918"
            },
            "dist": {
                "type": "zip",
                "url": "https://api.github.com/repos/symfony/deprecation-contracts/zipball/07f1b9cc2ffee6aaafcf4b710fbc38ff736bd918",
                "reference": "07f1b9cc2ffee6aaafcf4b710fbc38ff736bd918",
                "shasum": ""
            },
            "require": {
                "php": ">=8.1"
            },
            "type": "library",
            "extra": {
                "branch-alias": {
                    "dev-main": "3.1-dev"
                },
                "thanks": {
                    "name": "symfony/contracts",
                    "url": "https://github.com/symfony/contracts"
                }
            },
            "autoload": {
                "files": [
                    "function.php"
                ]
            },
            "notification-url": "https://packagist.org/downloads/",
            "license": [
                "MIT"
            ],
            "authors": [
                {
                    "name": "Nicolas Grekas",
                    "email": "p@tchwork.com"
                },
                {
                    "name": "Symfony Community",
                    "homepage": "https://symfony.com/contributors"
                }
            ],
            "description": "A generic function and convention to trigger deprecation notices",
            "homepage": "https://symfony.com",
            "support": {
                "source": "https://github.com/symfony/deprecation-contracts/tree/v3.1.1"
            },
            "funding": [
                {
                    "url": "https://symfony.com/sponsor",
                    "type": "custom"
                },
                {
                    "url": "https://github.com/fabpot",
                    "type": "github"
                },
                {
                    "url": "https://tidelift.com/funding/github/packagist/symfony/symfony",
                    "type": "tidelift"
                }
            ],
            "time": "2022-02-25T11:15:52+00:00"
        },
        {
            "name": "symfony/error-handler",
            "version": "v6.1.6",
            "source": {
                "type": "git",
                "url": "https://github.com/symfony/error-handler.git",
                "reference": "49f718e41f1b6f0fd5730895ca5b1c37defd828d"
            },
            "dist": {
                "type": "zip",
                "url": "https://api.github.com/repos/symfony/error-handler/zipball/49f718e41f1b6f0fd5730895ca5b1c37defd828d",
                "reference": "49f718e41f1b6f0fd5730895ca5b1c37defd828d",
                "shasum": ""
            },
            "require": {
                "php": ">=8.1",
                "psr/log": "^1|^2|^3",
                "symfony/var-dumper": "^5.4|^6.0"
            },
            "require-dev": {
                "symfony/deprecation-contracts": "^2.1|^3",
                "symfony/http-kernel": "^5.4|^6.0",
                "symfony/serializer": "^5.4|^6.0"
            },
            "bin": [
                "Resources/bin/patch-type-declarations"
            ],
            "type": "library",
            "autoload": {
                "psr-4": {
                    "Symfony\\Component\\ErrorHandler\\": ""
                },
                "exclude-from-classmap": [
                    "/Tests/"
                ]
            },
            "notification-url": "https://packagist.org/downloads/",
            "license": [
                "MIT"
            ],
            "authors": [
                {
                    "name": "Fabien Potencier",
                    "email": "fabien@symfony.com"
                },
                {
                    "name": "Symfony Community",
                    "homepage": "https://symfony.com/contributors"
                }
            ],
            "description": "Provides tools to manage errors and ease debugging PHP code",
            "homepage": "https://symfony.com",
            "support": {
                "source": "https://github.com/symfony/error-handler/tree/v6.1.6"
            },
            "funding": [
                {
                    "url": "https://symfony.com/sponsor",
                    "type": "custom"
                },
                {
                    "url": "https://github.com/fabpot",
                    "type": "github"
                },
                {
                    "url": "https://tidelift.com/funding/github/packagist/symfony/symfony",
                    "type": "tidelift"
                }
            ],
            "time": "2022-10-07T08:04:03+00:00"
        },
        {
            "name": "symfony/event-dispatcher",
            "version": "v6.1.0",
            "source": {
                "type": "git",
                "url": "https://github.com/symfony/event-dispatcher.git",
                "reference": "a0449a7ad7daa0f7c0acd508259f80544ab5a347"
            },
            "dist": {
                "type": "zip",
                "url": "https://api.github.com/repos/symfony/event-dispatcher/zipball/a0449a7ad7daa0f7c0acd508259f80544ab5a347",
                "reference": "a0449a7ad7daa0f7c0acd508259f80544ab5a347",
                "shasum": ""
            },
            "require": {
                "php": ">=8.1",
                "symfony/event-dispatcher-contracts": "^2|^3"
            },
            "conflict": {
                "symfony/dependency-injection": "<5.4"
            },
            "provide": {
                "psr/event-dispatcher-implementation": "1.0",
                "symfony/event-dispatcher-implementation": "2.0|3.0"
            },
            "require-dev": {
                "psr/log": "^1|^2|^3",
                "symfony/config": "^5.4|^6.0",
                "symfony/dependency-injection": "^5.4|^6.0",
                "symfony/error-handler": "^5.4|^6.0",
                "symfony/expression-language": "^5.4|^6.0",
                "symfony/http-foundation": "^5.4|^6.0",
                "symfony/service-contracts": "^1.1|^2|^3",
                "symfony/stopwatch": "^5.4|^6.0"
            },
            "suggest": {
                "symfony/dependency-injection": "",
                "symfony/http-kernel": ""
            },
            "type": "library",
            "autoload": {
                "psr-4": {
                    "Symfony\\Component\\EventDispatcher\\": ""
                },
                "exclude-from-classmap": [
                    "/Tests/"
                ]
            },
            "notification-url": "https://packagist.org/downloads/",
            "license": [
                "MIT"
            ],
            "authors": [
                {
                    "name": "Fabien Potencier",
                    "email": "fabien@symfony.com"
                },
                {
                    "name": "Symfony Community",
                    "homepage": "https://symfony.com/contributors"
                }
            ],
            "description": "Provides tools that allow your application components to communicate with each other by dispatching events and listening to them",
            "homepage": "https://symfony.com",
            "support": {
                "source": "https://github.com/symfony/event-dispatcher/tree/v6.1.0"
            },
            "funding": [
                {
                    "url": "https://symfony.com/sponsor",
                    "type": "custom"
                },
                {
                    "url": "https://github.com/fabpot",
                    "type": "github"
                },
                {
                    "url": "https://tidelift.com/funding/github/packagist/symfony/symfony",
                    "type": "tidelift"
                }
            ],
            "time": "2022-05-05T16:51:07+00:00"
        },
        {
            "name": "symfony/event-dispatcher-contracts",
            "version": "v3.1.1",
            "source": {
                "type": "git",
                "url": "https://github.com/symfony/event-dispatcher-contracts.git",
                "reference": "02ff5eea2f453731cfbc6bc215e456b781480448"
            },
            "dist": {
                "type": "zip",
                "url": "https://api.github.com/repos/symfony/event-dispatcher-contracts/zipball/02ff5eea2f453731cfbc6bc215e456b781480448",
                "reference": "02ff5eea2f453731cfbc6bc215e456b781480448",
                "shasum": ""
            },
            "require": {
                "php": ">=8.1",
                "psr/event-dispatcher": "^1"
            },
            "suggest": {
                "symfony/event-dispatcher-implementation": ""
            },
            "type": "library",
            "extra": {
                "branch-alias": {
                    "dev-main": "3.1-dev"
                },
                "thanks": {
                    "name": "symfony/contracts",
                    "url": "https://github.com/symfony/contracts"
                }
            },
            "autoload": {
                "psr-4": {
                    "Symfony\\Contracts\\EventDispatcher\\": ""
                }
            },
            "notification-url": "https://packagist.org/downloads/",
            "license": [
                "MIT"
            ],
            "authors": [
                {
                    "name": "Nicolas Grekas",
                    "email": "p@tchwork.com"
                },
                {
                    "name": "Symfony Community",
                    "homepage": "https://symfony.com/contributors"
                }
            ],
            "description": "Generic abstractions related to dispatching event",
            "homepage": "https://symfony.com",
            "keywords": [
                "abstractions",
                "contracts",
                "decoupling",
                "interfaces",
                "interoperability",
                "standards"
            ],
            "support": {
                "source": "https://github.com/symfony/event-dispatcher-contracts/tree/v3.1.1"
            },
            "funding": [
                {
                    "url": "https://symfony.com/sponsor",
                    "type": "custom"
                },
                {
                    "url": "https://github.com/fabpot",
                    "type": "github"
                },
                {
                    "url": "https://tidelift.com/funding/github/packagist/symfony/symfony",
                    "type": "tidelift"
                }
            ],
            "time": "2022-02-25T11:15:52+00:00"
        },
        {
            "name": "symfony/finder",
            "version": "v6.1.3",
            "source": {
                "type": "git",
                "url": "https://github.com/symfony/finder.git",
                "reference": "39696bff2c2970b3779a5cac7bf9f0b88fc2b709"
            },
            "dist": {
                "type": "zip",
                "url": "https://api.github.com/repos/symfony/finder/zipball/39696bff2c2970b3779a5cac7bf9f0b88fc2b709",
                "reference": "39696bff2c2970b3779a5cac7bf9f0b88fc2b709",
                "shasum": ""
            },
            "require": {
                "php": ">=8.1"
            },
            "require-dev": {
                "symfony/filesystem": "^6.0"
            },
            "type": "library",
            "autoload": {
                "psr-4": {
                    "Symfony\\Component\\Finder\\": ""
                },
                "exclude-from-classmap": [
                    "/Tests/"
                ]
            },
            "notification-url": "https://packagist.org/downloads/",
            "license": [
                "MIT"
            ],
            "authors": [
                {
                    "name": "Fabien Potencier",
                    "email": "fabien@symfony.com"
                },
                {
                    "name": "Symfony Community",
                    "homepage": "https://symfony.com/contributors"
                }
            ],
            "description": "Finds files and directories via an intuitive fluent interface",
            "homepage": "https://symfony.com",
            "support": {
                "source": "https://github.com/symfony/finder/tree/v6.1.3"
            },
            "funding": [
                {
                    "url": "https://symfony.com/sponsor",
                    "type": "custom"
                },
                {
                    "url": "https://github.com/fabpot",
                    "type": "github"
                },
                {
                    "url": "https://tidelift.com/funding/github/packagist/symfony/symfony",
                    "type": "tidelift"
                }
            ],
            "time": "2022-07-29T07:42:06+00:00"
        },
        {
            "name": "symfony/http-client",
            "version": "v6.1.6",
            "source": {
                "type": "git",
                "url": "https://github.com/symfony/http-client.git",
                "reference": "c8c887f4813370550147afd27d9eb8a8523e53b2"
            },
            "dist": {
                "type": "zip",
                "url": "https://api.github.com/repos/symfony/http-client/zipball/c8c887f4813370550147afd27d9eb8a8523e53b2",
                "reference": "c8c887f4813370550147afd27d9eb8a8523e53b2",
                "shasum": ""
            },
            "require": {
                "php": ">=8.1",
                "psr/log": "^1|^2|^3",
                "symfony/http-client-contracts": "^3",
                "symfony/service-contracts": "^1.0|^2|^3"
            },
            "provide": {
                "php-http/async-client-implementation": "*",
                "php-http/client-implementation": "*",
                "psr/http-client-implementation": "1.0",
                "symfony/http-client-implementation": "3.0"
            },
            "require-dev": {
                "amphp/amp": "^2.5",
                "amphp/http-client": "^4.2.1",
                "amphp/http-tunnel": "^1.0",
                "amphp/socket": "^1.1",
                "guzzlehttp/promises": "^1.4",
                "nyholm/psr7": "^1.0",
                "php-http/httplug": "^1.0|^2.0",
                "psr/http-client": "^1.0",
                "symfony/dependency-injection": "^5.4|^6.0",
                "symfony/http-kernel": "^5.4|^6.0",
                "symfony/process": "^5.4|^6.0",
                "symfony/stopwatch": "^5.4|^6.0"
            },
            "type": "library",
            "autoload": {
                "psr-4": {
                    "Symfony\\Component\\HttpClient\\": ""
                },
                "exclude-from-classmap": [
                    "/Tests/"
                ]
            },
            "notification-url": "https://packagist.org/downloads/",
            "license": [
                "MIT"
            ],
            "authors": [
                {
                    "name": "Nicolas Grekas",
                    "email": "p@tchwork.com"
                },
                {
                    "name": "Symfony Community",
                    "homepage": "https://symfony.com/contributors"
                }
            ],
            "description": "Provides powerful methods to fetch HTTP resources synchronously or asynchronously",
            "homepage": "https://symfony.com",
            "support": {
                "source": "https://github.com/symfony/http-client/tree/v6.1.6"
            },
            "funding": [
                {
                    "url": "https://symfony.com/sponsor",
                    "type": "custom"
                },
                {
                    "url": "https://github.com/fabpot",
                    "type": "github"
                },
                {
                    "url": "https://tidelift.com/funding/github/packagist/symfony/symfony",
                    "type": "tidelift"
                }
            ],
            "time": "2022-10-12T05:10:31+00:00"
        },
        {
            "name": "symfony/http-client-contracts",
            "version": "v3.1.1",
            "source": {
                "type": "git",
                "url": "https://github.com/symfony/http-client-contracts.git",
                "reference": "fd038f08c623ab5d22b26e9ba35afe8c79071800"
            },
            "dist": {
                "type": "zip",
                "url": "https://api.github.com/repos/symfony/http-client-contracts/zipball/fd038f08c623ab5d22b26e9ba35afe8c79071800",
                "reference": "fd038f08c623ab5d22b26e9ba35afe8c79071800",
                "shasum": ""
            },
            "require": {
                "php": ">=8.1"
            },
            "suggest": {
                "symfony/http-client-implementation": ""
            },
            "type": "library",
            "extra": {
                "branch-alias": {
                    "dev-main": "3.1-dev"
                },
                "thanks": {
                    "name": "symfony/contracts",
                    "url": "https://github.com/symfony/contracts"
                }
            },
            "autoload": {
                "psr-4": {
                    "Symfony\\Contracts\\HttpClient\\": ""
                },
                "exclude-from-classmap": [
                    "/Test/"
                ]
            },
            "notification-url": "https://packagist.org/downloads/",
            "license": [
                "MIT"
            ],
            "authors": [
                {
                    "name": "Nicolas Grekas",
                    "email": "p@tchwork.com"
                },
                {
                    "name": "Symfony Community",
                    "homepage": "https://symfony.com/contributors"
                }
            ],
            "description": "Generic abstractions related to HTTP clients",
            "homepage": "https://symfony.com",
            "keywords": [
                "abstractions",
                "contracts",
                "decoupling",
                "interfaces",
                "interoperability",
                "standards"
            ],
            "support": {
                "source": "https://github.com/symfony/http-client-contracts/tree/v3.1.1"
            },
            "funding": [
                {
                    "url": "https://symfony.com/sponsor",
                    "type": "custom"
                },
                {
                    "url": "https://github.com/fabpot",
                    "type": "github"
                },
                {
                    "url": "https://tidelift.com/funding/github/packagist/symfony/symfony",
                    "type": "tidelift"
                }
            ],
            "time": "2022-04-22T07:30:54+00:00"
        },
        {
            "name": "symfony/http-foundation",
            "version": "v6.1.6",
            "source": {
                "type": "git",
                "url": "https://github.com/symfony/http-foundation.git",
                "reference": "3ae8e9c57155fc48930493a629da293b32efbde0"
            },
            "dist": {
                "type": "zip",
                "url": "https://api.github.com/repos/symfony/http-foundation/zipball/3ae8e9c57155fc48930493a629da293b32efbde0",
                "reference": "3ae8e9c57155fc48930493a629da293b32efbde0",
                "shasum": ""
            },
            "require": {
                "php": ">=8.1",
                "symfony/deprecation-contracts": "^2.1|^3",
                "symfony/polyfill-mbstring": "~1.1"
            },
            "require-dev": {
                "predis/predis": "~1.0",
                "symfony/cache": "^5.4|^6.0",
                "symfony/dependency-injection": "^5.4|^6.0",
                "symfony/expression-language": "^5.4|^6.0",
                "symfony/http-kernel": "^5.4.12|^6.0.12|^6.1.4",
                "symfony/mime": "^5.4|^6.0",
                "symfony/rate-limiter": "^5.2|^6.0"
            },
            "suggest": {
                "symfony/mime": "To use the file extension guesser"
            },
            "type": "library",
            "autoload": {
                "psr-4": {
                    "Symfony\\Component\\HttpFoundation\\": ""
                },
                "exclude-from-classmap": [
                    "/Tests/"
                ]
            },
            "notification-url": "https://packagist.org/downloads/",
            "license": [
                "MIT"
            ],
            "authors": [
                {
                    "name": "Fabien Potencier",
                    "email": "fabien@symfony.com"
                },
                {
                    "name": "Symfony Community",
                    "homepage": "https://symfony.com/contributors"
                }
            ],
            "description": "Defines an object-oriented layer for the HTTP specification",
            "homepage": "https://symfony.com",
            "support": {
                "source": "https://github.com/symfony/http-foundation/tree/v6.1.6"
            },
            "funding": [
                {
                    "url": "https://symfony.com/sponsor",
                    "type": "custom"
                },
                {
                    "url": "https://github.com/fabpot",
                    "type": "github"
                },
                {
                    "url": "https://tidelift.com/funding/github/packagist/symfony/symfony",
                    "type": "tidelift"
                }
            ],
            "time": "2022-10-02T08:30:52+00:00"
        },
        {
            "name": "symfony/http-kernel",
            "version": "v6.1.6",
            "source": {
                "type": "git",
                "url": "https://github.com/symfony/http-kernel.git",
                "reference": "102f99bf81799e93f61b9a73b2f38b309c587a94"
            },
            "dist": {
                "type": "zip",
                "url": "https://api.github.com/repos/symfony/http-kernel/zipball/102f99bf81799e93f61b9a73b2f38b309c587a94",
                "reference": "102f99bf81799e93f61b9a73b2f38b309c587a94",
                "shasum": ""
            },
            "require": {
                "php": ">=8.1",
                "psr/log": "^1|^2|^3",
                "symfony/error-handler": "^6.1",
                "symfony/event-dispatcher": "^5.4|^6.0",
                "symfony/http-foundation": "^5.4|^6.0",
                "symfony/polyfill-ctype": "^1.8"
            },
            "conflict": {
                "symfony/browser-kit": "<5.4",
                "symfony/cache": "<5.4",
                "symfony/config": "<6.1",
                "symfony/console": "<5.4",
                "symfony/dependency-injection": "<6.1",
                "symfony/doctrine-bridge": "<5.4",
                "symfony/form": "<5.4",
                "symfony/http-client": "<5.4",
                "symfony/mailer": "<5.4",
                "symfony/messenger": "<5.4",
                "symfony/translation": "<5.4",
                "symfony/twig-bridge": "<5.4",
                "symfony/validator": "<5.4",
                "twig/twig": "<2.13"
            },
            "provide": {
                "psr/log-implementation": "1.0|2.0|3.0"
            },
            "require-dev": {
                "psr/cache": "^1.0|^2.0|^3.0",
                "symfony/browser-kit": "^5.4|^6.0",
                "symfony/config": "^6.1",
                "symfony/console": "^5.4|^6.0",
                "symfony/css-selector": "^5.4|^6.0",
                "symfony/dependency-injection": "^6.1",
                "symfony/dom-crawler": "^5.4|^6.0",
                "symfony/expression-language": "^5.4|^6.0",
                "symfony/finder": "^5.4|^6.0",
                "symfony/http-client-contracts": "^1.1|^2|^3",
                "symfony/process": "^5.4|^6.0",
                "symfony/routing": "^5.4|^6.0",
                "symfony/stopwatch": "^5.4|^6.0",
                "symfony/translation": "^5.4|^6.0",
                "symfony/translation-contracts": "^1.1|^2|^3",
                "symfony/uid": "^5.4|^6.0",
                "twig/twig": "^2.13|^3.0.4"
            },
            "suggest": {
                "symfony/browser-kit": "",
                "symfony/config": "",
                "symfony/console": "",
                "symfony/dependency-injection": ""
            },
            "type": "library",
            "autoload": {
                "psr-4": {
                    "Symfony\\Component\\HttpKernel\\": ""
                },
                "exclude-from-classmap": [
                    "/Tests/"
                ]
            },
            "notification-url": "https://packagist.org/downloads/",
            "license": [
                "MIT"
            ],
            "authors": [
                {
                    "name": "Fabien Potencier",
                    "email": "fabien@symfony.com"
                },
                {
                    "name": "Symfony Community",
                    "homepage": "https://symfony.com/contributors"
                }
            ],
            "description": "Provides a structured process for converting a Request into a Response",
            "homepage": "https://symfony.com",
            "support": {
                "source": "https://github.com/symfony/http-kernel/tree/v6.1.6"
            },
            "funding": [
                {
                    "url": "https://symfony.com/sponsor",
                    "type": "custom"
                },
                {
                    "url": "https://github.com/fabpot",
                    "type": "github"
                },
                {
                    "url": "https://tidelift.com/funding/github/packagist/symfony/symfony",
                    "type": "tidelift"
                }
            ],
            "time": "2022-10-12T07:48:47+00:00"
        },
        {
            "name": "symfony/mailer",
            "version": "v6.1.5",
            "source": {
                "type": "git",
                "url": "https://github.com/symfony/mailer.git",
                "reference": "e1b32deb9efc48def0c76b876860ad36f2123e89"
            },
            "dist": {
                "type": "zip",
                "url": "https://api.github.com/repos/symfony/mailer/zipball/e1b32deb9efc48def0c76b876860ad36f2123e89",
                "reference": "e1b32deb9efc48def0c76b876860ad36f2123e89",
                "shasum": ""
            },
            "require": {
                "egulias/email-validator": "^2.1.10|^3",
                "php": ">=8.1",
                "psr/event-dispatcher": "^1",
                "psr/log": "^1|^2|^3",
                "symfony/event-dispatcher": "^5.4|^6.0",
                "symfony/mime": "^5.4|^6.0",
                "symfony/service-contracts": "^1.1|^2|^3"
            },
            "conflict": {
                "symfony/http-kernel": "<5.4"
            },
            "require-dev": {
                "symfony/http-client-contracts": "^1.1|^2|^3",
                "symfony/messenger": "^5.4|^6.0"
            },
            "type": "library",
            "autoload": {
                "psr-4": {
                    "Symfony\\Component\\Mailer\\": ""
                },
                "exclude-from-classmap": [
                    "/Tests/"
                ]
            },
            "notification-url": "https://packagist.org/downloads/",
            "license": [
                "MIT"
            ],
            "authors": [
                {
                    "name": "Fabien Potencier",
                    "email": "fabien@symfony.com"
                },
                {
                    "name": "Symfony Community",
                    "homepage": "https://symfony.com/contributors"
                }
            ],
            "description": "Helps sending emails",
            "homepage": "https://symfony.com",
            "support": {
                "source": "https://github.com/symfony/mailer/tree/v6.1.5"
            },
            "funding": [
                {
                    "url": "https://symfony.com/sponsor",
                    "type": "custom"
                },
                {
                    "url": "https://github.com/fabpot",
                    "type": "github"
                },
                {
                    "url": "https://tidelift.com/funding/github/packagist/symfony/symfony",
                    "type": "tidelift"
                }
            ],
            "time": "2022-08-29T06:58:39+00:00"
        },
        {
            "name": "symfony/mailgun-mailer",
            "version": "v6.1.0",
            "source": {
                "type": "git",
                "url": "https://github.com/symfony/mailgun-mailer.git",
                "reference": "44d3c15049d84f5165917a6190f06adbe64d71dd"
            },
            "dist": {
                "type": "zip",
                "url": "https://api.github.com/repos/symfony/mailgun-mailer/zipball/44d3c15049d84f5165917a6190f06adbe64d71dd",
                "reference": "44d3c15049d84f5165917a6190f06adbe64d71dd",
                "shasum": ""
            },
            "require": {
                "php": ">=8.1",
                "symfony/mailer": "^5.4|^6.0"
            },
            "require-dev": {
                "symfony/http-client": "^5.4|^6.0"
            },
            "type": "symfony-mailer-bridge",
            "autoload": {
                "psr-4": {
                    "Symfony\\Component\\Mailer\\Bridge\\Mailgun\\": ""
                },
                "exclude-from-classmap": [
                    "/Tests/"
                ]
            },
            "notification-url": "https://packagist.org/downloads/",
            "license": [
                "MIT"
            ],
            "authors": [
                {
                    "name": "Fabien Potencier",
                    "email": "fabien@symfony.com"
                },
                {
                    "name": "Symfony Community",
                    "homepage": "https://symfony.com/contributors"
                }
            ],
            "description": "Symfony Mailgun Mailer Bridge",
            "homepage": "https://symfony.com",
            "support": {
                "source": "https://github.com/symfony/mailgun-mailer/tree/v6.1.0"
            },
            "funding": [
                {
                    "url": "https://symfony.com/sponsor",
                    "type": "custom"
                },
                {
                    "url": "https://github.com/fabpot",
                    "type": "github"
                },
                {
                    "url": "https://tidelift.com/funding/github/packagist/symfony/symfony",
                    "type": "tidelift"
                }
            ],
            "time": "2022-04-01T07:15:35+00:00"
        },
        {
            "name": "symfony/mime",
            "version": "v6.1.6",
            "source": {
                "type": "git",
                "url": "https://github.com/symfony/mime.git",
                "reference": "5ae192b9a39730435cfec025a499f79d05ac68a3"
            },
            "dist": {
                "type": "zip",
                "url": "https://api.github.com/repos/symfony/mime/zipball/5ae192b9a39730435cfec025a499f79d05ac68a3",
                "reference": "5ae192b9a39730435cfec025a499f79d05ac68a3",
                "shasum": ""
            },
            "require": {
                "php": ">=8.1",
                "symfony/polyfill-intl-idn": "^1.10",
                "symfony/polyfill-mbstring": "^1.0"
            },
            "conflict": {
                "egulias/email-validator": "~3.0.0",
                "phpdocumentor/reflection-docblock": "<3.2.2",
                "phpdocumentor/type-resolver": "<1.4.0",
                "symfony/mailer": "<5.4",
                "symfony/serializer": "<5.4.14|>=6.0,<6.0.14|>=6.1,<6.1.6"
            },
            "require-dev": {
                "egulias/email-validator": "^2.1.10|^3.1",
                "phpdocumentor/reflection-docblock": "^3.0|^4.0|^5.0",
                "symfony/dependency-injection": "^5.4|^6.0",
                "symfony/property-access": "^5.4|^6.0",
                "symfony/property-info": "^5.4|^6.0",
                "symfony/serializer": "^5.4.14|~6.0.14|^6.1.6"
            },
            "type": "library",
            "autoload": {
                "psr-4": {
                    "Symfony\\Component\\Mime\\": ""
                },
                "exclude-from-classmap": [
                    "/Tests/"
                ]
            },
            "notification-url": "https://packagist.org/downloads/",
            "license": [
                "MIT"
            ],
            "authors": [
                {
                    "name": "Fabien Potencier",
                    "email": "fabien@symfony.com"
                },
                {
                    "name": "Symfony Community",
                    "homepage": "https://symfony.com/contributors"
                }
            ],
            "description": "Allows manipulating MIME messages",
            "homepage": "https://symfony.com",
            "keywords": [
                "mime",
                "mime-type"
            ],
            "support": {
                "source": "https://github.com/symfony/mime/tree/v6.1.6"
            },
            "funding": [
                {
                    "url": "https://symfony.com/sponsor",
                    "type": "custom"
                },
                {
                    "url": "https://github.com/fabpot",
                    "type": "github"
                },
                {
                    "url": "https://tidelift.com/funding/github/packagist/symfony/symfony",
                    "type": "tidelift"
                }
            ],
            "time": "2022-10-07T08:04:03+00:00"
        },
        {
            "name": "symfony/polyfill-ctype",
            "version": "v1.26.0",
            "source": {
                "type": "git",
                "url": "https://github.com/symfony/polyfill-ctype.git",
                "reference": "6fd1b9a79f6e3cf65f9e679b23af304cd9e010d4"
            },
            "dist": {
                "type": "zip",
                "url": "https://api.github.com/repos/symfony/polyfill-ctype/zipball/6fd1b9a79f6e3cf65f9e679b23af304cd9e010d4",
                "reference": "6fd1b9a79f6e3cf65f9e679b23af304cd9e010d4",
                "shasum": ""
            },
            "require": {
                "php": ">=7.1"
            },
            "provide": {
                "ext-ctype": "*"
            },
            "suggest": {
                "ext-ctype": "For best performance"
            },
            "type": "library",
            "extra": {
                "branch-alias": {
                    "dev-main": "1.26-dev"
                },
                "thanks": {
                    "name": "symfony/polyfill",
                    "url": "https://github.com/symfony/polyfill"
                }
            },
            "autoload": {
                "files": [
                    "bootstrap.php"
                ],
                "psr-4": {
                    "Symfony\\Polyfill\\Ctype\\": ""
                }
            },
            "notification-url": "https://packagist.org/downloads/",
            "license": [
                "MIT"
            ],
            "authors": [
                {
                    "name": "Gert de Pagter",
                    "email": "BackEndTea@gmail.com"
                },
                {
                    "name": "Symfony Community",
                    "homepage": "https://symfony.com/contributors"
                }
            ],
            "description": "Symfony polyfill for ctype functions",
            "homepage": "https://symfony.com",
            "keywords": [
                "compatibility",
                "ctype",
                "polyfill",
                "portable"
            ],
            "support": {
                "source": "https://github.com/symfony/polyfill-ctype/tree/v1.26.0"
            },
            "funding": [
                {
                    "url": "https://symfony.com/sponsor",
                    "type": "custom"
                },
                {
                    "url": "https://github.com/fabpot",
                    "type": "github"
                },
                {
                    "url": "https://tidelift.com/funding/github/packagist/symfony/symfony",
                    "type": "tidelift"
                }
            ],
            "time": "2022-05-24T11:49:31+00:00"
        },
        {
            "name": "symfony/polyfill-intl-grapheme",
            "version": "v1.26.0",
            "source": {
                "type": "git",
                "url": "https://github.com/symfony/polyfill-intl-grapheme.git",
                "reference": "433d05519ce6990bf3530fba6957499d327395c2"
            },
            "dist": {
                "type": "zip",
                "url": "https://api.github.com/repos/symfony/polyfill-intl-grapheme/zipball/433d05519ce6990bf3530fba6957499d327395c2",
                "reference": "433d05519ce6990bf3530fba6957499d327395c2",
                "shasum": ""
            },
            "require": {
                "php": ">=7.1"
            },
            "suggest": {
                "ext-intl": "For best performance"
            },
            "type": "library",
            "extra": {
                "branch-alias": {
                    "dev-main": "1.26-dev"
                },
                "thanks": {
                    "name": "symfony/polyfill",
                    "url": "https://github.com/symfony/polyfill"
                }
            },
            "autoload": {
                "files": [
                    "bootstrap.php"
                ],
                "psr-4": {
                    "Symfony\\Polyfill\\Intl\\Grapheme\\": ""
                }
            },
            "notification-url": "https://packagist.org/downloads/",
            "license": [
                "MIT"
            ],
            "authors": [
                {
                    "name": "Nicolas Grekas",
                    "email": "p@tchwork.com"
                },
                {
                    "name": "Symfony Community",
                    "homepage": "https://symfony.com/contributors"
                }
            ],
            "description": "Symfony polyfill for intl's grapheme_* functions",
            "homepage": "https://symfony.com",
            "keywords": [
                "compatibility",
                "grapheme",
                "intl",
                "polyfill",
                "portable",
                "shim"
            ],
            "support": {
                "source": "https://github.com/symfony/polyfill-intl-grapheme/tree/v1.26.0"
            },
            "funding": [
                {
                    "url": "https://symfony.com/sponsor",
                    "type": "custom"
                },
                {
                    "url": "https://github.com/fabpot",
                    "type": "github"
                },
                {
                    "url": "https://tidelift.com/funding/github/packagist/symfony/symfony",
                    "type": "tidelift"
                }
            ],
            "time": "2022-05-24T11:49:31+00:00"
        },
        {
            "name": "symfony/polyfill-intl-idn",
            "version": "v1.26.0",
            "source": {
                "type": "git",
                "url": "https://github.com/symfony/polyfill-intl-idn.git",
                "reference": "59a8d271f00dd0e4c2e518104cc7963f655a1aa8"
            },
            "dist": {
                "type": "zip",
                "url": "https://api.github.com/repos/symfony/polyfill-intl-idn/zipball/59a8d271f00dd0e4c2e518104cc7963f655a1aa8",
                "reference": "59a8d271f00dd0e4c2e518104cc7963f655a1aa8",
                "shasum": ""
            },
            "require": {
                "php": ">=7.1",
                "symfony/polyfill-intl-normalizer": "^1.10",
                "symfony/polyfill-php72": "^1.10"
            },
            "suggest": {
                "ext-intl": "For best performance"
            },
            "type": "library",
            "extra": {
                "branch-alias": {
                    "dev-main": "1.26-dev"
                },
                "thanks": {
                    "name": "symfony/polyfill",
                    "url": "https://github.com/symfony/polyfill"
                }
            },
            "autoload": {
                "files": [
                    "bootstrap.php"
                ],
                "psr-4": {
                    "Symfony\\Polyfill\\Intl\\Idn\\": ""
                }
            },
            "notification-url": "https://packagist.org/downloads/",
            "license": [
                "MIT"
            ],
            "authors": [
                {
                    "name": "Laurent Bassin",
                    "email": "laurent@bassin.info"
                },
                {
                    "name": "Trevor Rowbotham",
                    "email": "trevor.rowbotham@pm.me"
                },
                {
                    "name": "Symfony Community",
                    "homepage": "https://symfony.com/contributors"
                }
            ],
            "description": "Symfony polyfill for intl's idn_to_ascii and idn_to_utf8 functions",
            "homepage": "https://symfony.com",
            "keywords": [
                "compatibility",
                "idn",
                "intl",
                "polyfill",
                "portable",
                "shim"
            ],
            "support": {
                "source": "https://github.com/symfony/polyfill-intl-idn/tree/v1.26.0"
            },
            "funding": [
                {
                    "url": "https://symfony.com/sponsor",
                    "type": "custom"
                },
                {
                    "url": "https://github.com/fabpot",
                    "type": "github"
                },
                {
                    "url": "https://tidelift.com/funding/github/packagist/symfony/symfony",
                    "type": "tidelift"
                }
            ],
            "time": "2022-05-24T11:49:31+00:00"
        },
        {
            "name": "symfony/polyfill-intl-normalizer",
            "version": "v1.26.0",
            "source": {
                "type": "git",
                "url": "https://github.com/symfony/polyfill-intl-normalizer.git",
                "reference": "219aa369ceff116e673852dce47c3a41794c14bd"
            },
            "dist": {
                "type": "zip",
                "url": "https://api.github.com/repos/symfony/polyfill-intl-normalizer/zipball/219aa369ceff116e673852dce47c3a41794c14bd",
                "reference": "219aa369ceff116e673852dce47c3a41794c14bd",
                "shasum": ""
            },
            "require": {
                "php": ">=7.1"
            },
            "suggest": {
                "ext-intl": "For best performance"
            },
            "type": "library",
            "extra": {
                "branch-alias": {
                    "dev-main": "1.26-dev"
                },
                "thanks": {
                    "name": "symfony/polyfill",
                    "url": "https://github.com/symfony/polyfill"
                }
            },
            "autoload": {
                "files": [
                    "bootstrap.php"
                ],
                "psr-4": {
                    "Symfony\\Polyfill\\Intl\\Normalizer\\": ""
                },
                "classmap": [
                    "Resources/stubs"
                ]
            },
            "notification-url": "https://packagist.org/downloads/",
            "license": [
                "MIT"
            ],
            "authors": [
                {
                    "name": "Nicolas Grekas",
                    "email": "p@tchwork.com"
                },
                {
                    "name": "Symfony Community",
                    "homepage": "https://symfony.com/contributors"
                }
            ],
            "description": "Symfony polyfill for intl's Normalizer class and related functions",
            "homepage": "https://symfony.com",
            "keywords": [
                "compatibility",
                "intl",
                "normalizer",
                "polyfill",
                "portable",
                "shim"
            ],
            "support": {
                "source": "https://github.com/symfony/polyfill-intl-normalizer/tree/v1.26.0"
            },
            "funding": [
                {
                    "url": "https://symfony.com/sponsor",
                    "type": "custom"
                },
                {
                    "url": "https://github.com/fabpot",
                    "type": "github"
                },
                {
                    "url": "https://tidelift.com/funding/github/packagist/symfony/symfony",
                    "type": "tidelift"
                }
            ],
            "time": "2022-05-24T11:49:31+00:00"
        },
        {
            "name": "symfony/polyfill-mbstring",
            "version": "v1.26.0",
            "source": {
                "type": "git",
                "url": "https://github.com/symfony/polyfill-mbstring.git",
                "reference": "9344f9cb97f3b19424af1a21a3b0e75b0a7d8d7e"
            },
            "dist": {
                "type": "zip",
                "url": "https://api.github.com/repos/symfony/polyfill-mbstring/zipball/9344f9cb97f3b19424af1a21a3b0e75b0a7d8d7e",
                "reference": "9344f9cb97f3b19424af1a21a3b0e75b0a7d8d7e",
                "shasum": ""
            },
            "require": {
                "php": ">=7.1"
            },
            "provide": {
                "ext-mbstring": "*"
            },
            "suggest": {
                "ext-mbstring": "For best performance"
            },
            "type": "library",
            "extra": {
                "branch-alias": {
                    "dev-main": "1.26-dev"
                },
                "thanks": {
                    "name": "symfony/polyfill",
                    "url": "https://github.com/symfony/polyfill"
                }
            },
            "autoload": {
                "files": [
                    "bootstrap.php"
                ],
                "psr-4": {
                    "Symfony\\Polyfill\\Mbstring\\": ""
                }
            },
            "notification-url": "https://packagist.org/downloads/",
            "license": [
                "MIT"
            ],
            "authors": [
                {
                    "name": "Nicolas Grekas",
                    "email": "p@tchwork.com"
                },
                {
                    "name": "Symfony Community",
                    "homepage": "https://symfony.com/contributors"
                }
            ],
            "description": "Symfony polyfill for the Mbstring extension",
            "homepage": "https://symfony.com",
            "keywords": [
                "compatibility",
                "mbstring",
                "polyfill",
                "portable",
                "shim"
            ],
            "support": {
                "source": "https://github.com/symfony/polyfill-mbstring/tree/v1.26.0"
            },
            "funding": [
                {
                    "url": "https://symfony.com/sponsor",
                    "type": "custom"
                },
                {
                    "url": "https://github.com/fabpot",
                    "type": "github"
                },
                {
                    "url": "https://tidelift.com/funding/github/packagist/symfony/symfony",
                    "type": "tidelift"
                }
            ],
            "time": "2022-05-24T11:49:31+00:00"
        },
        {
            "name": "symfony/polyfill-php72",
            "version": "v1.26.0",
            "source": {
                "type": "git",
                "url": "https://github.com/symfony/polyfill-php72.git",
                "reference": "bf44a9fd41feaac72b074de600314a93e2ae78e2"
            },
            "dist": {
                "type": "zip",
                "url": "https://api.github.com/repos/symfony/polyfill-php72/zipball/bf44a9fd41feaac72b074de600314a93e2ae78e2",
                "reference": "bf44a9fd41feaac72b074de600314a93e2ae78e2",
                "shasum": ""
            },
            "require": {
                "php": ">=7.1"
            },
            "type": "library",
            "extra": {
                "branch-alias": {
                    "dev-main": "1.26-dev"
                },
                "thanks": {
                    "name": "symfony/polyfill",
                    "url": "https://github.com/symfony/polyfill"
                }
            },
            "autoload": {
                "files": [
                    "bootstrap.php"
                ],
                "psr-4": {
                    "Symfony\\Polyfill\\Php72\\": ""
                }
            },
            "notification-url": "https://packagist.org/downloads/",
            "license": [
                "MIT"
            ],
            "authors": [
                {
                    "name": "Nicolas Grekas",
                    "email": "p@tchwork.com"
                },
                {
                    "name": "Symfony Community",
                    "homepage": "https://symfony.com/contributors"
                }
            ],
            "description": "Symfony polyfill backporting some PHP 7.2+ features to lower PHP versions",
            "homepage": "https://symfony.com",
            "keywords": [
                "compatibility",
                "polyfill",
                "portable",
                "shim"
            ],
            "support": {
                "source": "https://github.com/symfony/polyfill-php72/tree/v1.26.0"
            },
            "funding": [
                {
                    "url": "https://symfony.com/sponsor",
                    "type": "custom"
                },
                {
                    "url": "https://github.com/fabpot",
                    "type": "github"
                },
                {
                    "url": "https://tidelift.com/funding/github/packagist/symfony/symfony",
                    "type": "tidelift"
                }
            ],
            "time": "2022-05-24T11:49:31+00:00"
        },
        {
            "name": "symfony/polyfill-php80",
            "version": "v1.26.0",
            "source": {
                "type": "git",
                "url": "https://github.com/symfony/polyfill-php80.git",
                "reference": "cfa0ae98841b9e461207c13ab093d76b0fa7bace"
            },
            "dist": {
                "type": "zip",
                "url": "https://api.github.com/repos/symfony/polyfill-php80/zipball/cfa0ae98841b9e461207c13ab093d76b0fa7bace",
                "reference": "cfa0ae98841b9e461207c13ab093d76b0fa7bace",
                "shasum": ""
            },
            "require": {
                "php": ">=7.1"
            },
            "type": "library",
            "extra": {
                "branch-alias": {
                    "dev-main": "1.26-dev"
                },
                "thanks": {
                    "name": "symfony/polyfill",
                    "url": "https://github.com/symfony/polyfill"
                }
            },
            "autoload": {
                "files": [
                    "bootstrap.php"
                ],
                "psr-4": {
                    "Symfony\\Polyfill\\Php80\\": ""
                },
                "classmap": [
                    "Resources/stubs"
                ]
            },
            "notification-url": "https://packagist.org/downloads/",
            "license": [
                "MIT"
            ],
            "authors": [
                {
                    "name": "Ion Bazan",
                    "email": "ion.bazan@gmail.com"
                },
                {
                    "name": "Nicolas Grekas",
                    "email": "p@tchwork.com"
                },
                {
                    "name": "Symfony Community",
                    "homepage": "https://symfony.com/contributors"
                }
            ],
            "description": "Symfony polyfill backporting some PHP 8.0+ features to lower PHP versions",
            "homepage": "https://symfony.com",
            "keywords": [
                "compatibility",
                "polyfill",
                "portable",
                "shim"
            ],
            "support": {
                "source": "https://github.com/symfony/polyfill-php80/tree/v1.26.0"
            },
            "funding": [
                {
                    "url": "https://symfony.com/sponsor",
                    "type": "custom"
                },
                {
                    "url": "https://github.com/fabpot",
                    "type": "github"
                },
                {
                    "url": "https://tidelift.com/funding/github/packagist/symfony/symfony",
                    "type": "tidelift"
                }
            ],
            "time": "2022-05-10T07:21:04+00:00"
        },
        {
            "name": "symfony/polyfill-php81",
            "version": "v1.26.0",
            "source": {
                "type": "git",
                "url": "https://github.com/symfony/polyfill-php81.git",
                "reference": "13f6d1271c663dc5ae9fb843a8f16521db7687a1"
            },
            "dist": {
                "type": "zip",
                "url": "https://api.github.com/repos/symfony/polyfill-php81/zipball/13f6d1271c663dc5ae9fb843a8f16521db7687a1",
                "reference": "13f6d1271c663dc5ae9fb843a8f16521db7687a1",
                "shasum": ""
            },
            "require": {
                "php": ">=7.1"
            },
            "type": "library",
            "extra": {
                "branch-alias": {
                    "dev-main": "1.26-dev"
                },
                "thanks": {
                    "name": "symfony/polyfill",
                    "url": "https://github.com/symfony/polyfill"
                }
            },
            "autoload": {
                "files": [
                    "bootstrap.php"
                ],
                "psr-4": {
                    "Symfony\\Polyfill\\Php81\\": ""
                },
                "classmap": [
                    "Resources/stubs"
                ]
            },
            "notification-url": "https://packagist.org/downloads/",
            "license": [
                "MIT"
            ],
            "authors": [
                {
                    "name": "Nicolas Grekas",
                    "email": "p@tchwork.com"
                },
                {
                    "name": "Symfony Community",
                    "homepage": "https://symfony.com/contributors"
                }
            ],
            "description": "Symfony polyfill backporting some PHP 8.1+ features to lower PHP versions",
            "homepage": "https://symfony.com",
            "keywords": [
                "compatibility",
                "polyfill",
                "portable",
                "shim"
            ],
            "support": {
                "source": "https://github.com/symfony/polyfill-php81/tree/v1.26.0"
            },
            "funding": [
                {
                    "url": "https://symfony.com/sponsor",
                    "type": "custom"
                },
                {
                    "url": "https://github.com/fabpot",
                    "type": "github"
                },
                {
                    "url": "https://tidelift.com/funding/github/packagist/symfony/symfony",
                    "type": "tidelift"
                }
            ],
            "time": "2022-05-24T11:49:31+00:00"
        },
        {
            "name": "symfony/polyfill-uuid",
            "version": "v1.26.0",
            "source": {
                "type": "git",
                "url": "https://github.com/symfony/polyfill-uuid.git",
                "reference": "a41886c1c81dc075a09c71fe6db5b9d68c79de23"
            },
            "dist": {
                "type": "zip",
                "url": "https://api.github.com/repos/symfony/polyfill-uuid/zipball/a41886c1c81dc075a09c71fe6db5b9d68c79de23",
                "reference": "a41886c1c81dc075a09c71fe6db5b9d68c79de23",
                "shasum": ""
            },
            "require": {
                "php": ">=7.1"
            },
            "provide": {
                "ext-uuid": "*"
            },
            "suggest": {
                "ext-uuid": "For best performance"
            },
            "type": "library",
            "extra": {
                "branch-alias": {
                    "dev-main": "1.26-dev"
                },
                "thanks": {
                    "name": "symfony/polyfill",
                    "url": "https://github.com/symfony/polyfill"
                }
            },
            "autoload": {
                "files": [
                    "bootstrap.php"
                ],
                "psr-4": {
                    "Symfony\\Polyfill\\Uuid\\": ""
                }
            },
            "notification-url": "https://packagist.org/downloads/",
            "license": [
                "MIT"
            ],
            "authors": [
                {
                    "name": "Grégoire Pineau",
                    "email": "lyrixx@lyrixx.info"
                },
                {
                    "name": "Symfony Community",
                    "homepage": "https://symfony.com/contributors"
                }
            ],
            "description": "Symfony polyfill for uuid functions",
            "homepage": "https://symfony.com",
            "keywords": [
                "compatibility",
                "polyfill",
                "portable",
                "uuid"
            ],
            "support": {
                "source": "https://github.com/symfony/polyfill-uuid/tree/v1.26.0"
            },
            "funding": [
                {
                    "url": "https://symfony.com/sponsor",
                    "type": "custom"
                },
                {
                    "url": "https://github.com/fabpot",
                    "type": "github"
                },
                {
                    "url": "https://tidelift.com/funding/github/packagist/symfony/symfony",
                    "type": "tidelift"
                }
            ],
            "time": "2022-05-24T11:49:31+00:00"
        },
        {
            "name": "symfony/process",
            "version": "v6.1.3",
            "source": {
                "type": "git",
                "url": "https://github.com/symfony/process.git",
                "reference": "a6506e99cfad7059b1ab5cab395854a0a0c21292"
            },
            "dist": {
                "type": "zip",
                "url": "https://api.github.com/repos/symfony/process/zipball/a6506e99cfad7059b1ab5cab395854a0a0c21292",
                "reference": "a6506e99cfad7059b1ab5cab395854a0a0c21292",
                "shasum": ""
            },
            "require": {
                "php": ">=8.1"
            },
            "type": "library",
            "autoload": {
                "psr-4": {
                    "Symfony\\Component\\Process\\": ""
                },
                "exclude-from-classmap": [
                    "/Tests/"
                ]
            },
            "notification-url": "https://packagist.org/downloads/",
            "license": [
                "MIT"
            ],
            "authors": [
                {
                    "name": "Fabien Potencier",
                    "email": "fabien@symfony.com"
                },
                {
                    "name": "Symfony Community",
                    "homepage": "https://symfony.com/contributors"
                }
            ],
            "description": "Executes commands in sub-processes",
            "homepage": "https://symfony.com",
            "support": {
                "source": "https://github.com/symfony/process/tree/v6.1.3"
            },
            "funding": [
                {
                    "url": "https://symfony.com/sponsor",
                    "type": "custom"
                },
                {
                    "url": "https://github.com/fabpot",
                    "type": "github"
                },
                {
                    "url": "https://tidelift.com/funding/github/packagist/symfony/symfony",
                    "type": "tidelift"
                }
            ],
            "time": "2022-06-27T17:24:16+00:00"
        },
        {
            "name": "symfony/psr-http-message-bridge",
            "version": "v2.1.3",
            "source": {
                "type": "git",
                "url": "https://github.com/symfony/psr-http-message-bridge.git",
                "reference": "d444f85dddf65c7e57c58d8e5b3a4dbb593b1840"
            },
            "dist": {
                "type": "zip",
                "url": "https://api.github.com/repos/symfony/psr-http-message-bridge/zipball/d444f85dddf65c7e57c58d8e5b3a4dbb593b1840",
                "reference": "d444f85dddf65c7e57c58d8e5b3a4dbb593b1840",
                "shasum": ""
            },
            "require": {
                "php": ">=7.1",
                "psr/http-message": "^1.0",
                "symfony/http-foundation": "^4.4 || ^5.0 || ^6.0"
            },
            "require-dev": {
                "nyholm/psr7": "^1.1",
                "psr/log": "^1.1 || ^2 || ^3",
                "symfony/browser-kit": "^4.4 || ^5.0 || ^6.0",
                "symfony/config": "^4.4 || ^5.0 || ^6.0",
                "symfony/event-dispatcher": "^4.4 || ^5.0 || ^6.0",
                "symfony/framework-bundle": "^4.4 || ^5.0 || ^6.0",
                "symfony/http-kernel": "^4.4 || ^5.0 || ^6.0",
                "symfony/phpunit-bridge": "^5.4@dev || ^6.0"
            },
            "suggest": {
                "nyholm/psr7": "For a super lightweight PSR-7/17 implementation"
            },
            "type": "symfony-bridge",
            "extra": {
                "branch-alias": {
                    "dev-main": "2.1-dev"
                }
            },
            "autoload": {
                "psr-4": {
                    "Symfony\\Bridge\\PsrHttpMessage\\": ""
                },
                "exclude-from-classmap": [
                    "/Tests/"
                ]
            },
            "notification-url": "https://packagist.org/downloads/",
            "license": [
                "MIT"
            ],
            "authors": [
                {
                    "name": "Fabien Potencier",
                    "email": "fabien@symfony.com"
                },
                {
                    "name": "Symfony Community",
                    "homepage": "http://symfony.com/contributors"
                }
            ],
            "description": "PSR HTTP message bridge",
            "homepage": "http://symfony.com",
            "keywords": [
                "http",
                "http-message",
                "psr-17",
                "psr-7"
            ],
            "support": {
                "issues": "https://github.com/symfony/psr-http-message-bridge/issues",
                "source": "https://github.com/symfony/psr-http-message-bridge/tree/v2.1.3"
            },
            "funding": [
                {
                    "url": "https://symfony.com/sponsor",
                    "type": "custom"
                },
                {
                    "url": "https://github.com/fabpot",
                    "type": "github"
                },
                {
                    "url": "https://tidelift.com/funding/github/packagist/symfony/symfony",
                    "type": "tidelift"
                }
            ],
            "time": "2022-09-05T10:34:54+00:00"
        },
        {
            "name": "symfony/routing",
            "version": "v6.1.5",
            "source": {
                "type": "git",
                "url": "https://github.com/symfony/routing.git",
                "reference": "f8c1ebb43d0f39e5ecd12a732ba1952a3dd8455c"
            },
            "dist": {
                "type": "zip",
                "url": "https://api.github.com/repos/symfony/routing/zipball/f8c1ebb43d0f39e5ecd12a732ba1952a3dd8455c",
                "reference": "f8c1ebb43d0f39e5ecd12a732ba1952a3dd8455c",
                "shasum": ""
            },
            "require": {
                "php": ">=8.1"
            },
            "conflict": {
                "doctrine/annotations": "<1.12",
                "symfony/config": "<5.4",
                "symfony/dependency-injection": "<5.4",
                "symfony/yaml": "<5.4"
            },
            "require-dev": {
                "doctrine/annotations": "^1.12",
                "psr/log": "^1|^2|^3",
                "symfony/config": "^5.4|^6.0",
                "symfony/dependency-injection": "^5.4|^6.0",
                "symfony/expression-language": "^5.4|^6.0",
                "symfony/http-foundation": "^5.4|^6.0",
                "symfony/yaml": "^5.4|^6.0"
            },
            "suggest": {
                "symfony/config": "For using the all-in-one router or any loader",
                "symfony/expression-language": "For using expression matching",
                "symfony/http-foundation": "For using a Symfony Request object",
                "symfony/yaml": "For using the YAML loader"
            },
            "type": "library",
            "autoload": {
                "psr-4": {
                    "Symfony\\Component\\Routing\\": ""
                },
                "exclude-from-classmap": [
                    "/Tests/"
                ]
            },
            "notification-url": "https://packagist.org/downloads/",
            "license": [
                "MIT"
            ],
            "authors": [
                {
                    "name": "Fabien Potencier",
                    "email": "fabien@symfony.com"
                },
                {
                    "name": "Symfony Community",
                    "homepage": "https://symfony.com/contributors"
                }
            ],
            "description": "Maps an HTTP request to a set of configuration variables",
            "homepage": "https://symfony.com",
            "keywords": [
                "router",
                "routing",
                "uri",
                "url"
            ],
            "support": {
                "source": "https://github.com/symfony/routing/tree/v6.1.5"
            },
            "funding": [
                {
                    "url": "https://symfony.com/sponsor",
                    "type": "custom"
                },
                {
                    "url": "https://github.com/fabpot",
                    "type": "github"
                },
                {
                    "url": "https://tidelift.com/funding/github/packagist/symfony/symfony",
                    "type": "tidelift"
                }
            ],
            "time": "2022-09-09T09:26:14+00:00"
        },
        {
            "name": "symfony/service-contracts",
            "version": "v3.1.1",
            "source": {
                "type": "git",
                "url": "https://github.com/symfony/service-contracts.git",
                "reference": "925e713fe8fcacf6bc05e936edd8dd5441a21239"
            },
            "dist": {
                "type": "zip",
                "url": "https://api.github.com/repos/symfony/service-contracts/zipball/925e713fe8fcacf6bc05e936edd8dd5441a21239",
                "reference": "925e713fe8fcacf6bc05e936edd8dd5441a21239",
                "shasum": ""
            },
            "require": {
                "php": ">=8.1",
                "psr/container": "^2.0"
            },
            "conflict": {
                "ext-psr": "<1.1|>=2"
            },
            "suggest": {
                "symfony/service-implementation": ""
            },
            "type": "library",
            "extra": {
                "branch-alias": {
                    "dev-main": "3.1-dev"
                },
                "thanks": {
                    "name": "symfony/contracts",
                    "url": "https://github.com/symfony/contracts"
                }
            },
            "autoload": {
                "psr-4": {
                    "Symfony\\Contracts\\Service\\": ""
                },
                "exclude-from-classmap": [
                    "/Test/"
                ]
            },
            "notification-url": "https://packagist.org/downloads/",
            "license": [
                "MIT"
            ],
            "authors": [
                {
                    "name": "Nicolas Grekas",
                    "email": "p@tchwork.com"
                },
                {
                    "name": "Symfony Community",
                    "homepage": "https://symfony.com/contributors"
                }
            ],
            "description": "Generic abstractions related to writing services",
            "homepage": "https://symfony.com",
            "keywords": [
                "abstractions",
                "contracts",
                "decoupling",
                "interfaces",
                "interoperability",
                "standards"
            ],
            "support": {
                "source": "https://github.com/symfony/service-contracts/tree/v3.1.1"
            },
            "funding": [
                {
                    "url": "https://symfony.com/sponsor",
                    "type": "custom"
                },
                {
                    "url": "https://github.com/fabpot",
                    "type": "github"
                },
                {
                    "url": "https://tidelift.com/funding/github/packagist/symfony/symfony",
                    "type": "tidelift"
                }
            ],
            "time": "2022-05-30T19:18:58+00:00"
        },
        {
            "name": "symfony/string",
            "version": "v6.1.6",
            "source": {
                "type": "git",
                "url": "https://github.com/symfony/string.git",
                "reference": "7e7e0ff180d4c5a6636eaad57b65092014b61864"
            },
            "dist": {
                "type": "zip",
                "url": "https://api.github.com/repos/symfony/string/zipball/7e7e0ff180d4c5a6636eaad57b65092014b61864",
                "reference": "7e7e0ff180d4c5a6636eaad57b65092014b61864",
                "shasum": ""
            },
            "require": {
                "php": ">=8.1",
                "symfony/polyfill-ctype": "~1.8",
                "symfony/polyfill-intl-grapheme": "~1.0",
                "symfony/polyfill-intl-normalizer": "~1.0",
                "symfony/polyfill-mbstring": "~1.0"
            },
            "conflict": {
                "symfony/translation-contracts": "<2.0"
            },
            "require-dev": {
                "symfony/error-handler": "^5.4|^6.0",
                "symfony/http-client": "^5.4|^6.0",
                "symfony/translation-contracts": "^2.0|^3.0",
                "symfony/var-exporter": "^5.4|^6.0"
            },
            "type": "library",
            "autoload": {
                "files": [
                    "Resources/functions.php"
                ],
                "psr-4": {
                    "Symfony\\Component\\String\\": ""
                },
                "exclude-from-classmap": [
                    "/Tests/"
                ]
            },
            "notification-url": "https://packagist.org/downloads/",
            "license": [
                "MIT"
            ],
            "authors": [
                {
                    "name": "Nicolas Grekas",
                    "email": "p@tchwork.com"
                },
                {
                    "name": "Symfony Community",
                    "homepage": "https://symfony.com/contributors"
                }
            ],
            "description": "Provides an object-oriented API to strings and deals with bytes, UTF-8 code points and grapheme clusters in a unified way",
            "homepage": "https://symfony.com",
            "keywords": [
                "grapheme",
                "i18n",
                "string",
                "unicode",
                "utf-8",
                "utf8"
            ],
            "support": {
                "source": "https://github.com/symfony/string/tree/v6.1.6"
            },
            "funding": [
                {
                    "url": "https://symfony.com/sponsor",
                    "type": "custom"
                },
                {
                    "url": "https://github.com/fabpot",
                    "type": "github"
                },
                {
                    "url": "https://tidelift.com/funding/github/packagist/symfony/symfony",
                    "type": "tidelift"
                }
            ],
            "time": "2022-10-10T09:34:31+00:00"
        },
        {
            "name": "symfony/translation",
            "version": "v6.1.6",
            "source": {
                "type": "git",
                "url": "https://github.com/symfony/translation.git",
                "reference": "e6cd330e5a072518f88d65148f3f165541807494"
            },
            "dist": {
                "type": "zip",
                "url": "https://api.github.com/repos/symfony/translation/zipball/e6cd330e5a072518f88d65148f3f165541807494",
                "reference": "e6cd330e5a072518f88d65148f3f165541807494",
                "shasum": ""
            },
            "require": {
                "php": ">=8.1",
                "symfony/polyfill-mbstring": "~1.0",
                "symfony/translation-contracts": "^2.3|^3.0"
            },
            "conflict": {
                "symfony/config": "<5.4",
                "symfony/console": "<5.4",
                "symfony/dependency-injection": "<5.4",
                "symfony/http-kernel": "<5.4",
                "symfony/twig-bundle": "<5.4",
                "symfony/yaml": "<5.4"
            },
            "provide": {
                "symfony/translation-implementation": "2.3|3.0"
            },
            "require-dev": {
                "psr/log": "^1|^2|^3",
                "symfony/config": "^5.4|^6.0",
                "symfony/console": "^5.4|^6.0",
                "symfony/dependency-injection": "^5.4|^6.0",
                "symfony/finder": "^5.4|^6.0",
                "symfony/http-client-contracts": "^1.1|^2.0|^3.0",
                "symfony/http-kernel": "^5.4|^6.0",
                "symfony/intl": "^5.4|^6.0",
                "symfony/polyfill-intl-icu": "^1.21",
                "symfony/routing": "^5.4|^6.0",
                "symfony/service-contracts": "^1.1.2|^2|^3",
                "symfony/yaml": "^5.4|^6.0"
            },
            "suggest": {
                "psr/log-implementation": "To use logging capability in translator",
                "symfony/config": "",
                "symfony/yaml": ""
            },
            "type": "library",
            "autoload": {
                "files": [
                    "Resources/functions.php"
                ],
                "psr-4": {
                    "Symfony\\Component\\Translation\\": ""
                },
                "exclude-from-classmap": [
                    "/Tests/"
                ]
            },
            "notification-url": "https://packagist.org/downloads/",
            "license": [
                "MIT"
            ],
            "authors": [
                {
                    "name": "Fabien Potencier",
                    "email": "fabien@symfony.com"
                },
                {
                    "name": "Symfony Community",
                    "homepage": "https://symfony.com/contributors"
                }
            ],
            "description": "Provides tools to internationalize your application",
            "homepage": "https://symfony.com",
            "support": {
                "source": "https://github.com/symfony/translation/tree/v6.1.6"
            },
            "funding": [
                {
                    "url": "https://symfony.com/sponsor",
                    "type": "custom"
                },
                {
                    "url": "https://github.com/fabpot",
                    "type": "github"
                },
                {
                    "url": "https://tidelift.com/funding/github/packagist/symfony/symfony",
                    "type": "tidelift"
                }
            ],
            "time": "2022-10-07T08:04:03+00:00"
        },
        {
            "name": "symfony/translation-contracts",
            "version": "v3.1.1",
            "source": {
                "type": "git",
                "url": "https://github.com/symfony/translation-contracts.git",
                "reference": "606be0f48e05116baef052f7f3abdb345c8e02cc"
            },
            "dist": {
                "type": "zip",
                "url": "https://api.github.com/repos/symfony/translation-contracts/zipball/606be0f48e05116baef052f7f3abdb345c8e02cc",
                "reference": "606be0f48e05116baef052f7f3abdb345c8e02cc",
                "shasum": ""
            },
            "require": {
                "php": ">=8.1"
            },
            "suggest": {
                "symfony/translation-implementation": ""
            },
            "type": "library",
            "extra": {
                "branch-alias": {
                    "dev-main": "3.1-dev"
                },
                "thanks": {
                    "name": "symfony/contracts",
                    "url": "https://github.com/symfony/contracts"
                }
            },
            "autoload": {
                "psr-4": {
                    "Symfony\\Contracts\\Translation\\": ""
                },
                "exclude-from-classmap": [
                    "/Test/"
                ]
            },
            "notification-url": "https://packagist.org/downloads/",
            "license": [
                "MIT"
            ],
            "authors": [
                {
                    "name": "Nicolas Grekas",
                    "email": "p@tchwork.com"
                },
                {
                    "name": "Symfony Community",
                    "homepage": "https://symfony.com/contributors"
                }
            ],
            "description": "Generic abstractions related to translation",
            "homepage": "https://symfony.com",
            "keywords": [
                "abstractions",
                "contracts",
                "decoupling",
                "interfaces",
                "interoperability",
                "standards"
            ],
            "support": {
                "source": "https://github.com/symfony/translation-contracts/tree/v3.1.1"
            },
            "funding": [
                {
                    "url": "https://symfony.com/sponsor",
                    "type": "custom"
                },
                {
                    "url": "https://github.com/fabpot",
                    "type": "github"
                },
                {
                    "url": "https://tidelift.com/funding/github/packagist/symfony/symfony",
                    "type": "tidelift"
                }
            ],
            "time": "2022-06-27T17:24:16+00:00"
        },
        {
            "name": "symfony/uid",
            "version": "v6.1.5",
            "source": {
                "type": "git",
                "url": "https://github.com/symfony/uid.git",
                "reference": "e03519f7b1ce1d3c0b74f751892bb41d549a2d98"
            },
            "dist": {
                "type": "zip",
                "url": "https://api.github.com/repos/symfony/uid/zipball/e03519f7b1ce1d3c0b74f751892bb41d549a2d98",
                "reference": "e03519f7b1ce1d3c0b74f751892bb41d549a2d98",
                "shasum": ""
            },
            "require": {
                "php": ">=8.1",
                "symfony/polyfill-uuid": "^1.15"
            },
            "require-dev": {
                "symfony/console": "^5.4|^6.0"
            },
            "type": "library",
            "autoload": {
                "psr-4": {
                    "Symfony\\Component\\Uid\\": ""
                },
                "exclude-from-classmap": [
                    "/Tests/"
                ]
            },
            "notification-url": "https://packagist.org/downloads/",
            "license": [
                "MIT"
            ],
            "authors": [
                {
                    "name": "Grégoire Pineau",
                    "email": "lyrixx@lyrixx.info"
                },
                {
                    "name": "Nicolas Grekas",
                    "email": "p@tchwork.com"
                },
                {
                    "name": "Symfony Community",
                    "homepage": "https://symfony.com/contributors"
                }
            ],
            "description": "Provides an object-oriented API to generate and represent UIDs",
            "homepage": "https://symfony.com",
            "keywords": [
                "UID",
                "ulid",
                "uuid"
            ],
            "support": {
                "source": "https://github.com/symfony/uid/tree/v6.1.5"
            },
            "funding": [
                {
                    "url": "https://symfony.com/sponsor",
                    "type": "custom"
                },
                {
                    "url": "https://github.com/fabpot",
                    "type": "github"
                },
                {
                    "url": "https://tidelift.com/funding/github/packagist/symfony/symfony",
                    "type": "tidelift"
                }
            ],
            "time": "2022-09-09T09:34:27+00:00"
        },
        {
            "name": "symfony/var-dumper",
            "version": "v6.1.6",
            "source": {
                "type": "git",
                "url": "https://github.com/symfony/var-dumper.git",
                "reference": "0f0adde127f24548e23cbde83bcaeadc491c551f"
            },
            "dist": {
                "type": "zip",
                "url": "https://api.github.com/repos/symfony/var-dumper/zipball/0f0adde127f24548e23cbde83bcaeadc491c551f",
                "reference": "0f0adde127f24548e23cbde83bcaeadc491c551f",
                "shasum": ""
            },
            "require": {
                "php": ">=8.1",
                "symfony/polyfill-mbstring": "~1.0"
            },
            "conflict": {
                "phpunit/phpunit": "<5.4.3",
                "symfony/console": "<5.4"
            },
            "require-dev": {
                "ext-iconv": "*",
                "symfony/console": "^5.4|^6.0",
                "symfony/process": "^5.4|^6.0",
                "symfony/uid": "^5.4|^6.0",
                "twig/twig": "^2.13|^3.0.4"
            },
            "suggest": {
                "ext-iconv": "To convert non-UTF-8 strings to UTF-8 (or symfony/polyfill-iconv in case ext-iconv cannot be used).",
                "ext-intl": "To show region name in time zone dump",
                "symfony/console": "To use the ServerDumpCommand and/or the bin/var-dump-server script"
            },
            "bin": [
                "Resources/bin/var-dump-server"
            ],
            "type": "library",
            "autoload": {
                "files": [
                    "Resources/functions/dump.php"
                ],
                "psr-4": {
                    "Symfony\\Component\\VarDumper\\": ""
                },
                "exclude-from-classmap": [
                    "/Tests/"
                ]
            },
            "notification-url": "https://packagist.org/downloads/",
            "license": [
                "MIT"
            ],
            "authors": [
                {
                    "name": "Nicolas Grekas",
                    "email": "p@tchwork.com"
                },
                {
                    "name": "Symfony Community",
                    "homepage": "https://symfony.com/contributors"
                }
            ],
            "description": "Provides mechanisms for walking through any arbitrary PHP variable",
            "homepage": "https://symfony.com",
            "keywords": [
                "debug",
                "dump"
            ],
            "support": {
                "source": "https://github.com/symfony/var-dumper/tree/v6.1.6"
            },
            "funding": [
                {
                    "url": "https://symfony.com/sponsor",
                    "type": "custom"
                },
                {
                    "url": "https://github.com/fabpot",
                    "type": "github"
                },
                {
                    "url": "https://tidelift.com/funding/github/packagist/symfony/symfony",
                    "type": "tidelift"
                }
            ],
            "time": "2022-10-07T08:04:03+00:00"
        },
        {
            "name": "tijsverkoyen/css-to-inline-styles",
            "version": "2.2.5",
            "source": {
                "type": "git",
                "url": "https://github.com/tijsverkoyen/CssToInlineStyles.git",
                "reference": "4348a3a06651827a27d989ad1d13efec6bb49b19"
            },
            "dist": {
                "type": "zip",
                "url": "https://api.github.com/repos/tijsverkoyen/CssToInlineStyles/zipball/4348a3a06651827a27d989ad1d13efec6bb49b19",
                "reference": "4348a3a06651827a27d989ad1d13efec6bb49b19",
                "shasum": ""
            },
            "require": {
                "ext-dom": "*",
                "ext-libxml": "*",
                "php": "^5.5 || ^7.0 || ^8.0",
                "symfony/css-selector": "^2.7 || ^3.0 || ^4.0 || ^5.0 || ^6.0"
            },
            "require-dev": {
                "phpunit/phpunit": "^4.8.35 || ^5.7 || ^6.0 || ^7.5 || ^8.5.21 || ^9.5.10"
            },
            "type": "library",
            "extra": {
                "branch-alias": {
                    "dev-master": "2.2.x-dev"
                }
            },
            "autoload": {
                "psr-4": {
                    "TijsVerkoyen\\CssToInlineStyles\\": "src"
                }
            },
            "notification-url": "https://packagist.org/downloads/",
            "license": [
                "BSD-3-Clause"
            ],
            "authors": [
                {
                    "name": "Tijs Verkoyen",
                    "email": "css_to_inline_styles@verkoyen.eu",
                    "role": "Developer"
                }
            ],
            "description": "CssToInlineStyles is a class that enables you to convert HTML-pages/files into HTML-pages/files with inline styles. This is very useful when you're sending emails.",
            "homepage": "https://github.com/tijsverkoyen/CssToInlineStyles",
            "support": {
                "issues": "https://github.com/tijsverkoyen/CssToInlineStyles/issues",
                "source": "https://github.com/tijsverkoyen/CssToInlineStyles/tree/2.2.5"
            },
            "time": "2022-09-12T13:28:28+00:00"
        },
        {
            "name": "twig/twig",
            "version": "v3.4.3",
            "source": {
                "type": "git",
                "url": "https://github.com/twigphp/Twig.git",
                "reference": "c38fd6b0b7f370c198db91ffd02e23b517426b58"
            },
            "dist": {
                "type": "zip",
                "url": "https://api.github.com/repos/twigphp/Twig/zipball/c38fd6b0b7f370c198db91ffd02e23b517426b58",
                "reference": "c38fd6b0b7f370c198db91ffd02e23b517426b58",
                "shasum": ""
            },
            "require": {
                "php": ">=7.2.5",
                "symfony/polyfill-ctype": "^1.8",
                "symfony/polyfill-mbstring": "^1.3"
            },
            "require-dev": {
                "psr/container": "^1.0",
                "symfony/phpunit-bridge": "^4.4.9|^5.0.9|^6.0"
            },
            "type": "library",
            "extra": {
                "branch-alias": {
                    "dev-master": "3.4-dev"
                }
            },
            "autoload": {
                "psr-4": {
                    "Twig\\": "src/"
                }
            },
            "notification-url": "https://packagist.org/downloads/",
            "license": [
                "BSD-3-Clause"
            ],
            "authors": [
                {
                    "name": "Fabien Potencier",
                    "email": "fabien@symfony.com",
                    "homepage": "http://fabien.potencier.org",
                    "role": "Lead Developer"
                },
                {
                    "name": "Twig Team",
                    "role": "Contributors"
                },
                {
                    "name": "Armin Ronacher",
                    "email": "armin.ronacher@active-4.com",
                    "role": "Project Founder"
                }
            ],
            "description": "Twig, the flexible, fast, and secure template language for PHP",
            "homepage": "https://twig.symfony.com",
            "keywords": [
                "templating"
            ],
            "support": {
                "issues": "https://github.com/twigphp/Twig/issues",
                "source": "https://github.com/twigphp/Twig/tree/v3.4.3"
            },
            "funding": [
                {
                    "url": "https://github.com/fabpot",
                    "type": "github"
                },
                {
                    "url": "https://tidelift.com/funding/github/packagist/twig/twig",
                    "type": "tidelift"
                }
            ],
            "time": "2022-09-28T08:42:51+00:00"
        },
        {
            "name": "vlucas/phpdotenv",
            "version": "v5.5.0",
            "source": {
                "type": "git",
                "url": "https://github.com/vlucas/phpdotenv.git",
                "reference": "1a7ea2afc49c3ee6d87061f5a233e3a035d0eae7"
            },
            "dist": {
                "type": "zip",
                "url": "https://api.github.com/repos/vlucas/phpdotenv/zipball/1a7ea2afc49c3ee6d87061f5a233e3a035d0eae7",
                "reference": "1a7ea2afc49c3ee6d87061f5a233e3a035d0eae7",
                "shasum": ""
            },
            "require": {
                "ext-pcre": "*",
                "graham-campbell/result-type": "^1.0.2",
                "php": "^7.1.3 || ^8.0",
                "phpoption/phpoption": "^1.8",
                "symfony/polyfill-ctype": "^1.23",
                "symfony/polyfill-mbstring": "^1.23.1",
                "symfony/polyfill-php80": "^1.23.1"
            },
            "require-dev": {
                "bamarni/composer-bin-plugin": "^1.4.1",
                "ext-filter": "*",
                "phpunit/phpunit": "^7.5.20 || ^8.5.30 || ^9.5.25"
            },
            "suggest": {
                "ext-filter": "Required to use the boolean validator."
            },
            "type": "library",
            "extra": {
                "bamarni-bin": {
                    "bin-links": true,
                    "forward-command": true
                },
                "branch-alias": {
                    "dev-master": "5.5-dev"
                }
            },
            "autoload": {
                "psr-4": {
                    "Dotenv\\": "src/"
                }
            },
            "notification-url": "https://packagist.org/downloads/",
            "license": [
                "BSD-3-Clause"
            ],
            "authors": [
                {
                    "name": "Graham Campbell",
                    "email": "hello@gjcampbell.co.uk",
                    "homepage": "https://github.com/GrahamCampbell"
                },
                {
                    "name": "Vance Lucas",
                    "email": "vance@vancelucas.com",
                    "homepage": "https://github.com/vlucas"
                }
            ],
            "description": "Loads environment variables from `.env` to `getenv()`, `$_ENV` and `$_SERVER` automagically.",
            "keywords": [
                "dotenv",
                "env",
                "environment"
            ],
            "support": {
                "issues": "https://github.com/vlucas/phpdotenv/issues",
                "source": "https://github.com/vlucas/phpdotenv/tree/v5.5.0"
            },
            "funding": [
                {
                    "url": "https://github.com/GrahamCampbell",
                    "type": "github"
                },
                {
                    "url": "https://tidelift.com/funding/github/packagist/vlucas/phpdotenv",
                    "type": "tidelift"
                }
            ],
            "time": "2022-10-16T01:01:54+00:00"
        },
        {
            "name": "voku/portable-ascii",
            "version": "2.0.1",
            "source": {
                "type": "git",
                "url": "https://github.com/voku/portable-ascii.git",
                "reference": "b56450eed252f6801410d810c8e1727224ae0743"
            },
            "dist": {
                "type": "zip",
                "url": "https://api.github.com/repos/voku/portable-ascii/zipball/b56450eed252f6801410d810c8e1727224ae0743",
                "reference": "b56450eed252f6801410d810c8e1727224ae0743",
                "shasum": ""
            },
            "require": {
                "php": ">=7.0.0"
            },
            "require-dev": {
                "phpunit/phpunit": "~6.0 || ~7.0 || ~9.0"
            },
            "suggest": {
                "ext-intl": "Use Intl for transliterator_transliterate() support"
            },
            "type": "library",
            "autoload": {
                "psr-4": {
                    "voku\\": "src/voku/"
                }
            },
            "notification-url": "https://packagist.org/downloads/",
            "license": [
                "MIT"
            ],
            "authors": [
                {
                    "name": "Lars Moelleken",
                    "homepage": "http://www.moelleken.org/"
                }
            ],
            "description": "Portable ASCII library - performance optimized (ascii) string functions for php.",
            "homepage": "https://github.com/voku/portable-ascii",
            "keywords": [
                "ascii",
                "clean",
                "php"
            ],
            "support": {
                "issues": "https://github.com/voku/portable-ascii/issues",
                "source": "https://github.com/voku/portable-ascii/tree/2.0.1"
            },
            "funding": [
                {
                    "url": "https://www.paypal.me/moelleken",
                    "type": "custom"
                },
                {
                    "url": "https://github.com/voku",
                    "type": "github"
                },
                {
                    "url": "https://opencollective.com/portable-ascii",
                    "type": "open_collective"
                },
                {
                    "url": "https://www.patreon.com/voku",
                    "type": "patreon"
                },
                {
                    "url": "https://tidelift.com/funding/github/packagist/voku/portable-ascii",
                    "type": "tidelift"
                }
            ],
            "time": "2022-03-08T17:03:00+00:00"
        },
        {
            "name": "webmozart/assert",
            "version": "1.11.0",
            "source": {
                "type": "git",
                "url": "https://github.com/webmozarts/assert.git",
                "reference": "11cb2199493b2f8a3b53e7f19068fc6aac760991"
            },
            "dist": {
                "type": "zip",
                "url": "https://api.github.com/repos/webmozarts/assert/zipball/11cb2199493b2f8a3b53e7f19068fc6aac760991",
                "reference": "11cb2199493b2f8a3b53e7f19068fc6aac760991",
                "shasum": ""
            },
            "require": {
                "ext-ctype": "*",
                "php": "^7.2 || ^8.0"
            },
            "conflict": {
                "phpstan/phpstan": "<0.12.20",
                "vimeo/psalm": "<4.6.1 || 4.6.2"
            },
            "require-dev": {
                "phpunit/phpunit": "^8.5.13"
            },
            "type": "library",
            "extra": {
                "branch-alias": {
                    "dev-master": "1.10-dev"
                }
            },
            "autoload": {
                "psr-4": {
                    "Webmozart\\Assert\\": "src/"
                }
            },
            "notification-url": "https://packagist.org/downloads/",
            "license": [
                "MIT"
            ],
            "authors": [
                {
                    "name": "Bernhard Schussek",
                    "email": "bschussek@gmail.com"
                }
            ],
            "description": "Assertions to validate method input/output with nice error messages.",
            "keywords": [
                "assert",
                "check",
                "validate"
            ],
            "support": {
                "issues": "https://github.com/webmozarts/assert/issues",
                "source": "https://github.com/webmozarts/assert/tree/1.11.0"
            },
            "time": "2022-06-03T18:03:27+00:00"
        }
    ],
    "packages-dev": [
        {
            "name": "barryvdh/laravel-ide-helper",
            "version": "v2.12.3",
            "source": {
                "type": "git",
                "url": "https://github.com/barryvdh/laravel-ide-helper.git",
                "reference": "3ba1e2573b38f72107b8aacc4ee177fcab30a550"
            },
            "dist": {
                "type": "zip",
                "url": "https://api.github.com/repos/barryvdh/laravel-ide-helper/zipball/3ba1e2573b38f72107b8aacc4ee177fcab30a550",
                "reference": "3ba1e2573b38f72107b8aacc4ee177fcab30a550",
                "shasum": ""
            },
            "require": {
                "barryvdh/reflection-docblock": "^2.0.6",
                "composer/pcre": "^1 || ^2 || ^3",
                "doctrine/dbal": "^2.6 || ^3",
                "ext-json": "*",
                "illuminate/console": "^8 || ^9",
                "illuminate/filesystem": "^8 || ^9",
                "illuminate/support": "^8 || ^9",
                "nikic/php-parser": "^4.7",
                "php": "^7.3 || ^8.0",
                "phpdocumentor/type-resolver": "^1.1.0"
            },
            "require-dev": {
                "ext-pdo_sqlite": "*",
                "friendsofphp/php-cs-fixer": "^2",
                "illuminate/config": "^8 || ^9",
                "illuminate/view": "^8 || ^9",
                "mockery/mockery": "^1.4",
                "orchestra/testbench": "^6 || ^7",
                "phpunit/phpunit": "^8.5 || ^9",
                "spatie/phpunit-snapshot-assertions": "^3 || ^4",
                "vimeo/psalm": "^3.12"
            },
            "suggest": {
                "illuminate/events": "Required for automatic helper generation (^6|^7|^8|^9)."
            },
            "type": "library",
            "extra": {
                "branch-alias": {
                    "dev-master": "2.12-dev"
                },
                "laravel": {
                    "providers": [
                        "Barryvdh\\LaravelIdeHelper\\IdeHelperServiceProvider"
                    ]
                }
            },
            "autoload": {
                "psr-4": {
                    "Barryvdh\\LaravelIdeHelper\\": "src"
                }
            },
            "notification-url": "https://packagist.org/downloads/",
            "license": [
                "MIT"
            ],
            "authors": [
                {
                    "name": "Barry vd. Heuvel",
                    "email": "barryvdh@gmail.com"
                }
            ],
            "description": "Laravel IDE Helper, generates correct PHPDocs for all Facade classes, to improve auto-completion.",
            "keywords": [
                "autocomplete",
                "codeintel",
                "helper",
                "ide",
                "laravel",
                "netbeans",
                "phpdoc",
                "phpstorm",
                "sublime"
            ],
            "support": {
                "issues": "https://github.com/barryvdh/laravel-ide-helper/issues",
                "source": "https://github.com/barryvdh/laravel-ide-helper/tree/v2.12.3"
            },
            "funding": [
                {
                    "url": "https://fruitcake.nl",
                    "type": "custom"
                },
                {
                    "url": "https://github.com/barryvdh",
                    "type": "github"
                }
            ],
            "time": "2022-03-06T14:33:42+00:00"
        },
        {
            "name": "barryvdh/reflection-docblock",
            "version": "v2.0.6",
            "source": {
                "type": "git",
                "url": "https://github.com/barryvdh/ReflectionDocBlock.git",
                "reference": "6b69015d83d3daf9004a71a89f26e27d27ef6a16"
            },
            "dist": {
                "type": "zip",
                "url": "https://api.github.com/repos/barryvdh/ReflectionDocBlock/zipball/6b69015d83d3daf9004a71a89f26e27d27ef6a16",
                "reference": "6b69015d83d3daf9004a71a89f26e27d27ef6a16",
                "shasum": ""
            },
            "require": {
                "php": ">=5.3.3"
            },
            "require-dev": {
                "phpunit/phpunit": "~4.0,<4.5"
            },
            "suggest": {
                "dflydev/markdown": "~1.0",
                "erusev/parsedown": "~1.0"
            },
            "type": "library",
            "extra": {
                "branch-alias": {
                    "dev-master": "2.0.x-dev"
                }
            },
            "autoload": {
                "psr-0": {
                    "Barryvdh": [
                        "src/"
                    ]
                }
            },
            "notification-url": "https://packagist.org/downloads/",
            "license": [
                "MIT"
            ],
            "authors": [
                {
                    "name": "Mike van Riel",
                    "email": "mike.vanriel@naenius.com"
                }
            ],
            "support": {
                "source": "https://github.com/barryvdh/ReflectionDocBlock/tree/v2.0.6"
            },
            "time": "2018-12-13T10:34:14+00:00"
        },
        {
            "name": "composer/pcre",
            "version": "3.0.0",
            "source": {
                "type": "git",
                "url": "https://github.com/composer/pcre.git",
                "reference": "e300eb6c535192decd27a85bc72a9290f0d6b3bd"
            },
            "dist": {
                "type": "zip",
                "url": "https://api.github.com/repos/composer/pcre/zipball/e300eb6c535192decd27a85bc72a9290f0d6b3bd",
                "reference": "e300eb6c535192decd27a85bc72a9290f0d6b3bd",
                "shasum": ""
            },
            "require": {
                "php": "^7.4 || ^8.0"
            },
            "require-dev": {
                "phpstan/phpstan": "^1.3",
                "phpstan/phpstan-strict-rules": "^1.1",
                "symfony/phpunit-bridge": "^5"
            },
            "type": "library",
            "extra": {
                "branch-alias": {
                    "dev-main": "3.x-dev"
                }
            },
            "autoload": {
                "psr-4": {
                    "Composer\\Pcre\\": "src"
                }
            },
            "notification-url": "https://packagist.org/downloads/",
            "license": [
                "MIT"
            ],
            "authors": [
                {
                    "name": "Jordi Boggiano",
                    "email": "j.boggiano@seld.be",
                    "homepage": "http://seld.be"
                }
            ],
            "description": "PCRE wrapping library that offers type-safe preg_* replacements.",
            "keywords": [
                "PCRE",
                "preg",
                "regex",
                "regular expression"
            ],
            "support": {
                "issues": "https://github.com/composer/pcre/issues",
                "source": "https://github.com/composer/pcre/tree/3.0.0"
            },
            "funding": [
                {
                    "url": "https://packagist.com",
                    "type": "custom"
                },
                {
                    "url": "https://github.com/composer",
                    "type": "github"
                },
                {
                    "url": "https://tidelift.com/funding/github/packagist/composer/composer",
                    "type": "tidelift"
                }
            ],
            "time": "2022-02-25T20:21:48+00:00"
        },
        {
            "name": "doctrine/instantiator",
            "version": "1.4.1",
            "source": {
                "type": "git",
                "url": "https://github.com/doctrine/instantiator.git",
                "reference": "10dcfce151b967d20fde1b34ae6640712c3891bc"
            },
            "dist": {
                "type": "zip",
                "url": "https://api.github.com/repos/doctrine/instantiator/zipball/10dcfce151b967d20fde1b34ae6640712c3891bc",
                "reference": "10dcfce151b967d20fde1b34ae6640712c3891bc",
                "shasum": ""
            },
            "require": {
                "php": "^7.1 || ^8.0"
            },
            "require-dev": {
                "doctrine/coding-standard": "^9",
                "ext-pdo": "*",
                "ext-phar": "*",
                "phpbench/phpbench": "^0.16 || ^1",
                "phpstan/phpstan": "^1.4",
                "phpstan/phpstan-phpunit": "^1",
                "phpunit/phpunit": "^7.5 || ^8.5 || ^9.5",
                "vimeo/psalm": "^4.22"
            },
            "type": "library",
            "autoload": {
                "psr-4": {
                    "Doctrine\\Instantiator\\": "src/Doctrine/Instantiator/"
                }
            },
            "notification-url": "https://packagist.org/downloads/",
            "license": [
                "MIT"
            ],
            "authors": [
                {
                    "name": "Marco Pivetta",
                    "email": "ocramius@gmail.com",
                    "homepage": "https://ocramius.github.io/"
                }
            ],
            "description": "A small, lightweight utility to instantiate objects in PHP without invoking their constructors",
            "homepage": "https://www.doctrine-project.org/projects/instantiator.html",
            "keywords": [
                "constructor",
                "instantiate"
            ],
            "support": {
                "issues": "https://github.com/doctrine/instantiator/issues",
                "source": "https://github.com/doctrine/instantiator/tree/1.4.1"
            },
            "funding": [
                {
                    "url": "https://www.doctrine-project.org/sponsorship.html",
                    "type": "custom"
                },
                {
                    "url": "https://www.patreon.com/phpdoctrine",
                    "type": "patreon"
                },
                {
                    "url": "https://tidelift.com/funding/github/packagist/doctrine%2Finstantiator",
                    "type": "tidelift"
                }
            ],
            "time": "2022-03-03T08:28:38+00:00"
        },
        {
            "name": "fakerphp/faker",
            "version": "v1.20.0",
            "source": {
                "type": "git",
                "url": "https://github.com/FakerPHP/Faker.git",
                "reference": "37f751c67a5372d4e26353bd9384bc03744ec77b"
            },
            "dist": {
                "type": "zip",
                "url": "https://api.github.com/repos/FakerPHP/Faker/zipball/37f751c67a5372d4e26353bd9384bc03744ec77b",
                "reference": "37f751c67a5372d4e26353bd9384bc03744ec77b",
                "shasum": ""
            },
            "require": {
                "php": "^7.1 || ^8.0",
                "psr/container": "^1.0 || ^2.0",
                "symfony/deprecation-contracts": "^2.2 || ^3.0"
            },
            "conflict": {
                "fzaninotto/faker": "*"
            },
            "require-dev": {
                "bamarni/composer-bin-plugin": "^1.4.1",
                "doctrine/persistence": "^1.3 || ^2.0",
                "ext-intl": "*",
                "symfony/phpunit-bridge": "^4.4 || ^5.2"
            },
            "suggest": {
                "doctrine/orm": "Required to use Faker\\ORM\\Doctrine",
                "ext-curl": "Required by Faker\\Provider\\Image to download images.",
                "ext-dom": "Required by Faker\\Provider\\HtmlLorem for generating random HTML.",
                "ext-iconv": "Required by Faker\\Provider\\ru_RU\\Text::realText() for generating real Russian text.",
                "ext-mbstring": "Required for multibyte Unicode string functionality."
            },
            "type": "library",
            "extra": {
                "branch-alias": {
                    "dev-main": "v1.20-dev"
                }
            },
            "autoload": {
                "psr-4": {
                    "Faker\\": "src/Faker/"
                }
            },
            "notification-url": "https://packagist.org/downloads/",
            "license": [
                "MIT"
            ],
            "authors": [
                {
                    "name": "François Zaninotto"
                }
            ],
            "description": "Faker is a PHP library that generates fake data for you.",
            "keywords": [
                "data",
                "faker",
                "fixtures"
            ],
            "support": {
                "issues": "https://github.com/FakerPHP/Faker/issues",
                "source": "https://github.com/FakerPHP/Faker/tree/v1.20.0"
            },
            "time": "2022-07-20T13:12:54+00:00"
        },
        {
            "name": "hamcrest/hamcrest-php",
            "version": "v2.0.1",
            "source": {
                "type": "git",
                "url": "https://github.com/hamcrest/hamcrest-php.git",
                "reference": "8c3d0a3f6af734494ad8f6fbbee0ba92422859f3"
            },
            "dist": {
                "type": "zip",
                "url": "https://api.github.com/repos/hamcrest/hamcrest-php/zipball/8c3d0a3f6af734494ad8f6fbbee0ba92422859f3",
                "reference": "8c3d0a3f6af734494ad8f6fbbee0ba92422859f3",
                "shasum": ""
            },
            "require": {
                "php": "^5.3|^7.0|^8.0"
            },
            "replace": {
                "cordoval/hamcrest-php": "*",
                "davedevelopment/hamcrest-php": "*",
                "kodova/hamcrest-php": "*"
            },
            "require-dev": {
                "phpunit/php-file-iterator": "^1.4 || ^2.0",
                "phpunit/phpunit": "^4.8.36 || ^5.7 || ^6.5 || ^7.0"
            },
            "type": "library",
            "extra": {
                "branch-alias": {
                    "dev-master": "2.1-dev"
                }
            },
            "autoload": {
                "classmap": [
                    "hamcrest"
                ]
            },
            "notification-url": "https://packagist.org/downloads/",
            "license": [
                "BSD-3-Clause"
            ],
            "description": "This is the PHP port of Hamcrest Matchers",
            "keywords": [
                "test"
            ],
            "support": {
                "issues": "https://github.com/hamcrest/hamcrest-php/issues",
                "source": "https://github.com/hamcrest/hamcrest-php/tree/v2.0.1"
            },
            "time": "2020-07-09T08:09:16+00:00"
        },
        {
            "name": "mockery/mockery",
            "version": "1.5.1",
            "source": {
                "type": "git",
                "url": "https://github.com/mockery/mockery.git",
                "reference": "e92dcc83d5a51851baf5f5591d32cb2b16e3684e"
            },
            "dist": {
                "type": "zip",
                "url": "https://api.github.com/repos/mockery/mockery/zipball/e92dcc83d5a51851baf5f5591d32cb2b16e3684e",
                "reference": "e92dcc83d5a51851baf5f5591d32cb2b16e3684e",
                "shasum": ""
            },
            "require": {
                "hamcrest/hamcrest-php": "^2.0.1",
                "lib-pcre": ">=7.0",
                "php": "^7.3 || ^8.0"
            },
            "conflict": {
                "phpunit/phpunit": "<8.0"
            },
            "require-dev": {
                "phpunit/phpunit": "^8.5 || ^9.3"
            },
            "type": "library",
            "extra": {
                "branch-alias": {
                    "dev-master": "1.4.x-dev"
                }
            },
            "autoload": {
                "psr-0": {
                    "Mockery": "library/"
                }
            },
            "notification-url": "https://packagist.org/downloads/",
            "license": [
                "BSD-3-Clause"
            ],
            "authors": [
                {
                    "name": "Pádraic Brady",
                    "email": "padraic.brady@gmail.com",
                    "homepage": "http://blog.astrumfutura.com"
                },
                {
                    "name": "Dave Marshall",
                    "email": "dave.marshall@atstsolutions.co.uk",
                    "homepage": "http://davedevelopment.co.uk"
                }
            ],
            "description": "Mockery is a simple yet flexible PHP mock object framework",
            "homepage": "https://github.com/mockery/mockery",
            "keywords": [
                "BDD",
                "TDD",
                "library",
                "mock",
                "mock objects",
                "mockery",
                "stub",
                "test",
                "test double",
                "testing"
            ],
            "support": {
                "issues": "https://github.com/mockery/mockery/issues",
                "source": "https://github.com/mockery/mockery/tree/1.5.1"
            },
            "time": "2022-09-07T15:32:08+00:00"
        },
        {
            "name": "myclabs/deep-copy",
            "version": "1.11.0",
            "source": {
                "type": "git",
                "url": "https://github.com/myclabs/DeepCopy.git",
                "reference": "14daed4296fae74d9e3201d2c4925d1acb7aa614"
            },
            "dist": {
                "type": "zip",
                "url": "https://api.github.com/repos/myclabs/DeepCopy/zipball/14daed4296fae74d9e3201d2c4925d1acb7aa614",
                "reference": "14daed4296fae74d9e3201d2c4925d1acb7aa614",
                "shasum": ""
            },
            "require": {
                "php": "^7.1 || ^8.0"
            },
            "conflict": {
                "doctrine/collections": "<1.6.8",
                "doctrine/common": "<2.13.3 || >=3,<3.2.2"
            },
            "require-dev": {
                "doctrine/collections": "^1.6.8",
                "doctrine/common": "^2.13.3 || ^3.2.2",
                "phpunit/phpunit": "^7.5.20 || ^8.5.23 || ^9.5.13"
            },
            "type": "library",
            "autoload": {
                "files": [
                    "src/DeepCopy/deep_copy.php"
                ],
                "psr-4": {
                    "DeepCopy\\": "src/DeepCopy/"
                }
            },
            "notification-url": "https://packagist.org/downloads/",
            "license": [
                "MIT"
            ],
            "description": "Create deep copies (clones) of your objects",
            "keywords": [
                "clone",
                "copy",
                "duplicate",
                "object",
                "object graph"
            ],
            "support": {
                "issues": "https://github.com/myclabs/DeepCopy/issues",
                "source": "https://github.com/myclabs/DeepCopy/tree/1.11.0"
            },
            "funding": [
                {
                    "url": "https://tidelift.com/funding/github/packagist/myclabs/deep-copy",
                    "type": "tidelift"
                }
            ],
            "time": "2022-03-03T13:19:32+00:00"
        },
        {
            "name": "nikic/php-parser",
            "version": "v4.15.1",
            "source": {
                "type": "git",
                "url": "https://github.com/nikic/PHP-Parser.git",
                "reference": "0ef6c55a3f47f89d7a374e6f835197a0b5fcf900"
            },
            "dist": {
                "type": "zip",
                "url": "https://api.github.com/repos/nikic/PHP-Parser/zipball/0ef6c55a3f47f89d7a374e6f835197a0b5fcf900",
                "reference": "0ef6c55a3f47f89d7a374e6f835197a0b5fcf900",
                "shasum": ""
            },
            "require": {
                "ext-tokenizer": "*",
                "php": ">=7.0"
            },
            "require-dev": {
                "ircmaxell/php-yacc": "^0.0.7",
                "phpunit/phpunit": "^6.5 || ^7.0 || ^8.0 || ^9.0"
            },
            "bin": [
                "bin/php-parse"
            ],
            "type": "library",
            "extra": {
                "branch-alias": {
                    "dev-master": "4.9-dev"
                }
            },
            "autoload": {
                "psr-4": {
                    "PhpParser\\": "lib/PhpParser"
                }
            },
            "notification-url": "https://packagist.org/downloads/",
            "license": [
                "BSD-3-Clause"
            ],
            "authors": [
                {
                    "name": "Nikita Popov"
                }
            ],
            "description": "A PHP parser written in PHP",
            "keywords": [
                "parser",
                "php"
            ],
            "support": {
                "issues": "https://github.com/nikic/PHP-Parser/issues",
                "source": "https://github.com/nikic/PHP-Parser/tree/v4.15.1"
            },
            "time": "2022-09-04T07:30:47+00:00"
        },
        {
            "name": "phar-io/manifest",
            "version": "2.0.3",
            "source": {
                "type": "git",
                "url": "https://github.com/phar-io/manifest.git",
                "reference": "97803eca37d319dfa7826cc2437fc020857acb53"
            },
            "dist": {
                "type": "zip",
                "url": "https://api.github.com/repos/phar-io/manifest/zipball/97803eca37d319dfa7826cc2437fc020857acb53",
                "reference": "97803eca37d319dfa7826cc2437fc020857acb53",
                "shasum": ""
            },
            "require": {
                "ext-dom": "*",
                "ext-phar": "*",
                "ext-xmlwriter": "*",
                "phar-io/version": "^3.0.1",
                "php": "^7.2 || ^8.0"
            },
            "type": "library",
            "extra": {
                "branch-alias": {
                    "dev-master": "2.0.x-dev"
                }
            },
            "autoload": {
                "classmap": [
                    "src/"
                ]
            },
            "notification-url": "https://packagist.org/downloads/",
            "license": [
                "BSD-3-Clause"
            ],
            "authors": [
                {
                    "name": "Arne Blankerts",
                    "email": "arne@blankerts.de",
                    "role": "Developer"
                },
                {
                    "name": "Sebastian Heuer",
                    "email": "sebastian@phpeople.de",
                    "role": "Developer"
                },
                {
                    "name": "Sebastian Bergmann",
                    "email": "sebastian@phpunit.de",
                    "role": "Developer"
                }
            ],
            "description": "Component for reading phar.io manifest information from a PHP Archive (PHAR)",
            "support": {
                "issues": "https://github.com/phar-io/manifest/issues",
                "source": "https://github.com/phar-io/manifest/tree/2.0.3"
            },
            "time": "2021-07-20T11:28:43+00:00"
        },
        {
            "name": "phar-io/version",
            "version": "3.2.1",
            "source": {
                "type": "git",
                "url": "https://github.com/phar-io/version.git",
                "reference": "4f7fd7836c6f332bb2933569e566a0d6c4cbed74"
            },
            "dist": {
                "type": "zip",
                "url": "https://api.github.com/repos/phar-io/version/zipball/4f7fd7836c6f332bb2933569e566a0d6c4cbed74",
                "reference": "4f7fd7836c6f332bb2933569e566a0d6c4cbed74",
                "shasum": ""
            },
            "require": {
                "php": "^7.2 || ^8.0"
            },
            "type": "library",
            "autoload": {
                "classmap": [
                    "src/"
                ]
            },
            "notification-url": "https://packagist.org/downloads/",
            "license": [
                "BSD-3-Clause"
            ],
            "authors": [
                {
                    "name": "Arne Blankerts",
                    "email": "arne@blankerts.de",
                    "role": "Developer"
                },
                {
                    "name": "Sebastian Heuer",
                    "email": "sebastian@phpeople.de",
                    "role": "Developer"
                },
                {
                    "name": "Sebastian Bergmann",
                    "email": "sebastian@phpunit.de",
                    "role": "Developer"
                }
            ],
            "description": "Library for handling version information and constraints",
            "support": {
                "issues": "https://github.com/phar-io/version/issues",
                "source": "https://github.com/phar-io/version/tree/3.2.1"
            },
            "time": "2022-02-21T01:04:05+00:00"
        },
        {
            "name": "phpdocumentor/reflection-common",
            "version": "2.2.0",
            "source": {
                "type": "git",
                "url": "https://github.com/phpDocumentor/ReflectionCommon.git",
                "reference": "1d01c49d4ed62f25aa84a747ad35d5a16924662b"
            },
            "dist": {
                "type": "zip",
                "url": "https://api.github.com/repos/phpDocumentor/ReflectionCommon/zipball/1d01c49d4ed62f25aa84a747ad35d5a16924662b",
                "reference": "1d01c49d4ed62f25aa84a747ad35d5a16924662b",
                "shasum": ""
            },
            "require": {
                "php": "^7.2 || ^8.0"
            },
            "type": "library",
            "extra": {
                "branch-alias": {
                    "dev-2.x": "2.x-dev"
                }
            },
            "autoload": {
                "psr-4": {
                    "phpDocumentor\\Reflection\\": "src/"
                }
            },
            "notification-url": "https://packagist.org/downloads/",
            "license": [
                "MIT"
            ],
            "authors": [
                {
                    "name": "Jaap van Otterdijk",
                    "email": "opensource@ijaap.nl"
                }
            ],
            "description": "Common reflection classes used by phpdocumentor to reflect the code structure",
            "homepage": "http://www.phpdoc.org",
            "keywords": [
                "FQSEN",
                "phpDocumentor",
                "phpdoc",
                "reflection",
                "static analysis"
            ],
            "support": {
                "issues": "https://github.com/phpDocumentor/ReflectionCommon/issues",
                "source": "https://github.com/phpDocumentor/ReflectionCommon/tree/2.x"
            },
            "time": "2020-06-27T09:03:43+00:00"
        },
        {
            "name": "phpdocumentor/type-resolver",
            "version": "1.6.2",
            "source": {
                "type": "git",
                "url": "https://github.com/phpDocumentor/TypeResolver.git",
                "reference": "48f445a408c131e38cab1c235aa6d2bb7a0bb20d"
            },
            "dist": {
                "type": "zip",
                "url": "https://api.github.com/repos/phpDocumentor/TypeResolver/zipball/48f445a408c131e38cab1c235aa6d2bb7a0bb20d",
                "reference": "48f445a408c131e38cab1c235aa6d2bb7a0bb20d",
                "shasum": ""
            },
            "require": {
                "php": "^7.4 || ^8.0",
                "phpdocumentor/reflection-common": "^2.0"
            },
            "require-dev": {
                "ext-tokenizer": "*",
                "phpstan/extension-installer": "^1.1",
                "phpstan/phpstan": "^1.8",
                "phpstan/phpstan-phpunit": "^1.1",
                "phpunit/phpunit": "^9.5",
                "rector/rector": "^0.13.9",
                "vimeo/psalm": "^4.25"
            },
            "type": "library",
            "extra": {
                "branch-alias": {
                    "dev-1.x": "1.x-dev"
                }
            },
            "autoload": {
                "psr-4": {
                    "phpDocumentor\\Reflection\\": "src"
                }
            },
            "notification-url": "https://packagist.org/downloads/",
            "license": [
                "MIT"
            ],
            "authors": [
                {
                    "name": "Mike van Riel",
                    "email": "me@mikevanriel.com"
                }
            ],
            "description": "A PSR-5 based resolver of Class names, Types and Structural Element Names",
            "support": {
                "issues": "https://github.com/phpDocumentor/TypeResolver/issues",
                "source": "https://github.com/phpDocumentor/TypeResolver/tree/1.6.2"
            },
            "time": "2022-10-14T12:47:21+00:00"
        },
        {
            "name": "phpunit/php-code-coverage",
            "version": "9.2.17",
            "source": {
                "type": "git",
                "url": "https://github.com/sebastianbergmann/php-code-coverage.git",
                "reference": "aa94dc41e8661fe90c7316849907cba3007b10d8"
            },
            "dist": {
                "type": "zip",
                "url": "https://api.github.com/repos/sebastianbergmann/php-code-coverage/zipball/aa94dc41e8661fe90c7316849907cba3007b10d8",
                "reference": "aa94dc41e8661fe90c7316849907cba3007b10d8",
                "shasum": ""
            },
            "require": {
                "ext-dom": "*",
                "ext-libxml": "*",
                "ext-xmlwriter": "*",
                "nikic/php-parser": "^4.14",
                "php": ">=7.3",
                "phpunit/php-file-iterator": "^3.0.3",
                "phpunit/php-text-template": "^2.0.2",
                "sebastian/code-unit-reverse-lookup": "^2.0.2",
                "sebastian/complexity": "^2.0",
                "sebastian/environment": "^5.1.2",
                "sebastian/lines-of-code": "^1.0.3",
                "sebastian/version": "^3.0.1",
                "theseer/tokenizer": "^1.2.0"
            },
            "require-dev": {
                "phpunit/phpunit": "^9.3"
            },
            "suggest": {
                "ext-pcov": "*",
                "ext-xdebug": "*"
            },
            "type": "library",
            "extra": {
                "branch-alias": {
                    "dev-master": "9.2-dev"
                }
            },
            "autoload": {
                "classmap": [
                    "src/"
                ]
            },
            "notification-url": "https://packagist.org/downloads/",
            "license": [
                "BSD-3-Clause"
            ],
            "authors": [
                {
                    "name": "Sebastian Bergmann",
                    "email": "sebastian@phpunit.de",
                    "role": "lead"
                }
            ],
            "description": "Library that provides collection, processing, and rendering functionality for PHP code coverage information.",
            "homepage": "https://github.com/sebastianbergmann/php-code-coverage",
            "keywords": [
                "coverage",
                "testing",
                "xunit"
            ],
            "support": {
                "issues": "https://github.com/sebastianbergmann/php-code-coverage/issues",
                "source": "https://github.com/sebastianbergmann/php-code-coverage/tree/9.2.17"
            },
            "funding": [
                {
                    "url": "https://github.com/sebastianbergmann",
                    "type": "github"
                }
            ],
            "time": "2022-08-30T12:24:04+00:00"
        },
        {
            "name": "phpunit/php-file-iterator",
            "version": "3.0.6",
            "source": {
                "type": "git",
                "url": "https://github.com/sebastianbergmann/php-file-iterator.git",
                "reference": "cf1c2e7c203ac650e352f4cc675a7021e7d1b3cf"
            },
            "dist": {
                "type": "zip",
                "url": "https://api.github.com/repos/sebastianbergmann/php-file-iterator/zipball/cf1c2e7c203ac650e352f4cc675a7021e7d1b3cf",
                "reference": "cf1c2e7c203ac650e352f4cc675a7021e7d1b3cf",
                "shasum": ""
            },
            "require": {
                "php": ">=7.3"
            },
            "require-dev": {
                "phpunit/phpunit": "^9.3"
            },
            "type": "library",
            "extra": {
                "branch-alias": {
                    "dev-master": "3.0-dev"
                }
            },
            "autoload": {
                "classmap": [
                    "src/"
                ]
            },
            "notification-url": "https://packagist.org/downloads/",
            "license": [
                "BSD-3-Clause"
            ],
            "authors": [
                {
                    "name": "Sebastian Bergmann",
                    "email": "sebastian@phpunit.de",
                    "role": "lead"
                }
            ],
            "description": "FilterIterator implementation that filters files based on a list of suffixes.",
            "homepage": "https://github.com/sebastianbergmann/php-file-iterator/",
            "keywords": [
                "filesystem",
                "iterator"
            ],
            "support": {
                "issues": "https://github.com/sebastianbergmann/php-file-iterator/issues",
                "source": "https://github.com/sebastianbergmann/php-file-iterator/tree/3.0.6"
            },
            "funding": [
                {
                    "url": "https://github.com/sebastianbergmann",
                    "type": "github"
                }
            ],
            "time": "2021-12-02T12:48:52+00:00"
        },
        {
            "name": "phpunit/php-invoker",
            "version": "3.1.1",
            "source": {
                "type": "git",
                "url": "https://github.com/sebastianbergmann/php-invoker.git",
                "reference": "5a10147d0aaf65b58940a0b72f71c9ac0423cc67"
            },
            "dist": {
                "type": "zip",
                "url": "https://api.github.com/repos/sebastianbergmann/php-invoker/zipball/5a10147d0aaf65b58940a0b72f71c9ac0423cc67",
                "reference": "5a10147d0aaf65b58940a0b72f71c9ac0423cc67",
                "shasum": ""
            },
            "require": {
                "php": ">=7.3"
            },
            "require-dev": {
                "ext-pcntl": "*",
                "phpunit/phpunit": "^9.3"
            },
            "suggest": {
                "ext-pcntl": "*"
            },
            "type": "library",
            "extra": {
                "branch-alias": {
                    "dev-master": "3.1-dev"
                }
            },
            "autoload": {
                "classmap": [
                    "src/"
                ]
            },
            "notification-url": "https://packagist.org/downloads/",
            "license": [
                "BSD-3-Clause"
            ],
            "authors": [
                {
                    "name": "Sebastian Bergmann",
                    "email": "sebastian@phpunit.de",
                    "role": "lead"
                }
            ],
            "description": "Invoke callables with a timeout",
            "homepage": "https://github.com/sebastianbergmann/php-invoker/",
            "keywords": [
                "process"
            ],
            "support": {
                "issues": "https://github.com/sebastianbergmann/php-invoker/issues",
                "source": "https://github.com/sebastianbergmann/php-invoker/tree/3.1.1"
            },
            "funding": [
                {
                    "url": "https://github.com/sebastianbergmann",
                    "type": "github"
                }
            ],
            "time": "2020-09-28T05:58:55+00:00"
        },
        {
            "name": "phpunit/php-text-template",
            "version": "2.0.4",
            "source": {
                "type": "git",
                "url": "https://github.com/sebastianbergmann/php-text-template.git",
                "reference": "5da5f67fc95621df9ff4c4e5a84d6a8a2acf7c28"
            },
            "dist": {
                "type": "zip",
                "url": "https://api.github.com/repos/sebastianbergmann/php-text-template/zipball/5da5f67fc95621df9ff4c4e5a84d6a8a2acf7c28",
                "reference": "5da5f67fc95621df9ff4c4e5a84d6a8a2acf7c28",
                "shasum": ""
            },
            "require": {
                "php": ">=7.3"
            },
            "require-dev": {
                "phpunit/phpunit": "^9.3"
            },
            "type": "library",
            "extra": {
                "branch-alias": {
                    "dev-master": "2.0-dev"
                }
            },
            "autoload": {
                "classmap": [
                    "src/"
                ]
            },
            "notification-url": "https://packagist.org/downloads/",
            "license": [
                "BSD-3-Clause"
            ],
            "authors": [
                {
                    "name": "Sebastian Bergmann",
                    "email": "sebastian@phpunit.de",
                    "role": "lead"
                }
            ],
            "description": "Simple template engine.",
            "homepage": "https://github.com/sebastianbergmann/php-text-template/",
            "keywords": [
                "template"
            ],
            "support": {
                "issues": "https://github.com/sebastianbergmann/php-text-template/issues",
                "source": "https://github.com/sebastianbergmann/php-text-template/tree/2.0.4"
            },
            "funding": [
                {
                    "url": "https://github.com/sebastianbergmann",
                    "type": "github"
                }
            ],
            "time": "2020-10-26T05:33:50+00:00"
        },
        {
            "name": "phpunit/php-timer",
            "version": "5.0.3",
            "source": {
                "type": "git",
                "url": "https://github.com/sebastianbergmann/php-timer.git",
                "reference": "5a63ce20ed1b5bf577850e2c4e87f4aa902afbd2"
            },
            "dist": {
                "type": "zip",
                "url": "https://api.github.com/repos/sebastianbergmann/php-timer/zipball/5a63ce20ed1b5bf577850e2c4e87f4aa902afbd2",
                "reference": "5a63ce20ed1b5bf577850e2c4e87f4aa902afbd2",
                "shasum": ""
            },
            "require": {
                "php": ">=7.3"
            },
            "require-dev": {
                "phpunit/phpunit": "^9.3"
            },
            "type": "library",
            "extra": {
                "branch-alias": {
                    "dev-master": "5.0-dev"
                }
            },
            "autoload": {
                "classmap": [
                    "src/"
                ]
            },
            "notification-url": "https://packagist.org/downloads/",
            "license": [
                "BSD-3-Clause"
            ],
            "authors": [
                {
                    "name": "Sebastian Bergmann",
                    "email": "sebastian@phpunit.de",
                    "role": "lead"
                }
            ],
            "description": "Utility class for timing",
            "homepage": "https://github.com/sebastianbergmann/php-timer/",
            "keywords": [
                "timer"
            ],
            "support": {
                "issues": "https://github.com/sebastianbergmann/php-timer/issues",
                "source": "https://github.com/sebastianbergmann/php-timer/tree/5.0.3"
            },
            "funding": [
                {
                    "url": "https://github.com/sebastianbergmann",
                    "type": "github"
                }
            ],
            "time": "2020-10-26T13:16:10+00:00"
        },
        {
            "name": "phpunit/phpunit",
            "version": "9.5.25",
            "source": {
                "type": "git",
                "url": "https://github.com/sebastianbergmann/phpunit.git",
                "reference": "3e6f90ca7e3d02025b1d147bd8d4a89fd4ca8a1d"
            },
            "dist": {
                "type": "zip",
                "url": "https://api.github.com/repos/sebastianbergmann/phpunit/zipball/3e6f90ca7e3d02025b1d147bd8d4a89fd4ca8a1d",
                "reference": "3e6f90ca7e3d02025b1d147bd8d4a89fd4ca8a1d",
                "shasum": ""
            },
            "require": {
                "doctrine/instantiator": "^1.3.1",
                "ext-dom": "*",
                "ext-json": "*",
                "ext-libxml": "*",
                "ext-mbstring": "*",
                "ext-xml": "*",
                "ext-xmlwriter": "*",
                "myclabs/deep-copy": "^1.10.1",
                "phar-io/manifest": "^2.0.3",
                "phar-io/version": "^3.0.2",
                "php": ">=7.3",
                "phpunit/php-code-coverage": "^9.2.13",
                "phpunit/php-file-iterator": "^3.0.5",
                "phpunit/php-invoker": "^3.1.1",
                "phpunit/php-text-template": "^2.0.3",
                "phpunit/php-timer": "^5.0.2",
                "sebastian/cli-parser": "^1.0.1",
                "sebastian/code-unit": "^1.0.6",
                "sebastian/comparator": "^4.0.8",
                "sebastian/diff": "^4.0.3",
                "sebastian/environment": "^5.1.3",
                "sebastian/exporter": "^4.0.5",
                "sebastian/global-state": "^5.0.1",
                "sebastian/object-enumerator": "^4.0.3",
                "sebastian/resource-operations": "^3.0.3",
                "sebastian/type": "^3.2",
                "sebastian/version": "^3.0.2"
            },
            "suggest": {
                "ext-soap": "*",
                "ext-xdebug": "*"
            },
            "bin": [
                "phpunit"
            ],
            "type": "library",
            "extra": {
                "branch-alias": {
                    "dev-master": "9.5-dev"
                }
            },
            "autoload": {
                "files": [
                    "src/Framework/Assert/Functions.php"
                ],
                "classmap": [
                    "src/"
                ]
            },
            "notification-url": "https://packagist.org/downloads/",
            "license": [
                "BSD-3-Clause"
            ],
            "authors": [
                {
                    "name": "Sebastian Bergmann",
                    "email": "sebastian@phpunit.de",
                    "role": "lead"
                }
            ],
            "description": "The PHP Unit Testing framework.",
            "homepage": "https://phpunit.de/",
            "keywords": [
                "phpunit",
                "testing",
                "xunit"
            ],
            "support": {
                "issues": "https://github.com/sebastianbergmann/phpunit/issues",
                "source": "https://github.com/sebastianbergmann/phpunit/tree/9.5.25"
            },
            "funding": [
                {
                    "url": "https://phpunit.de/sponsors.html",
                    "type": "custom"
                },
                {
                    "url": "https://github.com/sebastianbergmann",
                    "type": "github"
                },
                {
                    "url": "https://tidelift.com/funding/github/packagist/phpunit/phpunit",
                    "type": "tidelift"
                }
            ],
            "time": "2022-09-25T03:44:45+00:00"
        },
        {
            "name": "sebastian/cli-parser",
            "version": "1.0.1",
            "source": {
                "type": "git",
                "url": "https://github.com/sebastianbergmann/cli-parser.git",
                "reference": "442e7c7e687e42adc03470c7b668bc4b2402c0b2"
            },
            "dist": {
                "type": "zip",
                "url": "https://api.github.com/repos/sebastianbergmann/cli-parser/zipball/442e7c7e687e42adc03470c7b668bc4b2402c0b2",
                "reference": "442e7c7e687e42adc03470c7b668bc4b2402c0b2",
                "shasum": ""
            },
            "require": {
                "php": ">=7.3"
            },
            "require-dev": {
                "phpunit/phpunit": "^9.3"
            },
            "type": "library",
            "extra": {
                "branch-alias": {
                    "dev-master": "1.0-dev"
                }
            },
            "autoload": {
                "classmap": [
                    "src/"
                ]
            },
            "notification-url": "https://packagist.org/downloads/",
            "license": [
                "BSD-3-Clause"
            ],
            "authors": [
                {
                    "name": "Sebastian Bergmann",
                    "email": "sebastian@phpunit.de",
                    "role": "lead"
                }
            ],
            "description": "Library for parsing CLI options",
            "homepage": "https://github.com/sebastianbergmann/cli-parser",
            "support": {
                "issues": "https://github.com/sebastianbergmann/cli-parser/issues",
                "source": "https://github.com/sebastianbergmann/cli-parser/tree/1.0.1"
            },
            "funding": [
                {
                    "url": "https://github.com/sebastianbergmann",
                    "type": "github"
                }
            ],
            "time": "2020-09-28T06:08:49+00:00"
        },
        {
            "name": "sebastian/code-unit",
            "version": "1.0.8",
            "source": {
                "type": "git",
                "url": "https://github.com/sebastianbergmann/code-unit.git",
                "reference": "1fc9f64c0927627ef78ba436c9b17d967e68e120"
            },
            "dist": {
                "type": "zip",
                "url": "https://api.github.com/repos/sebastianbergmann/code-unit/zipball/1fc9f64c0927627ef78ba436c9b17d967e68e120",
                "reference": "1fc9f64c0927627ef78ba436c9b17d967e68e120",
                "shasum": ""
            },
            "require": {
                "php": ">=7.3"
            },
            "require-dev": {
                "phpunit/phpunit": "^9.3"
            },
            "type": "library",
            "extra": {
                "branch-alias": {
                    "dev-master": "1.0-dev"
                }
            },
            "autoload": {
                "classmap": [
                    "src/"
                ]
            },
            "notification-url": "https://packagist.org/downloads/",
            "license": [
                "BSD-3-Clause"
            ],
            "authors": [
                {
                    "name": "Sebastian Bergmann",
                    "email": "sebastian@phpunit.de",
                    "role": "lead"
                }
            ],
            "description": "Collection of value objects that represent the PHP code units",
            "homepage": "https://github.com/sebastianbergmann/code-unit",
            "support": {
                "issues": "https://github.com/sebastianbergmann/code-unit/issues",
                "source": "https://github.com/sebastianbergmann/code-unit/tree/1.0.8"
            },
            "funding": [
                {
                    "url": "https://github.com/sebastianbergmann",
                    "type": "github"
                }
            ],
            "time": "2020-10-26T13:08:54+00:00"
        },
        {
            "name": "sebastian/code-unit-reverse-lookup",
            "version": "2.0.3",
            "source": {
                "type": "git",
                "url": "https://github.com/sebastianbergmann/code-unit-reverse-lookup.git",
                "reference": "ac91f01ccec49fb77bdc6fd1e548bc70f7faa3e5"
            },
            "dist": {
                "type": "zip",
                "url": "https://api.github.com/repos/sebastianbergmann/code-unit-reverse-lookup/zipball/ac91f01ccec49fb77bdc6fd1e548bc70f7faa3e5",
                "reference": "ac91f01ccec49fb77bdc6fd1e548bc70f7faa3e5",
                "shasum": ""
            },
            "require": {
                "php": ">=7.3"
            },
            "require-dev": {
                "phpunit/phpunit": "^9.3"
            },
            "type": "library",
            "extra": {
                "branch-alias": {
                    "dev-master": "2.0-dev"
                }
            },
            "autoload": {
                "classmap": [
                    "src/"
                ]
            },
            "notification-url": "https://packagist.org/downloads/",
            "license": [
                "BSD-3-Clause"
            ],
            "authors": [
                {
                    "name": "Sebastian Bergmann",
                    "email": "sebastian@phpunit.de"
                }
            ],
            "description": "Looks up which function or method a line of code belongs to",
            "homepage": "https://github.com/sebastianbergmann/code-unit-reverse-lookup/",
            "support": {
                "issues": "https://github.com/sebastianbergmann/code-unit-reverse-lookup/issues",
                "source": "https://github.com/sebastianbergmann/code-unit-reverse-lookup/tree/2.0.3"
            },
            "funding": [
                {
                    "url": "https://github.com/sebastianbergmann",
                    "type": "github"
                }
            ],
            "time": "2020-09-28T05:30:19+00:00"
        },
        {
            "name": "sebastian/comparator",
            "version": "4.0.8",
            "source": {
                "type": "git",
                "url": "https://github.com/sebastianbergmann/comparator.git",
                "reference": "fa0f136dd2334583309d32b62544682ee972b51a"
            },
            "dist": {
                "type": "zip",
                "url": "https://api.github.com/repos/sebastianbergmann/comparator/zipball/fa0f136dd2334583309d32b62544682ee972b51a",
                "reference": "fa0f136dd2334583309d32b62544682ee972b51a",
                "shasum": ""
            },
            "require": {
                "php": ">=7.3",
                "sebastian/diff": "^4.0",
                "sebastian/exporter": "^4.0"
            },
            "require-dev": {
                "phpunit/phpunit": "^9.3"
            },
            "type": "library",
            "extra": {
                "branch-alias": {
                    "dev-master": "4.0-dev"
                }
            },
            "autoload": {
                "classmap": [
                    "src/"
                ]
            },
            "notification-url": "https://packagist.org/downloads/",
            "license": [
                "BSD-3-Clause"
            ],
            "authors": [
                {
                    "name": "Sebastian Bergmann",
                    "email": "sebastian@phpunit.de"
                },
                {
                    "name": "Jeff Welch",
                    "email": "whatthejeff@gmail.com"
                },
                {
                    "name": "Volker Dusch",
                    "email": "github@wallbash.com"
                },
                {
                    "name": "Bernhard Schussek",
                    "email": "bschussek@2bepublished.at"
                }
            ],
            "description": "Provides the functionality to compare PHP values for equality",
            "homepage": "https://github.com/sebastianbergmann/comparator",
            "keywords": [
                "comparator",
                "compare",
                "equality"
            ],
            "support": {
                "issues": "https://github.com/sebastianbergmann/comparator/issues",
                "source": "https://github.com/sebastianbergmann/comparator/tree/4.0.8"
            },
            "funding": [
                {
                    "url": "https://github.com/sebastianbergmann",
                    "type": "github"
                }
            ],
            "time": "2022-09-14T12:41:17+00:00"
        },
        {
            "name": "sebastian/complexity",
            "version": "2.0.2",
            "source": {
                "type": "git",
                "url": "https://github.com/sebastianbergmann/complexity.git",
                "reference": "739b35e53379900cc9ac327b2147867b8b6efd88"
            },
            "dist": {
                "type": "zip",
                "url": "https://api.github.com/repos/sebastianbergmann/complexity/zipball/739b35e53379900cc9ac327b2147867b8b6efd88",
                "reference": "739b35e53379900cc9ac327b2147867b8b6efd88",
                "shasum": ""
            },
            "require": {
                "nikic/php-parser": "^4.7",
                "php": ">=7.3"
            },
            "require-dev": {
                "phpunit/phpunit": "^9.3"
            },
            "type": "library",
            "extra": {
                "branch-alias": {
                    "dev-master": "2.0-dev"
                }
            },
            "autoload": {
                "classmap": [
                    "src/"
                ]
            },
            "notification-url": "https://packagist.org/downloads/",
            "license": [
                "BSD-3-Clause"
            ],
            "authors": [
                {
                    "name": "Sebastian Bergmann",
                    "email": "sebastian@phpunit.de",
                    "role": "lead"
                }
            ],
            "description": "Library for calculating the complexity of PHP code units",
            "homepage": "https://github.com/sebastianbergmann/complexity",
            "support": {
                "issues": "https://github.com/sebastianbergmann/complexity/issues",
                "source": "https://github.com/sebastianbergmann/complexity/tree/2.0.2"
            },
            "funding": [
                {
                    "url": "https://github.com/sebastianbergmann",
                    "type": "github"
                }
            ],
            "time": "2020-10-26T15:52:27+00:00"
        },
        {
            "name": "sebastian/diff",
            "version": "4.0.4",
            "source": {
                "type": "git",
                "url": "https://github.com/sebastianbergmann/diff.git",
                "reference": "3461e3fccc7cfdfc2720be910d3bd73c69be590d"
            },
            "dist": {
                "type": "zip",
                "url": "https://api.github.com/repos/sebastianbergmann/diff/zipball/3461e3fccc7cfdfc2720be910d3bd73c69be590d",
                "reference": "3461e3fccc7cfdfc2720be910d3bd73c69be590d",
                "shasum": ""
            },
            "require": {
                "php": ">=7.3"
            },
            "require-dev": {
                "phpunit/phpunit": "^9.3",
                "symfony/process": "^4.2 || ^5"
            },
            "type": "library",
            "extra": {
                "branch-alias": {
                    "dev-master": "4.0-dev"
                }
            },
            "autoload": {
                "classmap": [
                    "src/"
                ]
            },
            "notification-url": "https://packagist.org/downloads/",
            "license": [
                "BSD-3-Clause"
            ],
            "authors": [
                {
                    "name": "Sebastian Bergmann",
                    "email": "sebastian@phpunit.de"
                },
                {
                    "name": "Kore Nordmann",
                    "email": "mail@kore-nordmann.de"
                }
            ],
            "description": "Diff implementation",
            "homepage": "https://github.com/sebastianbergmann/diff",
            "keywords": [
                "diff",
                "udiff",
                "unidiff",
                "unified diff"
            ],
            "support": {
                "issues": "https://github.com/sebastianbergmann/diff/issues",
                "source": "https://github.com/sebastianbergmann/diff/tree/4.0.4"
            },
            "funding": [
                {
                    "url": "https://github.com/sebastianbergmann",
                    "type": "github"
                }
            ],
            "time": "2020-10-26T13:10:38+00:00"
        },
        {
            "name": "sebastian/environment",
            "version": "5.1.4",
            "source": {
                "type": "git",
                "url": "https://github.com/sebastianbergmann/environment.git",
                "reference": "1b5dff7bb151a4db11d49d90e5408e4e938270f7"
            },
            "dist": {
                "type": "zip",
                "url": "https://api.github.com/repos/sebastianbergmann/environment/zipball/1b5dff7bb151a4db11d49d90e5408e4e938270f7",
                "reference": "1b5dff7bb151a4db11d49d90e5408e4e938270f7",
                "shasum": ""
            },
            "require": {
                "php": ">=7.3"
            },
            "require-dev": {
                "phpunit/phpunit": "^9.3"
            },
            "suggest": {
                "ext-posix": "*"
            },
            "type": "library",
            "extra": {
                "branch-alias": {
                    "dev-master": "5.1-dev"
                }
            },
            "autoload": {
                "classmap": [
                    "src/"
                ]
            },
            "notification-url": "https://packagist.org/downloads/",
            "license": [
                "BSD-3-Clause"
            ],
            "authors": [
                {
                    "name": "Sebastian Bergmann",
                    "email": "sebastian@phpunit.de"
                }
            ],
            "description": "Provides functionality to handle HHVM/PHP environments",
            "homepage": "http://www.github.com/sebastianbergmann/environment",
            "keywords": [
                "Xdebug",
                "environment",
                "hhvm"
            ],
            "support": {
                "issues": "https://github.com/sebastianbergmann/environment/issues",
                "source": "https://github.com/sebastianbergmann/environment/tree/5.1.4"
            },
            "funding": [
                {
                    "url": "https://github.com/sebastianbergmann",
                    "type": "github"
                }
            ],
            "time": "2022-04-03T09:37:03+00:00"
        },
        {
            "name": "sebastian/exporter",
            "version": "4.0.5",
            "source": {
                "type": "git",
                "url": "https://github.com/sebastianbergmann/exporter.git",
                "reference": "ac230ed27f0f98f597c8a2b6eb7ac563af5e5b9d"
            },
            "dist": {
                "type": "zip",
                "url": "https://api.github.com/repos/sebastianbergmann/exporter/zipball/ac230ed27f0f98f597c8a2b6eb7ac563af5e5b9d",
                "reference": "ac230ed27f0f98f597c8a2b6eb7ac563af5e5b9d",
                "shasum": ""
            },
            "require": {
                "php": ">=7.3",
                "sebastian/recursion-context": "^4.0"
            },
            "require-dev": {
                "ext-mbstring": "*",
                "phpunit/phpunit": "^9.3"
            },
            "type": "library",
            "extra": {
                "branch-alias": {
                    "dev-master": "4.0-dev"
                }
            },
            "autoload": {
                "classmap": [
                    "src/"
                ]
            },
            "notification-url": "https://packagist.org/downloads/",
            "license": [
                "BSD-3-Clause"
            ],
            "authors": [
                {
                    "name": "Sebastian Bergmann",
                    "email": "sebastian@phpunit.de"
                },
                {
                    "name": "Jeff Welch",
                    "email": "whatthejeff@gmail.com"
                },
                {
                    "name": "Volker Dusch",
                    "email": "github@wallbash.com"
                },
                {
                    "name": "Adam Harvey",
                    "email": "aharvey@php.net"
                },
                {
                    "name": "Bernhard Schussek",
                    "email": "bschussek@gmail.com"
                }
            ],
            "description": "Provides the functionality to export PHP variables for visualization",
            "homepage": "https://www.github.com/sebastianbergmann/exporter",
            "keywords": [
                "export",
                "exporter"
            ],
            "support": {
                "issues": "https://github.com/sebastianbergmann/exporter/issues",
                "source": "https://github.com/sebastianbergmann/exporter/tree/4.0.5"
            },
            "funding": [
                {
                    "url": "https://github.com/sebastianbergmann",
                    "type": "github"
                }
            ],
            "time": "2022-09-14T06:03:37+00:00"
        },
        {
            "name": "sebastian/global-state",
            "version": "5.0.5",
            "source": {
                "type": "git",
                "url": "https://github.com/sebastianbergmann/global-state.git",
                "reference": "0ca8db5a5fc9c8646244e629625ac486fa286bf2"
            },
            "dist": {
                "type": "zip",
                "url": "https://api.github.com/repos/sebastianbergmann/global-state/zipball/0ca8db5a5fc9c8646244e629625ac486fa286bf2",
                "reference": "0ca8db5a5fc9c8646244e629625ac486fa286bf2",
                "shasum": ""
            },
            "require": {
                "php": ">=7.3",
                "sebastian/object-reflector": "^2.0",
                "sebastian/recursion-context": "^4.0"
            },
            "require-dev": {
                "ext-dom": "*",
                "phpunit/phpunit": "^9.3"
            },
            "suggest": {
                "ext-uopz": "*"
            },
            "type": "library",
            "extra": {
                "branch-alias": {
                    "dev-master": "5.0-dev"
                }
            },
            "autoload": {
                "classmap": [
                    "src/"
                ]
            },
            "notification-url": "https://packagist.org/downloads/",
            "license": [
                "BSD-3-Clause"
            ],
            "authors": [
                {
                    "name": "Sebastian Bergmann",
                    "email": "sebastian@phpunit.de"
                }
            ],
            "description": "Snapshotting of global state",
            "homepage": "http://www.github.com/sebastianbergmann/global-state",
            "keywords": [
                "global state"
            ],
            "support": {
                "issues": "https://github.com/sebastianbergmann/global-state/issues",
                "source": "https://github.com/sebastianbergmann/global-state/tree/5.0.5"
            },
            "funding": [
                {
                    "url": "https://github.com/sebastianbergmann",
                    "type": "github"
                }
            ],
            "time": "2022-02-14T08:28:10+00:00"
        },
        {
            "name": "sebastian/lines-of-code",
            "version": "1.0.3",
            "source": {
                "type": "git",
                "url": "https://github.com/sebastianbergmann/lines-of-code.git",
                "reference": "c1c2e997aa3146983ed888ad08b15470a2e22ecc"
            },
            "dist": {
                "type": "zip",
                "url": "https://api.github.com/repos/sebastianbergmann/lines-of-code/zipball/c1c2e997aa3146983ed888ad08b15470a2e22ecc",
                "reference": "c1c2e997aa3146983ed888ad08b15470a2e22ecc",
                "shasum": ""
            },
            "require": {
                "nikic/php-parser": "^4.6",
                "php": ">=7.3"
            },
            "require-dev": {
                "phpunit/phpunit": "^9.3"
            },
            "type": "library",
            "extra": {
                "branch-alias": {
                    "dev-master": "1.0-dev"
                }
            },
            "autoload": {
                "classmap": [
                    "src/"
                ]
            },
            "notification-url": "https://packagist.org/downloads/",
            "license": [
                "BSD-3-Clause"
            ],
            "authors": [
                {
                    "name": "Sebastian Bergmann",
                    "email": "sebastian@phpunit.de",
                    "role": "lead"
                }
            ],
            "description": "Library for counting the lines of code in PHP source code",
            "homepage": "https://github.com/sebastianbergmann/lines-of-code",
            "support": {
                "issues": "https://github.com/sebastianbergmann/lines-of-code/issues",
                "source": "https://github.com/sebastianbergmann/lines-of-code/tree/1.0.3"
            },
            "funding": [
                {
                    "url": "https://github.com/sebastianbergmann",
                    "type": "github"
                }
            ],
            "time": "2020-11-28T06:42:11+00:00"
        },
        {
            "name": "sebastian/object-enumerator",
            "version": "4.0.4",
            "source": {
                "type": "git",
                "url": "https://github.com/sebastianbergmann/object-enumerator.git",
                "reference": "5c9eeac41b290a3712d88851518825ad78f45c71"
            },
            "dist": {
                "type": "zip",
                "url": "https://api.github.com/repos/sebastianbergmann/object-enumerator/zipball/5c9eeac41b290a3712d88851518825ad78f45c71",
                "reference": "5c9eeac41b290a3712d88851518825ad78f45c71",
                "shasum": ""
            },
            "require": {
                "php": ">=7.3",
                "sebastian/object-reflector": "^2.0",
                "sebastian/recursion-context": "^4.0"
            },
            "require-dev": {
                "phpunit/phpunit": "^9.3"
            },
            "type": "library",
            "extra": {
                "branch-alias": {
                    "dev-master": "4.0-dev"
                }
            },
            "autoload": {
                "classmap": [
                    "src/"
                ]
            },
            "notification-url": "https://packagist.org/downloads/",
            "license": [
                "BSD-3-Clause"
            ],
            "authors": [
                {
                    "name": "Sebastian Bergmann",
                    "email": "sebastian@phpunit.de"
                }
            ],
            "description": "Traverses array structures and object graphs to enumerate all referenced objects",
            "homepage": "https://github.com/sebastianbergmann/object-enumerator/",
            "support": {
                "issues": "https://github.com/sebastianbergmann/object-enumerator/issues",
                "source": "https://github.com/sebastianbergmann/object-enumerator/tree/4.0.4"
            },
            "funding": [
                {
                    "url": "https://github.com/sebastianbergmann",
                    "type": "github"
                }
            ],
            "time": "2020-10-26T13:12:34+00:00"
        },
        {
            "name": "sebastian/object-reflector",
            "version": "2.0.4",
            "source": {
                "type": "git",
                "url": "https://github.com/sebastianbergmann/object-reflector.git",
                "reference": "b4f479ebdbf63ac605d183ece17d8d7fe49c15c7"
            },
            "dist": {
                "type": "zip",
                "url": "https://api.github.com/repos/sebastianbergmann/object-reflector/zipball/b4f479ebdbf63ac605d183ece17d8d7fe49c15c7",
                "reference": "b4f479ebdbf63ac605d183ece17d8d7fe49c15c7",
                "shasum": ""
            },
            "require": {
                "php": ">=7.3"
            },
            "require-dev": {
                "phpunit/phpunit": "^9.3"
            },
            "type": "library",
            "extra": {
                "branch-alias": {
                    "dev-master": "2.0-dev"
                }
            },
            "autoload": {
                "classmap": [
                    "src/"
                ]
            },
            "notification-url": "https://packagist.org/downloads/",
            "license": [
                "BSD-3-Clause"
            ],
            "authors": [
                {
                    "name": "Sebastian Bergmann",
                    "email": "sebastian@phpunit.de"
                }
            ],
            "description": "Allows reflection of object attributes, including inherited and non-public ones",
            "homepage": "https://github.com/sebastianbergmann/object-reflector/",
            "support": {
                "issues": "https://github.com/sebastianbergmann/object-reflector/issues",
                "source": "https://github.com/sebastianbergmann/object-reflector/tree/2.0.4"
            },
            "funding": [
                {
                    "url": "https://github.com/sebastianbergmann",
                    "type": "github"
                }
            ],
            "time": "2020-10-26T13:14:26+00:00"
        },
        {
            "name": "sebastian/recursion-context",
            "version": "4.0.4",
            "source": {
                "type": "git",
                "url": "https://github.com/sebastianbergmann/recursion-context.git",
                "reference": "cd9d8cf3c5804de4341c283ed787f099f5506172"
            },
            "dist": {
                "type": "zip",
                "url": "https://api.github.com/repos/sebastianbergmann/recursion-context/zipball/cd9d8cf3c5804de4341c283ed787f099f5506172",
                "reference": "cd9d8cf3c5804de4341c283ed787f099f5506172",
                "shasum": ""
            },
            "require": {
                "php": ">=7.3"
            },
            "require-dev": {
                "phpunit/phpunit": "^9.3"
            },
            "type": "library",
            "extra": {
                "branch-alias": {
                    "dev-master": "4.0-dev"
                }
            },
            "autoload": {
                "classmap": [
                    "src/"
                ]
            },
            "notification-url": "https://packagist.org/downloads/",
            "license": [
                "BSD-3-Clause"
            ],
            "authors": [
                {
                    "name": "Sebastian Bergmann",
                    "email": "sebastian@phpunit.de"
                },
                {
                    "name": "Jeff Welch",
                    "email": "whatthejeff@gmail.com"
                },
                {
                    "name": "Adam Harvey",
                    "email": "aharvey@php.net"
                }
            ],
            "description": "Provides functionality to recursively process PHP variables",
            "homepage": "http://www.github.com/sebastianbergmann/recursion-context",
            "support": {
                "issues": "https://github.com/sebastianbergmann/recursion-context/issues",
                "source": "https://github.com/sebastianbergmann/recursion-context/tree/4.0.4"
            },
            "funding": [
                {
                    "url": "https://github.com/sebastianbergmann",
                    "type": "github"
                }
            ],
            "time": "2020-10-26T13:17:30+00:00"
        },
        {
            "name": "sebastian/resource-operations",
            "version": "3.0.3",
            "source": {
                "type": "git",
                "url": "https://github.com/sebastianbergmann/resource-operations.git",
                "reference": "0f4443cb3a1d92ce809899753bc0d5d5a8dd19a8"
            },
            "dist": {
                "type": "zip",
                "url": "https://api.github.com/repos/sebastianbergmann/resource-operations/zipball/0f4443cb3a1d92ce809899753bc0d5d5a8dd19a8",
                "reference": "0f4443cb3a1d92ce809899753bc0d5d5a8dd19a8",
                "shasum": ""
            },
            "require": {
                "php": ">=7.3"
            },
            "require-dev": {
                "phpunit/phpunit": "^9.0"
            },
            "type": "library",
            "extra": {
                "branch-alias": {
                    "dev-master": "3.0-dev"
                }
            },
            "autoload": {
                "classmap": [
                    "src/"
                ]
            },
            "notification-url": "https://packagist.org/downloads/",
            "license": [
                "BSD-3-Clause"
            ],
            "authors": [
                {
                    "name": "Sebastian Bergmann",
                    "email": "sebastian@phpunit.de"
                }
            ],
            "description": "Provides a list of PHP built-in functions that operate on resources",
            "homepage": "https://www.github.com/sebastianbergmann/resource-operations",
            "support": {
                "issues": "https://github.com/sebastianbergmann/resource-operations/issues",
                "source": "https://github.com/sebastianbergmann/resource-operations/tree/3.0.3"
            },
            "funding": [
                {
                    "url": "https://github.com/sebastianbergmann",
                    "type": "github"
                }
            ],
            "time": "2020-09-28T06:45:17+00:00"
        },
        {
            "name": "sebastian/type",
            "version": "3.2.0",
            "source": {
                "type": "git",
                "url": "https://github.com/sebastianbergmann/type.git",
                "reference": "fb3fe09c5f0bae6bc27ef3ce933a1e0ed9464b6e"
            },
            "dist": {
                "type": "zip",
                "url": "https://api.github.com/repos/sebastianbergmann/type/zipball/fb3fe09c5f0bae6bc27ef3ce933a1e0ed9464b6e",
                "reference": "fb3fe09c5f0bae6bc27ef3ce933a1e0ed9464b6e",
                "shasum": ""
            },
            "require": {
                "php": ">=7.3"
            },
            "require-dev": {
                "phpunit/phpunit": "^9.5"
            },
            "type": "library",
            "extra": {
                "branch-alias": {
                    "dev-master": "3.2-dev"
                }
            },
            "autoload": {
                "classmap": [
                    "src/"
                ]
            },
            "notification-url": "https://packagist.org/downloads/",
            "license": [
                "BSD-3-Clause"
            ],
            "authors": [
                {
                    "name": "Sebastian Bergmann",
                    "email": "sebastian@phpunit.de",
                    "role": "lead"
                }
            ],
            "description": "Collection of value objects that represent the types of the PHP type system",
            "homepage": "https://github.com/sebastianbergmann/type",
            "support": {
                "issues": "https://github.com/sebastianbergmann/type/issues",
                "source": "https://github.com/sebastianbergmann/type/tree/3.2.0"
            },
            "funding": [
                {
                    "url": "https://github.com/sebastianbergmann",
                    "type": "github"
                }
            ],
            "time": "2022-09-12T14:47:03+00:00"
        },
        {
            "name": "sebastian/version",
            "version": "3.0.2",
            "source": {
                "type": "git",
                "url": "https://github.com/sebastianbergmann/version.git",
                "reference": "c6c1022351a901512170118436c764e473f6de8c"
            },
            "dist": {
                "type": "zip",
                "url": "https://api.github.com/repos/sebastianbergmann/version/zipball/c6c1022351a901512170118436c764e473f6de8c",
                "reference": "c6c1022351a901512170118436c764e473f6de8c",
                "shasum": ""
            },
            "require": {
                "php": ">=7.3"
            },
            "type": "library",
            "extra": {
                "branch-alias": {
                    "dev-master": "3.0-dev"
                }
            },
            "autoload": {
                "classmap": [
                    "src/"
                ]
            },
            "notification-url": "https://packagist.org/downloads/",
            "license": [
                "BSD-3-Clause"
            ],
            "authors": [
                {
                    "name": "Sebastian Bergmann",
                    "email": "sebastian@phpunit.de",
                    "role": "lead"
                }
            ],
            "description": "Library that helps with managing the version number of Git-hosted PHP projects",
            "homepage": "https://github.com/sebastianbergmann/version",
            "support": {
                "issues": "https://github.com/sebastianbergmann/version/issues",
                "source": "https://github.com/sebastianbergmann/version/tree/3.0.2"
            },
            "funding": [
                {
                    "url": "https://github.com/sebastianbergmann",
                    "type": "github"
                }
            ],
            "time": "2020-09-28T06:39:44+00:00"
        },
        {
            "name": "theseer/tokenizer",
            "version": "1.2.1",
            "source": {
                "type": "git",
                "url": "https://github.com/theseer/tokenizer.git",
                "reference": "34a41e998c2183e22995f158c581e7b5e755ab9e"
            },
            "dist": {
                "type": "zip",
                "url": "https://api.github.com/repos/theseer/tokenizer/zipball/34a41e998c2183e22995f158c581e7b5e755ab9e",
                "reference": "34a41e998c2183e22995f158c581e7b5e755ab9e",
                "shasum": ""
            },
            "require": {
                "ext-dom": "*",
                "ext-tokenizer": "*",
                "ext-xmlwriter": "*",
                "php": "^7.2 || ^8.0"
            },
            "type": "library",
            "autoload": {
                "classmap": [
                    "src/"
                ]
            },
            "notification-url": "https://packagist.org/downloads/",
            "license": [
                "BSD-3-Clause"
            ],
            "authors": [
                {
                    "name": "Arne Blankerts",
                    "email": "arne@blankerts.de",
                    "role": "Developer"
                }
            ],
            "description": "A small library for converting tokenized PHP source code into XML and potentially other formats",
            "support": {
                "issues": "https://github.com/theseer/tokenizer/issues",
                "source": "https://github.com/theseer/tokenizer/tree/1.2.1"
            },
            "funding": [
                {
                    "url": "https://github.com/theseer",
                    "type": "github"
                }
            ],
            "time": "2021-07-28T10:34:58+00:00"
        }
    ],
    "aliases": [],
    "minimum-stability": "stable",
    "stability-flags": [],
    "prefer-stable": false,
    "prefer-lowest": false,
    "platform": {
        "php": ">=8.1",
        "ext-bcmath": "*",
        "ext-curl": "*",
        "ext-fileinfo": "*",
        "ext-iconv": "*",
        "ext-intl": "*",
        "ext-json": "*",
        "ext-mbstring": "*",
        "ext-openssl": "*",
        "ext-pdo": "*",
        "ext-session": "*",
        "ext-simplexml": "*",
        "ext-sodium": "*",
        "ext-tokenizer": "*",
        "ext-xml": "*",
        "ext-xmlwriter": "*"
    },
    "platform-dev": [],
    "platform-overrides": {
        "php": "8.1.6"
    },
    "plugin-api-version": "2.3.0"
}<|MERGE_RESOLUTION|>--- conflicted
+++ resolved
@@ -470,23 +470,23 @@
         },
         {
             "name": "doctrine/dbal",
-            "version": "3.4.5",
+            "version": "3.5.0",
             "source": {
                 "type": "git",
                 "url": "https://github.com/doctrine/dbal.git",
-                "reference": "a5a58773109c0abb13e658c8ccd92aeec8d07f9e"
-            },
-            "dist": {
-                "type": "zip",
-                "url": "https://api.github.com/repos/doctrine/dbal/zipball/a5a58773109c0abb13e658c8ccd92aeec8d07f9e",
-                "reference": "a5a58773109c0abb13e658c8ccd92aeec8d07f9e",
+                "reference": "b66f55c7037402d9f522f19d86841e71c09f0195"
+            },
+            "dist": {
+                "type": "zip",
+                "url": "https://api.github.com/repos/doctrine/dbal/zipball/b66f55c7037402d9f522f19d86841e71c09f0195",
+                "reference": "b66f55c7037402d9f522f19d86841e71c09f0195",
                 "shasum": ""
             },
             "require": {
                 "composer-runtime-api": "^2",
                 "doctrine/cache": "^1.11|^2.0",
                 "doctrine/deprecations": "^0.5.3|^1",
-                "doctrine/event-manager": "^1.0",
+                "doctrine/event-manager": "^1|^2",
                 "php": "^7.4 || ^8.0",
                 "psr/cache": "^1|^2|^3",
                 "psr/log": "^1|^2|^3"
@@ -494,14 +494,14 @@
             "require-dev": {
                 "doctrine/coding-standard": "10.0.0",
                 "jetbrains/phpstorm-stubs": "2022.2",
-                "phpstan/phpstan": "1.8.3",
-                "phpstan/phpstan-strict-rules": "^1.3",
-                "phpunit/phpunit": "9.5.24",
+                "phpstan/phpstan": "1.8.10",
+                "phpstan/phpstan-strict-rules": "^1.4",
+                "phpunit/phpunit": "9.5.25",
                 "psalm/plugin-phpunit": "0.17.0",
                 "squizlabs/php_codesniffer": "3.7.1",
                 "symfony/cache": "^5.4|^6.0",
                 "symfony/console": "^4.4|^5.4|^6.0",
-                "vimeo/psalm": "4.27.0"
+                "vimeo/psalm": "4.29.0"
             },
             "suggest": {
                 "symfony/console": "For helpful console commands such as SQL execution and import of files."
@@ -561,7 +561,7 @@
             ],
             "support": {
                 "issues": "https://github.com/doctrine/dbal/issues",
-                "source": "https://github.com/doctrine/dbal/tree/3.4.5"
+                "source": "https://github.com/doctrine/dbal/tree/3.5.0"
             },
             "funding": [
                 {
@@ -577,7 +577,7 @@
                     "type": "tidelift"
                 }
             ],
-            "time": "2022-09-23T17:48:57+00:00"
+            "time": "2022-10-22T14:33:42+00:00"
         },
         {
             "name": "doctrine/deprecations",
@@ -624,30 +624,29 @@
         },
         {
             "name": "doctrine/event-manager",
-            "version": "1.2.0",
+            "version": "2.0.0",
             "source": {
                 "type": "git",
                 "url": "https://github.com/doctrine/event-manager.git",
-                "reference": "95aa4cb529f1e96576f3fda9f5705ada4056a520"
-            },
-            "dist": {
-                "type": "zip",
-                "url": "https://api.github.com/repos/doctrine/event-manager/zipball/95aa4cb529f1e96576f3fda9f5705ada4056a520",
-                "reference": "95aa4cb529f1e96576f3fda9f5705ada4056a520",
-                "shasum": ""
-            },
-            "require": {
-                "doctrine/deprecations": "^0.5.3 || ^1",
-                "php": "^7.1 || ^8.0"
+                "reference": "750671534e0241a7c50ea5b43f67e23eb5c96f32"
+            },
+            "dist": {
+                "type": "zip",
+                "url": "https://api.github.com/repos/doctrine/event-manager/zipball/750671534e0241a7c50ea5b43f67e23eb5c96f32",
+                "reference": "750671534e0241a7c50ea5b43f67e23eb5c96f32",
+                "shasum": ""
+            },
+            "require": {
+                "php": "^8.1"
             },
             "conflict": {
                 "doctrine/common": "<2.9"
             },
             "require-dev": {
-                "doctrine/coding-standard": "^9 || ^10",
-                "phpstan/phpstan": "~1.4.10 || ^1.8.8",
-                "phpunit/phpunit": "^7.5 || ^8.5 || ^9.5",
-                "vimeo/psalm": "^4.24"
+                "doctrine/coding-standard": "^10",
+                "phpstan/phpstan": "^1.8.8",
+                "phpunit/phpunit": "^9.5",
+                "vimeo/psalm": "^4.28"
             },
             "type": "library",
             "autoload": {
@@ -696,7 +695,7 @@
             ],
             "support": {
                 "issues": "https://github.com/doctrine/event-manager/issues",
-                "source": "https://github.com/doctrine/event-manager/tree/1.2.0"
+                "source": "https://github.com/doctrine/event-manager/tree/2.0.0"
             },
             "funding": [
                 {
@@ -712,7 +711,7 @@
                     "type": "tidelift"
                 }
             ],
-            "time": "2022-10-12T20:51:15+00:00"
+            "time": "2022-10-12T20:59:15+00:00"
         },
         {
             "name": "doctrine/inflector",
@@ -1856,7 +1855,6 @@
         },
         {
             "name": "laravel/framework",
-<<<<<<< HEAD
             "version": "v9.36.4",
             "source": {
                 "type": "git",
@@ -1867,18 +1865,6 @@
                 "type": "zip",
                 "url": "https://api.github.com/repos/laravel/framework/zipball/15ce569fd93124e8e2257c24e3ed85b9ef9951d6",
                 "reference": "15ce569fd93124e8e2257c24e3ed85b9ef9951d6",
-=======
-            "version": "v9.36.2",
-            "source": {
-                "type": "git",
-                "url": "https://github.com/laravel/framework.git",
-                "reference": "0bcd350eec1974c9f912f129368587ef7e43722b"
-            },
-            "dist": {
-                "type": "zip",
-                "url": "https://api.github.com/repos/laravel/framework/zipball/0bcd350eec1974c9f912f129368587ef7e43722b",
-                "reference": "0bcd350eec1974c9f912f129368587ef7e43722b",
->>>>>>> abdb717b
                 "shasum": ""
             },
             "require": {
@@ -2051,11 +2037,7 @@
                 "issues": "https://github.com/laravel/framework/issues",
                 "source": "https://github.com/laravel/framework"
             },
-<<<<<<< HEAD
             "time": "2022-10-20T16:11:03+00:00"
-=======
-            "time": "2022-10-18T18:46:20+00:00"
->>>>>>> abdb717b
         },
         {
             "name": "laravel/passport",
@@ -2916,7 +2898,6 @@
         },
         {
             "name": "league/flysystem",
-<<<<<<< HEAD
             "version": "3.10.1",
             "source": {
                 "type": "git",
@@ -2927,18 +2908,6 @@
                 "type": "zip",
                 "url": "https://api.github.com/repos/thephpleague/flysystem/zipball/9857d7208a94fc63c7bf09caf223280e59ac7274",
                 "reference": "9857d7208a94fc63c7bf09caf223280e59ac7274",
-=======
-            "version": "3.8.0",
-            "source": {
-                "type": "git",
-                "url": "https://github.com/thephpleague/flysystem.git",
-                "reference": "3d2ed6215e096e900662bd8f993fc5ad81cc4135"
-            },
-            "dist": {
-                "type": "zip",
-                "url": "https://api.github.com/repos/thephpleague/flysystem/zipball/3d2ed6215e096e900662bd8f993fc5ad81cc4135",
-                "reference": "3d2ed6215e096e900662bd8f993fc5ad81cc4135",
->>>>>>> abdb717b
                 "shasum": ""
             },
             "require": {
@@ -3000,11 +2969,7 @@
             ],
             "support": {
                 "issues": "https://github.com/thephpleague/flysystem/issues",
-<<<<<<< HEAD
                 "source": "https://github.com/thephpleague/flysystem/tree/3.10.1"
-=======
-                "source": "https://github.com/thephpleague/flysystem/tree/3.8.0"
->>>>>>> abdb717b
             },
             "funding": [
                 {
@@ -3020,11 +2985,7 @@
                     "type": "tidelift"
                 }
             ],
-<<<<<<< HEAD
             "time": "2022-10-21T18:57:47+00:00"
-=======
-            "time": "2022-10-18T06:54:34+00:00"
->>>>>>> abdb717b
         },
         {
             "name": "league/fractal",
