{
    "_readme": [
        "This file locks the dependencies of your project to a known state",
        "Read more about it at https://getcomposer.org/doc/01-basic-usage.md#installing-dependencies",
        "This file is @generated automatically"
    ],
    "content-hash": "96cbe8f172b0de4896ce5567f1b17dcd",
    "packages": [
        {
            "name": "bacon/bacon-qr-code",
            "version": "2.0.7",
            "source": {
                "type": "git",
                "url": "https://github.com/Bacon/BaconQrCode.git",
                "reference": "d70c840f68657ce49094b8d91f9ee0cc07fbf66c"
            },
            "dist": {
                "type": "zip",
                "url": "https://api.github.com/repos/Bacon/BaconQrCode/zipball/d70c840f68657ce49094b8d91f9ee0cc07fbf66c",
                "reference": "d70c840f68657ce49094b8d91f9ee0cc07fbf66c",
                "shasum": ""
            },
            "require": {
                "dasprid/enum": "^1.0.3",
                "ext-iconv": "*",
                "php": "^7.1 || ^8.0"
            },
            "require-dev": {
                "phly/keep-a-changelog": "^2.1",
                "phpunit/phpunit": "^7 | ^8 | ^9",
                "spatie/phpunit-snapshot-assertions": "^4.2.9",
                "squizlabs/php_codesniffer": "^3.4"
            },
            "suggest": {
                "ext-imagick": "to generate QR code images"
            },
            "type": "library",
            "autoload": {
                "psr-4": {
                    "BaconQrCode\\": "src/"
                }
            },
            "notification-url": "https://packagist.org/downloads/",
            "license": [
                "BSD-2-Clause"
            ],
            "authors": [
                {
                    "name": "Ben Scholzen 'DASPRiD'",
                    "email": "mail@dasprids.de",
                    "homepage": "https://dasprids.de/",
                    "role": "Developer"
                }
            ],
            "description": "BaconQrCode is a QR code generator for PHP.",
            "homepage": "https://github.com/Bacon/BaconQrCode",
            "support": {
                "issues": "https://github.com/Bacon/BaconQrCode/issues",
                "source": "https://github.com/Bacon/BaconQrCode/tree/2.0.7"
            },
            "time": "2022-03-14T02:02:36+00:00"
        },
        {
            "name": "brick/math",
            "version": "0.10.2",
            "source": {
                "type": "git",
                "url": "https://github.com/brick/math.git",
                "reference": "459f2781e1a08d52ee56b0b1444086e038561e3f"
            },
            "dist": {
                "type": "zip",
                "url": "https://api.github.com/repos/brick/math/zipball/459f2781e1a08d52ee56b0b1444086e038561e3f",
                "reference": "459f2781e1a08d52ee56b0b1444086e038561e3f",
                "shasum": ""
            },
            "require": {
                "ext-json": "*",
                "php": "^7.4 || ^8.0"
            },
            "require-dev": {
                "php-coveralls/php-coveralls": "^2.2",
                "phpunit/phpunit": "^9.0",
                "vimeo/psalm": "4.25.0"
            },
            "type": "library",
            "autoload": {
                "psr-4": {
                    "Brick\\Math\\": "src/"
                }
            },
            "notification-url": "https://packagist.org/downloads/",
            "license": [
                "MIT"
            ],
            "description": "Arbitrary-precision arithmetic library",
            "keywords": [
                "Arbitrary-precision",
                "BigInteger",
                "BigRational",
                "arithmetic",
                "bigdecimal",
                "bignum",
                "brick",
                "math"
            ],
            "support": {
                "issues": "https://github.com/brick/math/issues",
                "source": "https://github.com/brick/math/tree/0.10.2"
            },
            "funding": [
                {
                    "url": "https://github.com/BenMorel",
                    "type": "github"
                }
            ],
            "time": "2022-08-10T22:54:19+00:00"
        },
        {
            "name": "dasprid/enum",
            "version": "1.0.3",
            "source": {
                "type": "git",
                "url": "https://github.com/DASPRiD/Enum.git",
                "reference": "5abf82f213618696dda8e3bf6f64dd042d8542b2"
            },
            "dist": {
                "type": "zip",
                "url": "https://api.github.com/repos/DASPRiD/Enum/zipball/5abf82f213618696dda8e3bf6f64dd042d8542b2",
                "reference": "5abf82f213618696dda8e3bf6f64dd042d8542b2",
                "shasum": ""
            },
            "require-dev": {
                "phpunit/phpunit": "^7 | ^8 | ^9",
                "squizlabs/php_codesniffer": "^3.4"
            },
            "type": "library",
            "autoload": {
                "psr-4": {
                    "DASPRiD\\Enum\\": "src/"
                }
            },
            "notification-url": "https://packagist.org/downloads/",
            "license": [
                "BSD-2-Clause"
            ],
            "authors": [
                {
                    "name": "Ben Scholzen 'DASPRiD'",
                    "email": "mail@dasprids.de",
                    "homepage": "https://dasprids.de/",
                    "role": "Developer"
                }
            ],
            "description": "PHP 7.1 enum implementation",
            "keywords": [
                "enum",
                "map"
            ],
            "support": {
                "issues": "https://github.com/DASPRiD/Enum/issues",
                "source": "https://github.com/DASPRiD/Enum/tree/1.0.3"
            },
            "time": "2020-10-02T16:03:48+00:00"
        },
        {
            "name": "defuse/php-encryption",
            "version": "v2.3.1",
            "source": {
                "type": "git",
                "url": "https://github.com/defuse/php-encryption.git",
                "reference": "77880488b9954b7884c25555c2a0ea9e7053f9d2"
            },
            "dist": {
                "type": "zip",
                "url": "https://api.github.com/repos/defuse/php-encryption/zipball/77880488b9954b7884c25555c2a0ea9e7053f9d2",
                "reference": "77880488b9954b7884c25555c2a0ea9e7053f9d2",
                "shasum": ""
            },
            "require": {
                "ext-openssl": "*",
                "paragonie/random_compat": ">= 2",
                "php": ">=5.6.0"
            },
            "require-dev": {
                "phpunit/phpunit": "^4|^5|^6|^7|^8|^9"
            },
            "bin": [
                "bin/generate-defuse-key"
            ],
            "type": "library",
            "autoload": {
                "psr-4": {
                    "Defuse\\Crypto\\": "src"
                }
            },
            "notification-url": "https://packagist.org/downloads/",
            "license": [
                "MIT"
            ],
            "authors": [
                {
                    "name": "Taylor Hornby",
                    "email": "taylor@defuse.ca",
                    "homepage": "https://defuse.ca/"
                },
                {
                    "name": "Scott Arciszewski",
                    "email": "info@paragonie.com",
                    "homepage": "https://paragonie.com"
                }
            ],
            "description": "Secure PHP Encryption Library",
            "keywords": [
                "aes",
                "authenticated encryption",
                "cipher",
                "crypto",
                "cryptography",
                "encrypt",
                "encryption",
                "openssl",
                "security",
                "symmetric key cryptography"
            ],
            "support": {
                "issues": "https://github.com/defuse/php-encryption/issues",
                "source": "https://github.com/defuse/php-encryption/tree/v2.3.1"
            },
            "time": "2021-04-09T23:57:26+00:00"
        },
        {
            "name": "dflydev/dot-access-data",
            "version": "v3.0.2",
            "source": {
                "type": "git",
                "url": "https://github.com/dflydev/dflydev-dot-access-data.git",
                "reference": "f41715465d65213d644d3141a6a93081be5d3549"
            },
            "dist": {
                "type": "zip",
                "url": "https://api.github.com/repos/dflydev/dflydev-dot-access-data/zipball/f41715465d65213d644d3141a6a93081be5d3549",
                "reference": "f41715465d65213d644d3141a6a93081be5d3549",
                "shasum": ""
            },
            "require": {
                "php": "^7.1 || ^8.0"
            },
            "require-dev": {
                "phpstan/phpstan": "^0.12.42",
                "phpunit/phpunit": "^7.5 || ^8.5 || ^9.3",
                "scrutinizer/ocular": "1.6.0",
                "squizlabs/php_codesniffer": "^3.5",
                "vimeo/psalm": "^4.0.0"
            },
            "type": "library",
            "extra": {
                "branch-alias": {
                    "dev-main": "3.x-dev"
                }
            },
            "autoload": {
                "psr-4": {
                    "Dflydev\\DotAccessData\\": "src/"
                }
            },
            "notification-url": "https://packagist.org/downloads/",
            "license": [
                "MIT"
            ],
            "authors": [
                {
                    "name": "Dragonfly Development Inc.",
                    "email": "info@dflydev.com",
                    "homepage": "http://dflydev.com"
                },
                {
                    "name": "Beau Simensen",
                    "email": "beau@dflydev.com",
                    "homepage": "http://beausimensen.com"
                },
                {
                    "name": "Carlos Frutos",
                    "email": "carlos@kiwing.it",
                    "homepage": "https://github.com/cfrutos"
                },
                {
                    "name": "Colin O'Dell",
                    "email": "colinodell@gmail.com",
                    "homepage": "https://www.colinodell.com"
                }
            ],
            "description": "Given a deep data structure, access data by dot notation.",
            "homepage": "https://github.com/dflydev/dflydev-dot-access-data",
            "keywords": [
                "access",
                "data",
                "dot",
                "notation"
            ],
            "support": {
                "issues": "https://github.com/dflydev/dflydev-dot-access-data/issues",
                "source": "https://github.com/dflydev/dflydev-dot-access-data/tree/v3.0.2"
            },
            "time": "2022-10-27T11:44:00+00:00"
        },
        {
            "name": "diglactic/laravel-breadcrumbs",
            "version": "v8.0.1",
            "source": {
                "type": "git",
                "url": "https://github.com/diglactic/laravel-breadcrumbs.git",
                "reference": "b2c594e56fd15ef3112436e2067dca13131dd990"
            },
            "dist": {
                "type": "zip",
                "url": "https://api.github.com/repos/diglactic/laravel-breadcrumbs/zipball/b2c594e56fd15ef3112436e2067dca13131dd990",
                "reference": "b2c594e56fd15ef3112436e2067dca13131dd990",
                "shasum": ""
            },
            "require": {
                "facade/ignition-contracts": "^1.0",
                "laravel/framework": "^6.0 || ^7.0 || ^8.0 || ^9.0",
                "php": "^7.2 || ^8.0"
            },
            "conflict": {
                "davejamesmiller/laravel-breadcrumbs": "*"
            },
            "require-dev": {
                "orchestra/testbench": "^4.10 || ^5.9 || ^6.4 || ^7.0",
                "php-coveralls/php-coveralls": "^2.4",
                "phpunit/phpunit": "^8.5 || ^9.4",
                "spatie/phpunit-snapshot-assertions": "^2.2 || ^4.2"
            },
            "type": "library",
            "extra": {
                "laravel": {
                    "providers": [
                        "Diglactic\\Breadcrumbs\\ServiceProvider"
                    ],
                    "aliases": {
                        "Breadcrumbs": "Diglactic\\Breadcrumbs\\Breadcrumbs"
                    }
                }
            },
            "autoload": {
                "psr-4": {
                    "Diglactic\\Breadcrumbs\\": "src/"
                }
            },
            "notification-url": "https://packagist.org/downloads/",
            "license": [
                "MIT"
            ],
            "authors": [
                {
                    "name": "Sheng Slogar",
                    "email": "sheng@diglactic.com",
                    "role": "Maintainer"
                },
                {
                    "name": "Dave James Miller",
                    "email": "dave@davejamesmiller.com",
                    "role": "Original Creator"
                }
            ],
            "description": "A simple Laravel-style way to create breadcrumbs.",
            "homepage": "https://github.com/diglactic/laravel-breadcrumbs",
            "keywords": [
                "laravel"
            ],
            "support": {
                "issues": "https://github.com/diglactic/laravel-breadcrumbs/issues",
                "source": "https://github.com/diglactic/laravel-breadcrumbs/tree/v8.0.1"
            },
            "time": "2022-09-02T16:18:17+00:00"
        },
        {
            "name": "doctrine/cache",
            "version": "2.2.0",
            "source": {
                "type": "git",
                "url": "https://github.com/doctrine/cache.git",
                "reference": "1ca8f21980e770095a31456042471a57bc4c68fb"
            },
            "dist": {
                "type": "zip",
                "url": "https://api.github.com/repos/doctrine/cache/zipball/1ca8f21980e770095a31456042471a57bc4c68fb",
                "reference": "1ca8f21980e770095a31456042471a57bc4c68fb",
                "shasum": ""
            },
            "require": {
                "php": "~7.1 || ^8.0"
            },
            "conflict": {
                "doctrine/common": ">2.2,<2.4"
            },
            "require-dev": {
                "cache/integration-tests": "dev-master",
                "doctrine/coding-standard": "^9",
                "phpunit/phpunit": "^7.5 || ^8.5 || ^9.5",
                "psr/cache": "^1.0 || ^2.0 || ^3.0",
                "symfony/cache": "^4.4 || ^5.4 || ^6",
                "symfony/var-exporter": "^4.4 || ^5.4 || ^6"
            },
            "type": "library",
            "autoload": {
                "psr-4": {
                    "Doctrine\\Common\\Cache\\": "lib/Doctrine/Common/Cache"
                }
            },
            "notification-url": "https://packagist.org/downloads/",
            "license": [
                "MIT"
            ],
            "authors": [
                {
                    "name": "Guilherme Blanco",
                    "email": "guilhermeblanco@gmail.com"
                },
                {
                    "name": "Roman Borschel",
                    "email": "roman@code-factory.org"
                },
                {
                    "name": "Benjamin Eberlei",
                    "email": "kontakt@beberlei.de"
                },
                {
                    "name": "Jonathan Wage",
                    "email": "jonwage@gmail.com"
                },
                {
                    "name": "Johannes Schmitt",
                    "email": "schmittjoh@gmail.com"
                }
            ],
            "description": "PHP Doctrine Cache library is a popular cache implementation that supports many different drivers such as redis, memcache, apc, mongodb and others.",
            "homepage": "https://www.doctrine-project.org/projects/cache.html",
            "keywords": [
                "abstraction",
                "apcu",
                "cache",
                "caching",
                "couchdb",
                "memcached",
                "php",
                "redis",
                "xcache"
            ],
            "support": {
                "issues": "https://github.com/doctrine/cache/issues",
                "source": "https://github.com/doctrine/cache/tree/2.2.0"
            },
            "funding": [
                {
                    "url": "https://www.doctrine-project.org/sponsorship.html",
                    "type": "custom"
                },
                {
                    "url": "https://www.patreon.com/phpdoctrine",
                    "type": "patreon"
                },
                {
                    "url": "https://tidelift.com/funding/github/packagist/doctrine%2Fcache",
                    "type": "tidelift"
                }
            ],
            "time": "2022-05-20T20:07:39+00:00"
        },
        {
            "name": "doctrine/dbal",
            "version": "3.5.1",
            "source": {
                "type": "git",
                "url": "https://github.com/doctrine/dbal.git",
                "reference": "f38ee8aaca2d58ee88653cb34a6a3880c23f38a5"
            },
            "dist": {
                "type": "zip",
                "url": "https://api.github.com/repos/doctrine/dbal/zipball/f38ee8aaca2d58ee88653cb34a6a3880c23f38a5",
                "reference": "f38ee8aaca2d58ee88653cb34a6a3880c23f38a5",
                "shasum": ""
            },
            "require": {
                "composer-runtime-api": "^2",
                "doctrine/cache": "^1.11|^2.0",
                "doctrine/deprecations": "^0.5.3|^1",
                "doctrine/event-manager": "^1|^2",
                "php": "^7.4 || ^8.0",
                "psr/cache": "^1|^2|^3",
                "psr/log": "^1|^2|^3"
            },
            "require-dev": {
                "doctrine/coding-standard": "10.0.0",
                "jetbrains/phpstorm-stubs": "2022.2",
                "phpstan/phpstan": "1.8.10",
                "phpstan/phpstan-strict-rules": "^1.4",
                "phpunit/phpunit": "9.5.25",
                "psalm/plugin-phpunit": "0.17.0",
                "squizlabs/php_codesniffer": "3.7.1",
                "symfony/cache": "^5.4|^6.0",
                "symfony/console": "^4.4|^5.4|^6.0",
                "vimeo/psalm": "4.29.0"
            },
            "suggest": {
                "symfony/console": "For helpful console commands such as SQL execution and import of files."
            },
            "bin": [
                "bin/doctrine-dbal"
            ],
            "type": "library",
            "autoload": {
                "psr-4": {
                    "Doctrine\\DBAL\\": "src"
                }
            },
            "notification-url": "https://packagist.org/downloads/",
            "license": [
                "MIT"
            ],
            "authors": [
                {
                    "name": "Guilherme Blanco",
                    "email": "guilhermeblanco@gmail.com"
                },
                {
                    "name": "Roman Borschel",
                    "email": "roman@code-factory.org"
                },
                {
                    "name": "Benjamin Eberlei",
                    "email": "kontakt@beberlei.de"
                },
                {
                    "name": "Jonathan Wage",
                    "email": "jonwage@gmail.com"
                }
            ],
            "description": "Powerful PHP database abstraction layer (DBAL) with many features for database schema introspection and management.",
            "homepage": "https://www.doctrine-project.org/projects/dbal.html",
            "keywords": [
                "abstraction",
                "database",
                "db2",
                "dbal",
                "mariadb",
                "mssql",
                "mysql",
                "oci8",
                "oracle",
                "pdo",
                "pgsql",
                "postgresql",
                "queryobject",
                "sasql",
                "sql",
                "sqlite",
                "sqlserver",
                "sqlsrv"
            ],
            "support": {
                "issues": "https://github.com/doctrine/dbal/issues",
                "source": "https://github.com/doctrine/dbal/tree/3.5.1"
            },
            "funding": [
                {
                    "url": "https://www.doctrine-project.org/sponsorship.html",
                    "type": "custom"
                },
                {
                    "url": "https://www.patreon.com/phpdoctrine",
                    "type": "patreon"
                },
                {
                    "url": "https://tidelift.com/funding/github/packagist/doctrine%2Fdbal",
                    "type": "tidelift"
                }
            ],
            "time": "2022-10-24T07:26:18+00:00"
        },
        {
            "name": "doctrine/deprecations",
            "version": "v1.0.0",
            "source": {
                "type": "git",
                "url": "https://github.com/doctrine/deprecations.git",
                "reference": "0e2a4f1f8cdfc7a92ec3b01c9334898c806b30de"
            },
            "dist": {
                "type": "zip",
                "url": "https://api.github.com/repos/doctrine/deprecations/zipball/0e2a4f1f8cdfc7a92ec3b01c9334898c806b30de",
                "reference": "0e2a4f1f8cdfc7a92ec3b01c9334898c806b30de",
                "shasum": ""
            },
            "require": {
                "php": "^7.1|^8.0"
            },
            "require-dev": {
                "doctrine/coding-standard": "^9",
                "phpunit/phpunit": "^7.5|^8.5|^9.5",
                "psr/log": "^1|^2|^3"
            },
            "suggest": {
                "psr/log": "Allows logging deprecations via PSR-3 logger implementation"
            },
            "type": "library",
            "autoload": {
                "psr-4": {
                    "Doctrine\\Deprecations\\": "lib/Doctrine/Deprecations"
                }
            },
            "notification-url": "https://packagist.org/downloads/",
            "license": [
                "MIT"
            ],
            "description": "A small layer on top of trigger_error(E_USER_DEPRECATED) or PSR-3 logging with options to disable all deprecations or selectively for packages.",
            "homepage": "https://www.doctrine-project.org/",
            "support": {
                "issues": "https://github.com/doctrine/deprecations/issues",
                "source": "https://github.com/doctrine/deprecations/tree/v1.0.0"
            },
            "time": "2022-05-02T15:47:09+00:00"
        },
        {
            "name": "doctrine/event-manager",
            "version": "2.0.0",
            "source": {
                "type": "git",
                "url": "https://github.com/doctrine/event-manager.git",
                "reference": "750671534e0241a7c50ea5b43f67e23eb5c96f32"
            },
            "dist": {
                "type": "zip",
                "url": "https://api.github.com/repos/doctrine/event-manager/zipball/750671534e0241a7c50ea5b43f67e23eb5c96f32",
                "reference": "750671534e0241a7c50ea5b43f67e23eb5c96f32",
                "shasum": ""
            },
            "require": {
                "php": "^8.1"
            },
            "conflict": {
                "doctrine/common": "<2.9"
            },
            "require-dev": {
                "doctrine/coding-standard": "^10",
                "phpstan/phpstan": "^1.8.8",
                "phpunit/phpunit": "^9.5",
                "vimeo/psalm": "^4.28"
            },
            "type": "library",
            "autoload": {
                "psr-4": {
                    "Doctrine\\Common\\": "src"
                }
            },
            "notification-url": "https://packagist.org/downloads/",
            "license": [
                "MIT"
            ],
            "authors": [
                {
                    "name": "Guilherme Blanco",
                    "email": "guilhermeblanco@gmail.com"
                },
                {
                    "name": "Roman Borschel",
                    "email": "roman@code-factory.org"
                },
                {
                    "name": "Benjamin Eberlei",
                    "email": "kontakt@beberlei.de"
                },
                {
                    "name": "Jonathan Wage",
                    "email": "jonwage@gmail.com"
                },
                {
                    "name": "Johannes Schmitt",
                    "email": "schmittjoh@gmail.com"
                },
                {
                    "name": "Marco Pivetta",
                    "email": "ocramius@gmail.com"
                }
            ],
            "description": "The Doctrine Event Manager is a simple PHP event system that was built to be used with the various Doctrine projects.",
            "homepage": "https://www.doctrine-project.org/projects/event-manager.html",
            "keywords": [
                "event",
                "event dispatcher",
                "event manager",
                "event system",
                "events"
            ],
            "support": {
                "issues": "https://github.com/doctrine/event-manager/issues",
                "source": "https://github.com/doctrine/event-manager/tree/2.0.0"
            },
            "funding": [
                {
                    "url": "https://www.doctrine-project.org/sponsorship.html",
                    "type": "custom"
                },
                {
                    "url": "https://www.patreon.com/phpdoctrine",
                    "type": "patreon"
                },
                {
                    "url": "https://tidelift.com/funding/github/packagist/doctrine%2Fevent-manager",
                    "type": "tidelift"
                }
            ],
            "time": "2022-10-12T20:59:15+00:00"
        },
        {
            "name": "doctrine/inflector",
            "version": "2.0.6",
            "source": {
                "type": "git",
                "url": "https://github.com/doctrine/inflector.git",
                "reference": "d9d313a36c872fd6ee06d9a6cbcf713eaa40f024"
            },
            "dist": {
                "type": "zip",
                "url": "https://api.github.com/repos/doctrine/inflector/zipball/d9d313a36c872fd6ee06d9a6cbcf713eaa40f024",
                "reference": "d9d313a36c872fd6ee06d9a6cbcf713eaa40f024",
                "shasum": ""
            },
            "require": {
                "php": "^7.2 || ^8.0"
            },
            "require-dev": {
                "doctrine/coding-standard": "^10",
                "phpstan/phpstan": "^1.8",
                "phpstan/phpstan-phpunit": "^1.1",
                "phpstan/phpstan-strict-rules": "^1.3",
                "phpunit/phpunit": "^8.5 || ^9.5",
                "vimeo/psalm": "^4.25"
            },
            "type": "library",
            "autoload": {
                "psr-4": {
                    "Doctrine\\Inflector\\": "lib/Doctrine/Inflector"
                }
            },
            "notification-url": "https://packagist.org/downloads/",
            "license": [
                "MIT"
            ],
            "authors": [
                {
                    "name": "Guilherme Blanco",
                    "email": "guilhermeblanco@gmail.com"
                },
                {
                    "name": "Roman Borschel",
                    "email": "roman@code-factory.org"
                },
                {
                    "name": "Benjamin Eberlei",
                    "email": "kontakt@beberlei.de"
                },
                {
                    "name": "Jonathan Wage",
                    "email": "jonwage@gmail.com"
                },
                {
                    "name": "Johannes Schmitt",
                    "email": "schmittjoh@gmail.com"
                }
            ],
            "description": "PHP Doctrine Inflector is a small library that can perform string manipulations with regard to upper/lowercase and singular/plural forms of words.",
            "homepage": "https://www.doctrine-project.org/projects/inflector.html",
            "keywords": [
                "inflection",
                "inflector",
                "lowercase",
                "manipulation",
                "php",
                "plural",
                "singular",
                "strings",
                "uppercase",
                "words"
            ],
            "support": {
                "issues": "https://github.com/doctrine/inflector/issues",
                "source": "https://github.com/doctrine/inflector/tree/2.0.6"
            },
            "funding": [
                {
                    "url": "https://www.doctrine-project.org/sponsorship.html",
                    "type": "custom"
                },
                {
                    "url": "https://www.patreon.com/phpdoctrine",
                    "type": "patreon"
                },
                {
                    "url": "https://tidelift.com/funding/github/packagist/doctrine%2Finflector",
                    "type": "tidelift"
                }
            ],
            "time": "2022-10-20T09:10:12+00:00"
        },
        {
            "name": "doctrine/lexer",
            "version": "1.2.3",
            "source": {
                "type": "git",
                "url": "https://github.com/doctrine/lexer.git",
                "reference": "c268e882d4dbdd85e36e4ad69e02dc284f89d229"
            },
            "dist": {
                "type": "zip",
                "url": "https://api.github.com/repos/doctrine/lexer/zipball/c268e882d4dbdd85e36e4ad69e02dc284f89d229",
                "reference": "c268e882d4dbdd85e36e4ad69e02dc284f89d229",
                "shasum": ""
            },
            "require": {
                "php": "^7.1 || ^8.0"
            },
            "require-dev": {
                "doctrine/coding-standard": "^9.0",
                "phpstan/phpstan": "^1.3",
                "phpunit/phpunit": "^7.5 || ^8.5 || ^9.5",
                "vimeo/psalm": "^4.11"
            },
            "type": "library",
            "autoload": {
                "psr-4": {
                    "Doctrine\\Common\\Lexer\\": "lib/Doctrine/Common/Lexer"
                }
            },
            "notification-url": "https://packagist.org/downloads/",
            "license": [
                "MIT"
            ],
            "authors": [
                {
                    "name": "Guilherme Blanco",
                    "email": "guilhermeblanco@gmail.com"
                },
                {
                    "name": "Roman Borschel",
                    "email": "roman@code-factory.org"
                },
                {
                    "name": "Johannes Schmitt",
                    "email": "schmittjoh@gmail.com"
                }
            ],
            "description": "PHP Doctrine Lexer parser library that can be used in Top-Down, Recursive Descent Parsers.",
            "homepage": "https://www.doctrine-project.org/projects/lexer.html",
            "keywords": [
                "annotations",
                "docblock",
                "lexer",
                "parser",
                "php"
            ],
            "support": {
                "issues": "https://github.com/doctrine/lexer/issues",
                "source": "https://github.com/doctrine/lexer/tree/1.2.3"
            },
            "funding": [
                {
                    "url": "https://www.doctrine-project.org/sponsorship.html",
                    "type": "custom"
                },
                {
                    "url": "https://www.patreon.com/phpdoctrine",
                    "type": "patreon"
                },
                {
                    "url": "https://tidelift.com/funding/github/packagist/doctrine%2Flexer",
                    "type": "tidelift"
                }
            ],
            "time": "2022-02-28T11:07:21+00:00"
        },
        {
            "name": "dragonmantank/cron-expression",
            "version": "v3.3.2",
            "source": {
                "type": "git",
                "url": "https://github.com/dragonmantank/cron-expression.git",
                "reference": "782ca5968ab8b954773518e9e49a6f892a34b2a8"
            },
            "dist": {
                "type": "zip",
                "url": "https://api.github.com/repos/dragonmantank/cron-expression/zipball/782ca5968ab8b954773518e9e49a6f892a34b2a8",
                "reference": "782ca5968ab8b954773518e9e49a6f892a34b2a8",
                "shasum": ""
            },
            "require": {
                "php": "^7.2|^8.0",
                "webmozart/assert": "^1.0"
            },
            "replace": {
                "mtdowling/cron-expression": "^1.0"
            },
            "require-dev": {
                "phpstan/extension-installer": "^1.0",
                "phpstan/phpstan": "^1.0",
                "phpstan/phpstan-webmozart-assert": "^1.0",
                "phpunit/phpunit": "^7.0|^8.0|^9.0"
            },
            "type": "library",
            "autoload": {
                "psr-4": {
                    "Cron\\": "src/Cron/"
                }
            },
            "notification-url": "https://packagist.org/downloads/",
            "license": [
                "MIT"
            ],
            "authors": [
                {
                    "name": "Chris Tankersley",
                    "email": "chris@ctankersley.com",
                    "homepage": "https://github.com/dragonmantank"
                }
            ],
            "description": "CRON for PHP: Calculate the next or previous run date and determine if a CRON expression is due",
            "keywords": [
                "cron",
                "schedule"
            ],
            "support": {
                "issues": "https://github.com/dragonmantank/cron-expression/issues",
                "source": "https://github.com/dragonmantank/cron-expression/tree/v3.3.2"
            },
            "funding": [
                {
                    "url": "https://github.com/dragonmantank",
                    "type": "github"
                }
            ],
            "time": "2022-09-10T18:51:20+00:00"
        },
        {
            "name": "egulias/email-validator",
            "version": "3.2.1",
            "source": {
                "type": "git",
                "url": "https://github.com/egulias/EmailValidator.git",
                "reference": "f88dcf4b14af14a98ad96b14b2b317969eab6715"
            },
            "dist": {
                "type": "zip",
                "url": "https://api.github.com/repos/egulias/EmailValidator/zipball/f88dcf4b14af14a98ad96b14b2b317969eab6715",
                "reference": "f88dcf4b14af14a98ad96b14b2b317969eab6715",
                "shasum": ""
            },
            "require": {
                "doctrine/lexer": "^1.2",
                "php": ">=7.2",
                "symfony/polyfill-intl-idn": "^1.15"
            },
            "require-dev": {
                "php-coveralls/php-coveralls": "^2.2",
                "phpunit/phpunit": "^8.5.8|^9.3.3",
                "vimeo/psalm": "^4"
            },
            "suggest": {
                "ext-intl": "PHP Internationalization Libraries are required to use the SpoofChecking validation"
            },
            "type": "library",
            "extra": {
                "branch-alias": {
                    "dev-master": "3.0.x-dev"
                }
            },
            "autoload": {
                "psr-4": {
                    "Egulias\\EmailValidator\\": "src"
                }
            },
            "notification-url": "https://packagist.org/downloads/",
            "license": [
                "MIT"
            ],
            "authors": [
                {
                    "name": "Eduardo Gulias Davis"
                }
            ],
            "description": "A library for validating emails against several RFCs",
            "homepage": "https://github.com/egulias/EmailValidator",
            "keywords": [
                "email",
                "emailvalidation",
                "emailvalidator",
                "validation",
                "validator"
            ],
            "support": {
                "issues": "https://github.com/egulias/EmailValidator/issues",
                "source": "https://github.com/egulias/EmailValidator/tree/3.2.1"
            },
            "funding": [
                {
                    "url": "https://github.com/egulias",
                    "type": "github"
                }
            ],
            "time": "2022-06-18T20:57:19+00:00"
        },
        {
            "name": "facade/ignition-contracts",
            "version": "1.0.2",
            "source": {
                "type": "git",
                "url": "https://github.com/facade/ignition-contracts.git",
                "reference": "3c921a1cdba35b68a7f0ccffc6dffc1995b18267"
            },
            "dist": {
                "type": "zip",
                "url": "https://api.github.com/repos/facade/ignition-contracts/zipball/3c921a1cdba35b68a7f0ccffc6dffc1995b18267",
                "reference": "3c921a1cdba35b68a7f0ccffc6dffc1995b18267",
                "shasum": ""
            },
            "require": {
                "php": "^7.3|^8.0"
            },
            "require-dev": {
                "friendsofphp/php-cs-fixer": "^v2.15.8",
                "phpunit/phpunit": "^9.3.11",
                "vimeo/psalm": "^3.17.1"
            },
            "type": "library",
            "autoload": {
                "psr-4": {
                    "Facade\\IgnitionContracts\\": "src"
                }
            },
            "notification-url": "https://packagist.org/downloads/",
            "license": [
                "MIT"
            ],
            "authors": [
                {
                    "name": "Freek Van der Herten",
                    "email": "freek@spatie.be",
                    "homepage": "https://flareapp.io",
                    "role": "Developer"
                }
            ],
            "description": "Solution contracts for Ignition",
            "homepage": "https://github.com/facade/ignition-contracts",
            "keywords": [
                "contracts",
                "flare",
                "ignition"
            ],
            "support": {
                "issues": "https://github.com/facade/ignition-contracts/issues",
                "source": "https://github.com/facade/ignition-contracts/tree/1.0.2"
            },
            "time": "2020-10-16T08:27:54+00:00"
        },
        {
            "name": "filp/whoops",
            "version": "2.14.5",
            "source": {
                "type": "git",
                "url": "https://github.com/filp/whoops.git",
                "reference": "a63e5e8f26ebbebf8ed3c5c691637325512eb0dc"
            },
            "dist": {
                "type": "zip",
                "url": "https://api.github.com/repos/filp/whoops/zipball/a63e5e8f26ebbebf8ed3c5c691637325512eb0dc",
                "reference": "a63e5e8f26ebbebf8ed3c5c691637325512eb0dc",
                "shasum": ""
            },
            "require": {
                "php": "^5.5.9 || ^7.0 || ^8.0",
                "psr/log": "^1.0.1 || ^2.0 || ^3.0"
            },
            "require-dev": {
                "mockery/mockery": "^0.9 || ^1.0",
                "phpunit/phpunit": "^4.8.36 || ^5.7.27 || ^6.5.14 || ^7.5.20 || ^8.5.8 || ^9.3.3",
                "symfony/var-dumper": "^2.6 || ^3.0 || ^4.0 || ^5.0"
            },
            "suggest": {
                "symfony/var-dumper": "Pretty print complex values better with var-dumper available",
                "whoops/soap": "Formats errors as SOAP responses"
            },
            "type": "library",
            "extra": {
                "branch-alias": {
                    "dev-master": "2.7-dev"
                }
            },
            "autoload": {
                "psr-4": {
                    "Whoops\\": "src/Whoops/"
                }
            },
            "notification-url": "https://packagist.org/downloads/",
            "license": [
                "MIT"
            ],
            "authors": [
                {
                    "name": "Filipe Dobreira",
                    "homepage": "https://github.com/filp",
                    "role": "Developer"
                }
            ],
            "description": "php error handling for cool kids",
            "homepage": "https://filp.github.io/whoops/",
            "keywords": [
                "error",
                "exception",
                "handling",
                "library",
                "throwable",
                "whoops"
            ],
            "support": {
                "issues": "https://github.com/filp/whoops/issues",
                "source": "https://github.com/filp/whoops/tree/2.14.5"
            },
            "funding": [
                {
                    "url": "https://github.com/denis-sokolov",
                    "type": "github"
                }
            ],
            "time": "2022-01-07T12:00:00+00:00"
        },
        {
            "name": "firebase/php-jwt",
            "version": "v6.3.0",
            "source": {
                "type": "git",
                "url": "https://github.com/firebase/php-jwt.git",
                "reference": "018dfc4e1da92ad8a1b90adc4893f476a3b41cb8"
            },
            "dist": {
                "type": "zip",
                "url": "https://api.github.com/repos/firebase/php-jwt/zipball/018dfc4e1da92ad8a1b90adc4893f476a3b41cb8",
                "reference": "018dfc4e1da92ad8a1b90adc4893f476a3b41cb8",
                "shasum": ""
            },
            "require": {
                "php": "^7.1||^8.0"
            },
            "require-dev": {
                "guzzlehttp/guzzle": "^6.5||^7.4",
                "phpspec/prophecy-phpunit": "^1.1",
                "phpunit/phpunit": "^7.5||^9.5",
                "psr/cache": "^1.0||^2.0",
                "psr/http-client": "^1.0",
                "psr/http-factory": "^1.0"
            },
            "suggest": {
                "paragonie/sodium_compat": "Support EdDSA (Ed25519) signatures when libsodium is not present"
            },
            "type": "library",
            "autoload": {
                "psr-4": {
                    "Firebase\\JWT\\": "src"
                }
            },
            "notification-url": "https://packagist.org/downloads/",
            "license": [
                "BSD-3-Clause"
            ],
            "authors": [
                {
                    "name": "Neuman Vong",
                    "email": "neuman+pear@twilio.com",
                    "role": "Developer"
                },
                {
                    "name": "Anant Narayanan",
                    "email": "anant@php.net",
                    "role": "Developer"
                }
            ],
            "description": "A simple library to encode and decode JSON Web Tokens (JWT) in PHP. Should conform to the current spec.",
            "homepage": "https://github.com/firebase/php-jwt",
            "keywords": [
                "jwt",
                "php"
            ],
            "support": {
                "issues": "https://github.com/firebase/php-jwt/issues",
                "source": "https://github.com/firebase/php-jwt/tree/v6.3.0"
            },
            "time": "2022-07-15T16:48:45+00:00"
        },
        {
            "name": "fruitcake/php-cors",
            "version": "v1.2.0",
            "source": {
                "type": "git",
                "url": "https://github.com/fruitcake/php-cors.git",
                "reference": "58571acbaa5f9f462c9c77e911700ac66f446d4e"
            },
            "dist": {
                "type": "zip",
                "url": "https://api.github.com/repos/fruitcake/php-cors/zipball/58571acbaa5f9f462c9c77e911700ac66f446d4e",
                "reference": "58571acbaa5f9f462c9c77e911700ac66f446d4e",
                "shasum": ""
            },
            "require": {
                "php": "^7.4|^8.0",
                "symfony/http-foundation": "^4.4|^5.4|^6"
            },
            "require-dev": {
                "phpstan/phpstan": "^1.4",
                "phpunit/phpunit": "^9",
                "squizlabs/php_codesniffer": "^3.5"
            },
            "type": "library",
            "extra": {
                "branch-alias": {
                    "dev-main": "1.1-dev"
                }
            },
            "autoload": {
                "psr-4": {
                    "Fruitcake\\Cors\\": "src/"
                }
            },
            "notification-url": "https://packagist.org/downloads/",
            "license": [
                "MIT"
            ],
            "authors": [
                {
                    "name": "Fruitcake",
                    "homepage": "https://fruitcake.nl"
                },
                {
                    "name": "Barryvdh",
                    "email": "barryvdh@gmail.com"
                }
            ],
            "description": "Cross-origin resource sharing library for the Symfony HttpFoundation",
            "homepage": "https://github.com/fruitcake/php-cors",
            "keywords": [
                "cors",
                "laravel",
                "symfony"
            ],
            "support": {
                "issues": "https://github.com/fruitcake/php-cors/issues",
                "source": "https://github.com/fruitcake/php-cors/tree/v1.2.0"
            },
            "funding": [
                {
                    "url": "https://fruitcake.nl",
                    "type": "custom"
                },
                {
                    "url": "https://github.com/barryvdh",
                    "type": "github"
                }
            ],
            "time": "2022-02-20T15:07:15+00:00"
        },
        {
            "name": "gdbots/query-parser",
            "version": "v2.0.2",
            "source": {
                "type": "git",
                "url": "https://github.com/gdbots/query-parser-php.git",
                "reference": "d35cb9ae613ee8d6a94b5758fb0047668ab1d34c"
            },
            "dist": {
                "type": "zip",
                "url": "https://api.github.com/repos/gdbots/query-parser-php/zipball/d35cb9ae613ee8d6a94b5758fb0047668ab1d34c",
                "reference": "d35cb9ae613ee8d6a94b5758fb0047668ab1d34c",
                "shasum": ""
            },
            "require": {
                "php": ">=7.4"
            },
            "require-dev": {
                "phpunit/phpunit": "^9.2",
                "ruflin/elastica": "^7.0"
            },
            "type": "library",
            "autoload": {
                "psr-4": {
                    "Gdbots\\QueryParser\\": "src"
                }
            },
            "notification-url": "https://packagist.org/downloads/",
            "license": [
                "Apache-2.0"
            ],
            "description": "Php library that converts search queries into terms, phrases, hashtags, mentions, etc.",
            "homepage": "https://github.com/gdbots/query-parser-php",
            "support": {
                "issues": "https://github.com/gdbots/query-parser-php/issues",
                "source": "https://github.com/gdbots/query-parser-php/tree/v2.0.2"
            },
            "time": "2020-10-30T23:41:54+00:00"
        },
        {
            "name": "graham-campbell/result-type",
            "version": "v1.1.0",
            "source": {
                "type": "git",
                "url": "https://github.com/GrahamCampbell/Result-Type.git",
                "reference": "a878d45c1914464426dc94da61c9e1d36ae262a8"
            },
            "dist": {
                "type": "zip",
                "url": "https://api.github.com/repos/GrahamCampbell/Result-Type/zipball/a878d45c1914464426dc94da61c9e1d36ae262a8",
                "reference": "a878d45c1914464426dc94da61c9e1d36ae262a8",
                "shasum": ""
            },
            "require": {
                "php": "^7.2.5 || ^8.0",
                "phpoption/phpoption": "^1.9"
            },
            "require-dev": {
                "phpunit/phpunit": "^8.5.28 || ^9.5.21"
            },
            "type": "library",
            "autoload": {
                "psr-4": {
                    "GrahamCampbell\\ResultType\\": "src/"
                }
            },
            "notification-url": "https://packagist.org/downloads/",
            "license": [
                "MIT"
            ],
            "authors": [
                {
                    "name": "Graham Campbell",
                    "email": "hello@gjcampbell.co.uk",
                    "homepage": "https://github.com/GrahamCampbell"
                }
            ],
            "description": "An Implementation Of The Result Type",
            "keywords": [
                "Graham Campbell",
                "GrahamCampbell",
                "Result Type",
                "Result-Type",
                "result"
            ],
            "support": {
                "issues": "https://github.com/GrahamCampbell/Result-Type/issues",
                "source": "https://github.com/GrahamCampbell/Result-Type/tree/v1.1.0"
            },
            "funding": [
                {
                    "url": "https://github.com/GrahamCampbell",
                    "type": "github"
                },
                {
                    "url": "https://tidelift.com/funding/github/packagist/graham-campbell/result-type",
                    "type": "tidelift"
                }
            ],
            "time": "2022-07-30T15:56:11+00:00"
        },
        {
            "name": "guzzlehttp/guzzle",
            "version": "7.5.0",
            "source": {
                "type": "git",
                "url": "https://github.com/guzzle/guzzle.git",
                "reference": "b50a2a1251152e43f6a37f0fa053e730a67d25ba"
            },
            "dist": {
                "type": "zip",
                "url": "https://api.github.com/repos/guzzle/guzzle/zipball/b50a2a1251152e43f6a37f0fa053e730a67d25ba",
                "reference": "b50a2a1251152e43f6a37f0fa053e730a67d25ba",
                "shasum": ""
            },
            "require": {
                "ext-json": "*",
                "guzzlehttp/promises": "^1.5",
                "guzzlehttp/psr7": "^1.9 || ^2.4",
                "php": "^7.2.5 || ^8.0",
                "psr/http-client": "^1.0",
                "symfony/deprecation-contracts": "^2.2 || ^3.0"
            },
            "provide": {
                "psr/http-client-implementation": "1.0"
            },
            "require-dev": {
                "bamarni/composer-bin-plugin": "^1.8.1",
                "ext-curl": "*",
                "php-http/client-integration-tests": "^3.0",
                "phpunit/phpunit": "^8.5.29 || ^9.5.23",
                "psr/log": "^1.1 || ^2.0 || ^3.0"
            },
            "suggest": {
                "ext-curl": "Required for CURL handler support",
                "ext-intl": "Required for Internationalized Domain Name (IDN) support",
                "psr/log": "Required for using the Log middleware"
            },
            "type": "library",
            "extra": {
                "bamarni-bin": {
                    "bin-links": true,
                    "forward-command": false
                },
                "branch-alias": {
                    "dev-master": "7.5-dev"
                }
            },
            "autoload": {
                "files": [
                    "src/functions_include.php"
                ],
                "psr-4": {
                    "GuzzleHttp\\": "src/"
                }
            },
            "notification-url": "https://packagist.org/downloads/",
            "license": [
                "MIT"
            ],
            "authors": [
                {
                    "name": "Graham Campbell",
                    "email": "hello@gjcampbell.co.uk",
                    "homepage": "https://github.com/GrahamCampbell"
                },
                {
                    "name": "Michael Dowling",
                    "email": "mtdowling@gmail.com",
                    "homepage": "https://github.com/mtdowling"
                },
                {
                    "name": "Jeremy Lindblom",
                    "email": "jeremeamia@gmail.com",
                    "homepage": "https://github.com/jeremeamia"
                },
                {
                    "name": "George Mponos",
                    "email": "gmponos@gmail.com",
                    "homepage": "https://github.com/gmponos"
                },
                {
                    "name": "Tobias Nyholm",
                    "email": "tobias.nyholm@gmail.com",
                    "homepage": "https://github.com/Nyholm"
                },
                {
                    "name": "Márk Sági-Kazár",
                    "email": "mark.sagikazar@gmail.com",
                    "homepage": "https://github.com/sagikazarmark"
                },
                {
                    "name": "Tobias Schultze",
                    "email": "webmaster@tubo-world.de",
                    "homepage": "https://github.com/Tobion"
                }
            ],
            "description": "Guzzle is a PHP HTTP client library",
            "keywords": [
                "client",
                "curl",
                "framework",
                "http",
                "http client",
                "psr-18",
                "psr-7",
                "rest",
                "web service"
            ],
            "support": {
                "issues": "https://github.com/guzzle/guzzle/issues",
                "source": "https://github.com/guzzle/guzzle/tree/7.5.0"
            },
            "funding": [
                {
                    "url": "https://github.com/GrahamCampbell",
                    "type": "github"
                },
                {
                    "url": "https://github.com/Nyholm",
                    "type": "github"
                },
                {
                    "url": "https://tidelift.com/funding/github/packagist/guzzlehttp/guzzle",
                    "type": "tidelift"
                }
            ],
            "time": "2022-08-28T15:39:27+00:00"
        },
        {
            "name": "guzzlehttp/promises",
            "version": "1.5.2",
            "source": {
                "type": "git",
                "url": "https://github.com/guzzle/promises.git",
                "reference": "b94b2807d85443f9719887892882d0329d1e2598"
            },
            "dist": {
                "type": "zip",
                "url": "https://api.github.com/repos/guzzle/promises/zipball/b94b2807d85443f9719887892882d0329d1e2598",
                "reference": "b94b2807d85443f9719887892882d0329d1e2598",
                "shasum": ""
            },
            "require": {
                "php": ">=5.5"
            },
            "require-dev": {
                "symfony/phpunit-bridge": "^4.4 || ^5.1"
            },
            "type": "library",
            "extra": {
                "branch-alias": {
                    "dev-master": "1.5-dev"
                }
            },
            "autoload": {
                "files": [
                    "src/functions_include.php"
                ],
                "psr-4": {
                    "GuzzleHttp\\Promise\\": "src/"
                }
            },
            "notification-url": "https://packagist.org/downloads/",
            "license": [
                "MIT"
            ],
            "authors": [
                {
                    "name": "Graham Campbell",
                    "email": "hello@gjcampbell.co.uk",
                    "homepage": "https://github.com/GrahamCampbell"
                },
                {
                    "name": "Michael Dowling",
                    "email": "mtdowling@gmail.com",
                    "homepage": "https://github.com/mtdowling"
                },
                {
                    "name": "Tobias Nyholm",
                    "email": "tobias.nyholm@gmail.com",
                    "homepage": "https://github.com/Nyholm"
                },
                {
                    "name": "Tobias Schultze",
                    "email": "webmaster@tubo-world.de",
                    "homepage": "https://github.com/Tobion"
                }
            ],
            "description": "Guzzle promises library",
            "keywords": [
                "promise"
            ],
            "support": {
                "issues": "https://github.com/guzzle/promises/issues",
                "source": "https://github.com/guzzle/promises/tree/1.5.2"
            },
            "funding": [
                {
                    "url": "https://github.com/GrahamCampbell",
                    "type": "github"
                },
                {
                    "url": "https://github.com/Nyholm",
                    "type": "github"
                },
                {
                    "url": "https://tidelift.com/funding/github/packagist/guzzlehttp/promises",
                    "type": "tidelift"
                }
            ],
            "time": "2022-08-28T14:55:35+00:00"
        },
        {
            "name": "guzzlehttp/psr7",
            "version": "2.4.3",
            "source": {
                "type": "git",
                "url": "https://github.com/guzzle/psr7.git",
                "reference": "67c26b443f348a51926030c83481b85718457d3d"
            },
            "dist": {
                "type": "zip",
                "url": "https://api.github.com/repos/guzzle/psr7/zipball/67c26b443f348a51926030c83481b85718457d3d",
                "reference": "67c26b443f348a51926030c83481b85718457d3d",
                "shasum": ""
            },
            "require": {
                "php": "^7.2.5 || ^8.0",
                "psr/http-factory": "^1.0",
                "psr/http-message": "^1.0",
                "ralouphie/getallheaders": "^3.0"
            },
            "provide": {
                "psr/http-factory-implementation": "1.0",
                "psr/http-message-implementation": "1.0"
            },
            "require-dev": {
                "bamarni/composer-bin-plugin": "^1.8.1",
                "http-interop/http-factory-tests": "^0.9",
                "phpunit/phpunit": "^8.5.29 || ^9.5.23"
            },
            "suggest": {
                "laminas/laminas-httphandlerrunner": "Emit PSR-7 responses"
            },
            "type": "library",
            "extra": {
                "bamarni-bin": {
                    "bin-links": true,
                    "forward-command": false
                },
                "branch-alias": {
                    "dev-master": "2.4-dev"
                }
            },
            "autoload": {
                "psr-4": {
                    "GuzzleHttp\\Psr7\\": "src/"
                }
            },
            "notification-url": "https://packagist.org/downloads/",
            "license": [
                "MIT"
            ],
            "authors": [
                {
                    "name": "Graham Campbell",
                    "email": "hello@gjcampbell.co.uk",
                    "homepage": "https://github.com/GrahamCampbell"
                },
                {
                    "name": "Michael Dowling",
                    "email": "mtdowling@gmail.com",
                    "homepage": "https://github.com/mtdowling"
                },
                {
                    "name": "George Mponos",
                    "email": "gmponos@gmail.com",
                    "homepage": "https://github.com/gmponos"
                },
                {
                    "name": "Tobias Nyholm",
                    "email": "tobias.nyholm@gmail.com",
                    "homepage": "https://github.com/Nyholm"
                },
                {
                    "name": "Márk Sági-Kazár",
                    "email": "mark.sagikazar@gmail.com",
                    "homepage": "https://github.com/sagikazarmark"
                },
                {
                    "name": "Tobias Schultze",
                    "email": "webmaster@tubo-world.de",
                    "homepage": "https://github.com/Tobion"
                },
                {
                    "name": "Márk Sági-Kazár",
                    "email": "mark.sagikazar@gmail.com",
                    "homepage": "https://sagikazarmark.hu"
                }
            ],
            "description": "PSR-7 message implementation that also provides common utility methods",
            "keywords": [
                "http",
                "message",
                "psr-7",
                "request",
                "response",
                "stream",
                "uri",
                "url"
            ],
            "support": {
                "issues": "https://github.com/guzzle/psr7/issues",
                "source": "https://github.com/guzzle/psr7/tree/2.4.3"
            },
            "funding": [
                {
                    "url": "https://github.com/GrahamCampbell",
                    "type": "github"
                },
                {
                    "url": "https://github.com/Nyholm",
                    "type": "github"
                },
                {
                    "url": "https://tidelift.com/funding/github/packagist/guzzlehttp/psr7",
                    "type": "tidelift"
                }
            ],
            "time": "2022-10-26T14:07:24+00:00"
        },
        {
            "name": "jc5/google2fa-laravel",
            "version": "v2.0.8",
            "source": {
                "type": "git",
                "url": "https://github.com/JC5/google2fa-laravel.git",
                "reference": "0205b0e58b90ee41e6d108d4c26ad9d0f7997baa"
            },
            "dist": {
                "type": "zip",
                "url": "https://api.github.com/repos/JC5/google2fa-laravel/zipball/0205b0e58b90ee41e6d108d4c26ad9d0f7997baa",
                "reference": "0205b0e58b90ee41e6d108d4c26ad9d0f7997baa",
                "shasum": ""
            },
            "require": {
                "laravel/framework": ">=5.4.36",
                "php": ">=8",
                "pragmarx/google2fa-qrcode": "^1.0"
            },
            "require-dev": {
                "orchestra/testbench": "3.4.*|3.5.*|3.6.*|3.7.*|4.*|5.*|6.*",
                "phpunit/phpunit": "~9",
                "roave/security-advisories": "dev-master"
            },
            "suggest": {
                "bacon/bacon-qr-code": "Required to generate inline QR Codes.",
                "pragmarx/recovery": "Generate recovery codes."
            },
            "type": "library",
            "extra": {
                "component": "package",
                "frameworks": [
                    "Laravel"
                ],
                "branch-alias": {
                    "dev-master": "0.2-dev"
                },
                "laravel": {
                    "providers": [
                        "PragmaRX\\Google2FALaravel\\ServiceProvider"
                    ],
                    "aliases": {
                        "Google2FA": "PragmaRX\\Google2FALaravel\\Facade"
                    }
                }
            },
            "autoload": {
                "psr-4": {
                    "PragmaRX\\Google2FALaravel\\": "src/",
                    "PragmaRX\\Google2FALaravel\\Tests\\": "tests/"
                }
            },
            "notification-url": "https://packagist.org/downloads/",
            "license": [
                "MIT"
            ],
            "authors": [
                {
                    "name": "Antonio Carlos Ribeiro",
                    "email": "acr@antoniocarlosribeiro.com",
                    "role": "Creator & Designer"
                },
                {
                    "name": "James Cole",
                    "email": "thegrumpydictator@gmail.com",
                    "role": "Developer"
                }
            ],
            "description": "A One Time Password Authentication package, compatible with Google Authenticator.",
            "keywords": [
                "Authentication",
                "Two Factor Authentication",
                "google2fa",
                "laravel"
            ],
            "support": {
                "issues": "https://github.com/JC5/google2fa-laravel/issues",
                "source": "https://github.com/JC5/google2fa-laravel/tree/v2.0.8"
            },
            "time": "2022-03-30T16:00:00+00:00"
        },
        {
            "name": "jc5/recovery",
            "version": "v2.2.0",
            "source": {
                "type": "git",
                "url": "https://github.com/JC5/recovery.git",
                "reference": "ad69cb910a92e1aeb75fd7eaa65701cc5b0416f3"
            },
            "dist": {
                "type": "zip",
                "url": "https://api.github.com/repos/JC5/recovery/zipball/ad69cb910a92e1aeb75fd7eaa65701cc5b0416f3",
                "reference": "ad69cb910a92e1aeb75fd7eaa65701cc5b0416f3",
                "shasum": ""
            },
            "require": {
                "ext-json": "*",
                "php": ">=8.0",
                "pragmarx/random": "~0.1"
            },
            "require-dev": {
                "phpunit/phpunit": ">=5.4.3",
                "squizlabs/php_codesniffer": "^2.3",
                "tightenco/collect": "^5.0"
            },
            "suggest": {
                "tightenco/collect": "Allows to generate recovery codes as collections"
            },
            "type": "library",
            "extra": {
                "branch-alias": {
                    "dev-master": "1.0-dev"
                }
            },
            "autoload": {
                "psr-4": {
                    "PragmaRX\\Recovery\\": "src"
                }
            },
            "notification-url": "https://packagist.org/downloads/",
            "license": [
                "MIT"
            ],
            "authors": [
                {
                    "name": "Antonio Carlos Ribeiro",
                    "email": "acr@antoniocarlosribeiro.com",
                    "homepage": "https://antoniocarlosribeiro.com",
                    "role": "Developer"
                },
                {
                    "name": "James Cole",
                    "email": "james@firefly-iii.org",
                    "homepage": "https://firefly-iii.org/",
                    "role": "Developer"
                }
            ],
            "description": "Create recovery codes for two factor auth",
            "homepage": "https://github.com/JC5/recovery",
            "keywords": [
                "2fa",
                "account recovery",
                "auth",
                "backup codes",
                "google2fa",
                "pragmarx",
                "recovery",
                "recovery codes",
                "two factor auth"
            ],
            "support": {
                "source": "https://github.com/JC5/recovery/tree/v2.2.0"
            },
            "time": "2022-03-31T05:55:34+00:00"
        },
        {
            "name": "laravel/framework",
            "version": "v9.37.0",
            "source": {
                "type": "git",
                "url": "https://github.com/laravel/framework.git",
                "reference": "0c9675abf6d966e834b2ebeca3319f524e07a330"
            },
            "dist": {
                "type": "zip",
                "url": "https://api.github.com/repos/laravel/framework/zipball/0c9675abf6d966e834b2ebeca3319f524e07a330",
                "reference": "0c9675abf6d966e834b2ebeca3319f524e07a330",
                "shasum": ""
            },
            "require": {
                "doctrine/inflector": "^2.0",
                "dragonmantank/cron-expression": "^3.3.2",
                "egulias/email-validator": "^3.2.1",
                "ext-mbstring": "*",
                "ext-openssl": "*",
                "fruitcake/php-cors": "^1.2",
                "laravel/serializable-closure": "^1.2.2",
                "league/commonmark": "^2.2",
                "league/flysystem": "^3.8.0",
                "monolog/monolog": "^2.0",
                "nesbot/carbon": "^2.62.1",
                "nunomaduro/termwind": "^1.13",
                "php": "^8.0.2",
                "psr/container": "^1.1.1|^2.0.1",
                "psr/log": "^1.0|^2.0|^3.0",
                "psr/simple-cache": "^1.0|^2.0|^3.0",
                "ramsey/uuid": "^4.2.2",
                "symfony/console": "^6.0.9",
                "symfony/error-handler": "^6.0",
                "symfony/finder": "^6.0",
                "symfony/http-foundation": "^6.0",
                "symfony/http-kernel": "^6.0",
                "symfony/mailer": "^6.0",
                "symfony/mime": "^6.0",
                "symfony/process": "^6.0",
                "symfony/routing": "^6.0",
                "symfony/uid": "^6.0",
                "symfony/var-dumper": "^6.0",
                "tijsverkoyen/css-to-inline-styles": "^2.2.5",
                "vlucas/phpdotenv": "^5.4.1",
                "voku/portable-ascii": "^2.0"
            },
            "conflict": {
                "tightenco/collect": "<5.5.33"
            },
            "provide": {
                "psr/container-implementation": "1.1|2.0",
                "psr/simple-cache-implementation": "1.0|2.0|3.0"
            },
            "replace": {
                "illuminate/auth": "self.version",
                "illuminate/broadcasting": "self.version",
                "illuminate/bus": "self.version",
                "illuminate/cache": "self.version",
                "illuminate/collections": "self.version",
                "illuminate/conditionable": "self.version",
                "illuminate/config": "self.version",
                "illuminate/console": "self.version",
                "illuminate/container": "self.version",
                "illuminate/contracts": "self.version",
                "illuminate/cookie": "self.version",
                "illuminate/database": "self.version",
                "illuminate/encryption": "self.version",
                "illuminate/events": "self.version",
                "illuminate/filesystem": "self.version",
                "illuminate/hashing": "self.version",
                "illuminate/http": "self.version",
                "illuminate/log": "self.version",
                "illuminate/macroable": "self.version",
                "illuminate/mail": "self.version",
                "illuminate/notifications": "self.version",
                "illuminate/pagination": "self.version",
                "illuminate/pipeline": "self.version",
                "illuminate/queue": "self.version",
                "illuminate/redis": "self.version",
                "illuminate/routing": "self.version",
                "illuminate/session": "self.version",
                "illuminate/support": "self.version",
                "illuminate/testing": "self.version",
                "illuminate/translation": "self.version",
                "illuminate/validation": "self.version",
                "illuminate/view": "self.version"
            },
            "require-dev": {
                "ably/ably-php": "^1.0",
                "aws/aws-sdk-php": "^3.235.5",
                "doctrine/dbal": "^2.13.3|^3.1.4",
                "fakerphp/faker": "^1.9.2",
                "guzzlehttp/guzzle": "^7.5",
                "league/flysystem-aws-s3-v3": "^3.0",
                "league/flysystem-ftp": "^3.0",
                "league/flysystem-path-prefixing": "^3.3",
                "league/flysystem-read-only": "^3.3",
                "league/flysystem-sftp-v3": "^3.0",
                "mockery/mockery": "^1.5.1",
                "orchestra/testbench-core": "^7.11",
                "pda/pheanstalk": "^4.0",
                "phpstan/phpstan": "^1.4.7",
                "phpunit/phpunit": "^9.5.8",
                "predis/predis": "^1.1.9|^2.0.2",
                "symfony/cache": "^6.0"
            },
            "suggest": {
                "ably/ably-php": "Required to use the Ably broadcast driver (^1.0).",
                "aws/aws-sdk-php": "Required to use the SQS queue driver, DynamoDb failed job storage, and SES mail driver (^3.235.5).",
                "brianium/paratest": "Required to run tests in parallel (^6.0).",
                "doctrine/dbal": "Required to rename columns and drop SQLite columns (^2.13.3|^3.1.4).",
                "ext-bcmath": "Required to use the multiple_of validation rule.",
                "ext-ftp": "Required to use the Flysystem FTP driver.",
                "ext-gd": "Required to use Illuminate\\Http\\Testing\\FileFactory::image().",
                "ext-memcached": "Required to use the memcache cache driver.",
                "ext-pcntl": "Required to use all features of the queue worker.",
                "ext-posix": "Required to use all features of the queue worker.",
                "ext-redis": "Required to use the Redis cache and queue drivers (^4.0|^5.0).",
                "fakerphp/faker": "Required to use the eloquent factory builder (^1.9.1).",
                "filp/whoops": "Required for friendly error pages in development (^2.14.3).",
                "guzzlehttp/guzzle": "Required to use the HTTP Client and the ping methods on schedules (^7.5).",
                "laravel/tinker": "Required to use the tinker console command (^2.0).",
                "league/flysystem-aws-s3-v3": "Required to use the Flysystem S3 driver (^3.0).",
                "league/flysystem-ftp": "Required to use the Flysystem FTP driver (^3.0).",
                "league/flysystem-path-prefixing": "Required to use the scoped driver (^3.3).",
                "league/flysystem-read-only": "Required to use read-only disks (^3.3)",
                "league/flysystem-sftp-v3": "Required to use the Flysystem SFTP driver (^3.0).",
                "mockery/mockery": "Required to use mocking (^1.5.1).",
                "nyholm/psr7": "Required to use PSR-7 bridging features (^1.2).",
                "pda/pheanstalk": "Required to use the beanstalk queue driver (^4.0).",
                "phpunit/phpunit": "Required to use assertions and run tests (^9.5.8).",
                "predis/predis": "Required to use the predis connector (^1.1.9|^2.0.2).",
                "psr/http-message": "Required to allow Storage::put to accept a StreamInterface (^1.0).",
                "pusher/pusher-php-server": "Required to use the Pusher broadcast driver (^6.0|^7.0).",
                "symfony/cache": "Required to PSR-6 cache bridge (^6.0).",
                "symfony/filesystem": "Required to enable support for relative symbolic links (^6.0).",
                "symfony/http-client": "Required to enable support for the Symfony API mail transports (^6.0).",
                "symfony/mailgun-mailer": "Required to enable support for the Mailgun mail transport (^6.0).",
                "symfony/postmark-mailer": "Required to enable support for the Postmark mail transport (^6.0).",
                "symfony/psr-http-message-bridge": "Required to use PSR-7 bridging features (^2.0)."
            },
            "type": "library",
            "extra": {
                "branch-alias": {
                    "dev-master": "9.x-dev"
                }
            },
            "autoload": {
                "files": [
                    "src/Illuminate/Collections/helpers.php",
                    "src/Illuminate/Events/functions.php",
                    "src/Illuminate/Foundation/helpers.php",
                    "src/Illuminate/Support/helpers.php"
                ],
                "psr-4": {
                    "Illuminate\\": "src/Illuminate/",
                    "Illuminate\\Support\\": [
                        "src/Illuminate/Macroable/",
                        "src/Illuminate/Collections/",
                        "src/Illuminate/Conditionable/"
                    ]
                }
            },
            "notification-url": "https://packagist.org/downloads/",
            "license": [
                "MIT"
            ],
            "authors": [
                {
                    "name": "Taylor Otwell",
                    "email": "taylor@laravel.com"
                }
            ],
            "description": "The Laravel Framework.",
            "homepage": "https://laravel.com",
            "keywords": [
                "framework",
                "laravel"
            ],
            "support": {
                "issues": "https://github.com/laravel/framework/issues",
                "source": "https://github.com/laravel/framework"
            },
            "time": "2022-10-25T15:43:46+00:00"
        },
        {
            "name": "laravel/passport",
            "version": "v11.3.0",
            "source": {
                "type": "git",
                "url": "https://github.com/laravel/passport.git",
                "reference": "4c2105887c724fe05fc4cd9b7d6c8d8df30e1bcf"
            },
            "dist": {
                "type": "zip",
                "url": "https://api.github.com/repos/laravel/passport/zipball/4c2105887c724fe05fc4cd9b7d6c8d8df30e1bcf",
                "reference": "4c2105887c724fe05fc4cd9b7d6c8d8df30e1bcf",
                "shasum": ""
            },
            "require": {
                "ext-json": "*",
                "firebase/php-jwt": "^6.0",
                "illuminate/auth": "^9.0",
                "illuminate/console": "^9.0",
                "illuminate/container": "^9.0",
                "illuminate/contracts": "^9.0",
                "illuminate/cookie": "^9.0",
                "illuminate/database": "^9.0",
                "illuminate/encryption": "^9.0",
                "illuminate/http": "^9.0",
                "illuminate/support": "^9.0",
                "lcobucci/jwt": "^3.4|^4.0",
                "league/oauth2-server": "^8.2",
                "nyholm/psr7": "^1.3",
                "php": "^8.0",
                "phpseclib/phpseclib": "^2.0|^3.0",
                "symfony/psr-http-message-bridge": "^2.0"
            },
            "require-dev": {
                "mockery/mockery": "^1.0",
                "orchestra/testbench": "^7.0",
                "phpunit/phpunit": "^9.3"
            },
            "type": "library",
            "extra": {
                "branch-alias": {
                    "dev-master": "11.x-dev"
                },
                "laravel": {
                    "providers": [
                        "Laravel\\Passport\\PassportServiceProvider"
                    ]
                }
            },
            "autoload": {
                "psr-4": {
                    "Laravel\\Passport\\": "src/",
                    "Laravel\\Passport\\Database\\Factories\\": "database/factories/"
                }
            },
            "notification-url": "https://packagist.org/downloads/",
            "license": [
                "MIT"
            ],
            "authors": [
                {
                    "name": "Taylor Otwell",
                    "email": "taylor@laravel.com"
                }
            ],
            "description": "Laravel Passport provides OAuth2 server support to Laravel.",
            "keywords": [
                "laravel",
                "oauth",
                "passport"
            ],
            "support": {
                "issues": "https://github.com/laravel/passport/issues",
                "source": "https://github.com/laravel/passport"
            },
            "time": "2022-10-22T16:38:00+00:00"
        },
        {
            "name": "laravel/sanctum",
            "version": "v3.0.1",
            "source": {
                "type": "git",
                "url": "https://github.com/laravel/sanctum.git",
                "reference": "b71e80a3a8e8029e2ec8c1aa814b999609ce16dc"
            },
            "dist": {
                "type": "zip",
                "url": "https://api.github.com/repos/laravel/sanctum/zipball/b71e80a3a8e8029e2ec8c1aa814b999609ce16dc",
                "reference": "b71e80a3a8e8029e2ec8c1aa814b999609ce16dc",
                "shasum": ""
            },
            "require": {
                "ext-json": "*",
                "illuminate/console": "^9.21",
                "illuminate/contracts": "^9.21",
                "illuminate/database": "^9.21",
                "illuminate/support": "^9.21",
                "php": "^8.0.2"
            },
            "require-dev": {
                "mockery/mockery": "^1.0",
                "orchestra/testbench": "^7.0",
                "phpunit/phpunit": "^9.3"
            },
            "type": "library",
            "extra": {
                "branch-alias": {
                    "dev-master": "3.x-dev"
                },
                "laravel": {
                    "providers": [
                        "Laravel\\Sanctum\\SanctumServiceProvider"
                    ]
                }
            },
            "autoload": {
                "psr-4": {
                    "Laravel\\Sanctum\\": "src/"
                }
            },
            "notification-url": "https://packagist.org/downloads/",
            "license": [
                "MIT"
            ],
            "authors": [
                {
                    "name": "Taylor Otwell",
                    "email": "taylor@laravel.com"
                }
            ],
            "description": "Laravel Sanctum provides a featherweight authentication system for SPAs and simple APIs.",
            "keywords": [
                "auth",
                "laravel",
                "sanctum"
            ],
            "support": {
                "issues": "https://github.com/laravel/sanctum/issues",
                "source": "https://github.com/laravel/sanctum"
            },
            "time": "2022-07-29T21:33:30+00:00"
        },
        {
            "name": "laravel/serializable-closure",
            "version": "v1.2.2",
            "source": {
                "type": "git",
                "url": "https://github.com/laravel/serializable-closure.git",
                "reference": "47afb7fae28ed29057fdca37e16a84f90cc62fae"
            },
            "dist": {
                "type": "zip",
                "url": "https://api.github.com/repos/laravel/serializable-closure/zipball/47afb7fae28ed29057fdca37e16a84f90cc62fae",
                "reference": "47afb7fae28ed29057fdca37e16a84f90cc62fae",
                "shasum": ""
            },
            "require": {
                "php": "^7.3|^8.0"
            },
            "require-dev": {
                "nesbot/carbon": "^2.61",
                "pestphp/pest": "^1.21.3",
                "phpstan/phpstan": "^1.8.2",
                "symfony/var-dumper": "^5.4.11"
            },
            "type": "library",
            "extra": {
                "branch-alias": {
                    "dev-master": "1.x-dev"
                }
            },
            "autoload": {
                "psr-4": {
                    "Laravel\\SerializableClosure\\": "src/"
                }
            },
            "notification-url": "https://packagist.org/downloads/",
            "license": [
                "MIT"
            ],
            "authors": [
                {
                    "name": "Taylor Otwell",
                    "email": "taylor@laravel.com"
                },
                {
                    "name": "Nuno Maduro",
                    "email": "nuno@laravel.com"
                }
            ],
            "description": "Laravel Serializable Closure provides an easy and secure way to serialize closures in PHP.",
            "keywords": [
                "closure",
                "laravel",
                "serializable"
            ],
            "support": {
                "issues": "https://github.com/laravel/serializable-closure/issues",
                "source": "https://github.com/laravel/serializable-closure"
            },
            "time": "2022-09-08T13:45:54+00:00"
        },
        {
            "name": "laravel/slack-notification-channel",
            "version": "v2.4.0",
            "source": {
                "type": "git",
                "url": "https://github.com/laravel/slack-notification-channel.git",
                "reference": "060617a31562c88656c95c5971a36989122d4b53"
            },
            "dist": {
                "type": "zip",
                "url": "https://api.github.com/repos/laravel/slack-notification-channel/zipball/060617a31562c88656c95c5971a36989122d4b53",
                "reference": "060617a31562c88656c95c5971a36989122d4b53",
                "shasum": ""
            },
            "require": {
                "guzzlehttp/guzzle": "^6.0|^7.0",
                "illuminate/notifications": "~5.8.0|^6.0|^7.0|^8.0|^9.0",
                "php": "^7.1.3|^8.0"
            },
            "require-dev": {
                "mockery/mockery": "^1.0",
                "phpunit/phpunit": "^7.0|^8.0|^9.0"
            },
            "type": "library",
            "extra": {
                "branch-alias": {
                    "dev-master": "2.x-dev"
                },
                "laravel": {
                    "providers": [
                        "Illuminate\\Notifications\\SlackChannelServiceProvider"
                    ]
                }
            },
            "autoload": {
                "psr-4": {
                    "Illuminate\\Notifications\\": "src/"
                }
            },
            "notification-url": "https://packagist.org/downloads/",
            "license": [
                "MIT"
            ],
            "authors": [
                {
                    "name": "Taylor Otwell",
                    "email": "taylor@laravel.com"
                }
            ],
            "description": "Slack Notification Channel for laravel.",
            "keywords": [
                "laravel",
                "notifications",
                "slack"
            ],
            "support": {
                "issues": "https://github.com/laravel/slack-notification-channel/issues",
                "source": "https://github.com/laravel/slack-notification-channel/tree/v2.4.0"
            },
            "time": "2022-01-12T18:07:54+00:00"
        },
        {
            "name": "laravel/ui",
            "version": "v4.0.2",
            "source": {
                "type": "git",
                "url": "https://github.com/laravel/ui.git",
                "reference": "9aa6930c8ae98b2465594d7f14f4ac131bfd6a99"
            },
            "dist": {
                "type": "zip",
                "url": "https://api.github.com/repos/laravel/ui/zipball/9aa6930c8ae98b2465594d7f14f4ac131bfd6a99",
                "reference": "9aa6930c8ae98b2465594d7f14f4ac131bfd6a99",
                "shasum": ""
            },
            "require": {
                "illuminate/console": "^9.21",
                "illuminate/filesystem": "^9.21",
                "illuminate/support": "^9.21",
                "illuminate/validation": "^9.21",
                "php": "^8.0"
            },
            "require-dev": {
                "orchestra/testbench": "^7.0"
            },
            "type": "library",
            "extra": {
                "branch-alias": {
                    "dev-master": "4.x-dev"
                },
                "laravel": {
                    "providers": [
                        "Laravel\\Ui\\UiServiceProvider"
                    ]
                }
            },
            "autoload": {
                "psr-4": {
                    "Laravel\\Ui\\": "src/",
                    "Illuminate\\Foundation\\Auth\\": "auth-backend/"
                }
            },
            "notification-url": "https://packagist.org/downloads/",
            "license": [
                "MIT"
            ],
            "authors": [
                {
                    "name": "Taylor Otwell",
                    "email": "taylor@laravel.com"
                }
            ],
            "description": "Laravel UI utilities and presets.",
            "keywords": [
                "laravel",
                "ui"
            ],
            "support": {
                "source": "https://github.com/laravel/ui/tree/v4.0.2"
            },
            "time": "2022-09-09T18:20:35+00:00"
        },
        {
            "name": "laravelcollective/html",
            "version": "v6.3.0",
            "source": {
                "type": "git",
                "url": "https://github.com/LaravelCollective/html.git",
                "reference": "78c3cb516ac9e6d3d76cad9191f81d217302dea6"
            },
            "dist": {
                "type": "zip",
                "url": "https://api.github.com/repos/LaravelCollective/html/zipball/78c3cb516ac9e6d3d76cad9191f81d217302dea6",
                "reference": "78c3cb516ac9e6d3d76cad9191f81d217302dea6",
                "shasum": ""
            },
            "require": {
                "illuminate/http": "^6.0|^7.0|^8.0|^9.0",
                "illuminate/routing": "^6.0|^7.0|^8.0|^9.0",
                "illuminate/session": "^6.0|^7.0|^8.0|^9.0",
                "illuminate/support": "^6.0|^7.0|^8.0|^9.0",
                "illuminate/view": "^6.0|^7.0|^8.0|^9.0",
                "php": ">=7.2.5"
            },
            "require-dev": {
                "illuminate/database": "^6.0|^7.0|^8.0|^9.0",
                "mockery/mockery": "~1.0",
                "phpunit/phpunit": "~8.5|^9.5.10"
            },
            "type": "library",
            "extra": {
                "branch-alias": {
                    "dev-master": "6.x-dev"
                },
                "laravel": {
                    "providers": [
                        "Collective\\Html\\HtmlServiceProvider"
                    ],
                    "aliases": {
                        "Form": "Collective\\Html\\FormFacade",
                        "Html": "Collective\\Html\\HtmlFacade"
                    }
                }
            },
            "autoload": {
                "files": [
                    "src/helpers.php"
                ],
                "psr-4": {
                    "Collective\\Html\\": "src/"
                }
            },
            "notification-url": "https://packagist.org/downloads/",
            "license": [
                "MIT"
            ],
            "authors": [
                {
                    "name": "Adam Engebretson",
                    "email": "adam@laravelcollective.com"
                },
                {
                    "name": "Taylor Otwell",
                    "email": "taylorotwell@gmail.com"
                }
            ],
            "description": "HTML and Form Builders for the Laravel Framework",
            "homepage": "https://laravelcollective.com",
            "support": {
                "issues": "https://github.com/LaravelCollective/html/issues",
                "source": "https://github.com/LaravelCollective/html"
            },
            "time": "2022-02-08T21:02:54+00:00"
        },
        {
            "name": "lcobucci/clock",
            "version": "2.2.0",
            "source": {
                "type": "git",
                "url": "https://github.com/lcobucci/clock.git",
                "reference": "fb533e093fd61321bfcbac08b131ce805fe183d3"
            },
            "dist": {
                "type": "zip",
                "url": "https://api.github.com/repos/lcobucci/clock/zipball/fb533e093fd61321bfcbac08b131ce805fe183d3",
                "reference": "fb533e093fd61321bfcbac08b131ce805fe183d3",
                "shasum": ""
            },
            "require": {
                "php": "^8.0",
                "stella-maris/clock": "^0.1.4"
            },
            "require-dev": {
                "infection/infection": "^0.26",
                "lcobucci/coding-standard": "^8.0",
                "phpstan/extension-installer": "^1.1",
                "phpstan/phpstan": "^0.12",
                "phpstan/phpstan-deprecation-rules": "^0.12",
                "phpstan/phpstan-phpunit": "^0.12",
                "phpstan/phpstan-strict-rules": "^0.12",
                "phpunit/phpunit": "^9.5"
            },
            "type": "library",
            "autoload": {
                "psr-4": {
                    "Lcobucci\\Clock\\": "src"
                }
            },
            "notification-url": "https://packagist.org/downloads/",
            "license": [
                "MIT"
            ],
            "authors": [
                {
                    "name": "Luís Cobucci",
                    "email": "lcobucci@gmail.com"
                }
            ],
            "description": "Yet another clock abstraction",
            "support": {
                "issues": "https://github.com/lcobucci/clock/issues",
                "source": "https://github.com/lcobucci/clock/tree/2.2.0"
            },
            "funding": [
                {
                    "url": "https://github.com/lcobucci",
                    "type": "github"
                },
                {
                    "url": "https://www.patreon.com/lcobucci",
                    "type": "patreon"
                }
            ],
            "time": "2022-04-19T19:34:17+00:00"
        },
        {
            "name": "lcobucci/jwt",
            "version": "4.2.1",
            "source": {
                "type": "git",
                "url": "https://github.com/lcobucci/jwt.git",
                "reference": "72ac6d807ee51a70ad376ee03a2387e8646e10f3"
            },
            "dist": {
                "type": "zip",
                "url": "https://api.github.com/repos/lcobucci/jwt/zipball/72ac6d807ee51a70ad376ee03a2387e8646e10f3",
                "reference": "72ac6d807ee51a70ad376ee03a2387e8646e10f3",
                "shasum": ""
            },
            "require": {
                "ext-hash": "*",
                "ext-json": "*",
                "ext-mbstring": "*",
                "ext-openssl": "*",
                "ext-sodium": "*",
                "lcobucci/clock": "^2.0",
                "php": "^7.4 || ^8.0"
            },
            "require-dev": {
                "infection/infection": "^0.21",
                "lcobucci/coding-standard": "^6.0",
                "mikey179/vfsstream": "^1.6.7",
                "phpbench/phpbench": "^1.2",
                "phpstan/extension-installer": "^1.0",
                "phpstan/phpstan": "^1.4",
                "phpstan/phpstan-deprecation-rules": "^1.0",
                "phpstan/phpstan-phpunit": "^1.0",
                "phpstan/phpstan-strict-rules": "^1.0",
                "phpunit/php-invoker": "^3.1",
                "phpunit/phpunit": "^9.5"
            },
            "type": "library",
            "autoload": {
                "psr-4": {
                    "Lcobucci\\JWT\\": "src"
                }
            },
            "notification-url": "https://packagist.org/downloads/",
            "license": [
                "BSD-3-Clause"
            ],
            "authors": [
                {
                    "name": "Luís Cobucci",
                    "email": "lcobucci@gmail.com",
                    "role": "Developer"
                }
            ],
            "description": "A simple library to work with JSON Web Token and JSON Web Signature",
            "keywords": [
                "JWS",
                "jwt"
            ],
            "support": {
                "issues": "https://github.com/lcobucci/jwt/issues",
                "source": "https://github.com/lcobucci/jwt/tree/4.2.1"
            },
            "funding": [
                {
                    "url": "https://github.com/lcobucci",
                    "type": "github"
                },
                {
                    "url": "https://www.patreon.com/lcobucci",
                    "type": "patreon"
                }
            ],
            "time": "2022-08-19T23:14:07+00:00"
        },
        {
            "name": "league/commonmark",
            "version": "2.3.6",
            "source": {
                "type": "git",
                "url": "https://github.com/thephpleague/commonmark.git",
                "reference": "857afc47ce113454bd629037213378ba3219dd40"
            },
            "dist": {
                "type": "zip",
                "url": "https://api.github.com/repos/thephpleague/commonmark/zipball/857afc47ce113454bd629037213378ba3219dd40",
                "reference": "857afc47ce113454bd629037213378ba3219dd40",
                "shasum": ""
            },
            "require": {
                "ext-mbstring": "*",
                "league/config": "^1.1.1",
                "php": "^7.4 || ^8.0",
                "psr/event-dispatcher": "^1.0",
                "symfony/deprecation-contracts": "^2.1 || ^3.0",
                "symfony/polyfill-php80": "^1.16"
            },
            "require-dev": {
                "cebe/markdown": "^1.0",
                "commonmark/cmark": "0.30.0",
                "commonmark/commonmark.js": "0.30.0",
                "composer/package-versions-deprecated": "^1.8",
                "embed/embed": "^4.4",
                "erusev/parsedown": "^1.0",
                "ext-json": "*",
                "github/gfm": "0.29.0",
                "michelf/php-markdown": "^1.4 || ^2.0",
                "nyholm/psr7": "^1.5",
                "phpstan/phpstan": "^1.8.2",
                "phpunit/phpunit": "^9.5.21",
                "scrutinizer/ocular": "^1.8.1",
                "symfony/finder": "^5.3 | ^6.0",
                "symfony/yaml": "^2.3 | ^3.0 | ^4.0 | ^5.0 | ^6.0",
                "unleashedtech/php-coding-standard": "^3.1.1",
                "vimeo/psalm": "^4.24.0"
            },
            "suggest": {
                "symfony/yaml": "v2.3+ required if using the Front Matter extension"
            },
            "type": "library",
            "extra": {
                "branch-alias": {
                    "dev-main": "2.4-dev"
                }
            },
            "autoload": {
                "psr-4": {
                    "League\\CommonMark\\": "src"
                }
            },
            "notification-url": "https://packagist.org/downloads/",
            "license": [
                "BSD-3-Clause"
            ],
            "authors": [
                {
                    "name": "Colin O'Dell",
                    "email": "colinodell@gmail.com",
                    "homepage": "https://www.colinodell.com",
                    "role": "Lead Developer"
                }
            ],
            "description": "Highly-extensible PHP Markdown parser which fully supports the CommonMark spec and GitHub-Flavored Markdown (GFM)",
            "homepage": "https://commonmark.thephpleague.com",
            "keywords": [
                "commonmark",
                "flavored",
                "gfm",
                "github",
                "github-flavored",
                "markdown",
                "md",
                "parser"
            ],
            "support": {
                "docs": "https://commonmark.thephpleague.com/",
                "forum": "https://github.com/thephpleague/commonmark/discussions",
                "issues": "https://github.com/thephpleague/commonmark/issues",
                "rss": "https://github.com/thephpleague/commonmark/releases.atom",
                "source": "https://github.com/thephpleague/commonmark"
            },
            "funding": [
                {
                    "url": "https://www.colinodell.com/sponsor",
                    "type": "custom"
                },
                {
                    "url": "https://www.paypal.me/colinpodell/10.00",
                    "type": "custom"
                },
                {
                    "url": "https://github.com/colinodell",
                    "type": "github"
                },
                {
                    "url": "https://tidelift.com/funding/github/packagist/league/commonmark",
                    "type": "tidelift"
                }
            ],
            "time": "2022-10-30T16:45:38+00:00"
        },
        {
            "name": "league/config",
            "version": "v1.1.1",
            "source": {
                "type": "git",
                "url": "https://github.com/thephpleague/config.git",
                "reference": "a9d39eeeb6cc49d10a6e6c36f22c4c1f4a767f3e"
            },
            "dist": {
                "type": "zip",
                "url": "https://api.github.com/repos/thephpleague/config/zipball/a9d39eeeb6cc49d10a6e6c36f22c4c1f4a767f3e",
                "reference": "a9d39eeeb6cc49d10a6e6c36f22c4c1f4a767f3e",
                "shasum": ""
            },
            "require": {
                "dflydev/dot-access-data": "^3.0.1",
                "nette/schema": "^1.2",
                "php": "^7.4 || ^8.0"
            },
            "require-dev": {
                "phpstan/phpstan": "^0.12.90",
                "phpunit/phpunit": "^9.5.5",
                "scrutinizer/ocular": "^1.8.1",
                "unleashedtech/php-coding-standard": "^3.1",
                "vimeo/psalm": "^4.7.3"
            },
            "type": "library",
            "extra": {
                "branch-alias": {
                    "dev-main": "1.2-dev"
                }
            },
            "autoload": {
                "psr-4": {
                    "League\\Config\\": "src"
                }
            },
            "notification-url": "https://packagist.org/downloads/",
            "license": [
                "BSD-3-Clause"
            ],
            "authors": [
                {
                    "name": "Colin O'Dell",
                    "email": "colinodell@gmail.com",
                    "homepage": "https://www.colinodell.com",
                    "role": "Lead Developer"
                }
            ],
            "description": "Define configuration arrays with strict schemas and access values with dot notation",
            "homepage": "https://config.thephpleague.com",
            "keywords": [
                "array",
                "config",
                "configuration",
                "dot",
                "dot-access",
                "nested",
                "schema"
            ],
            "support": {
                "docs": "https://config.thephpleague.com/",
                "issues": "https://github.com/thephpleague/config/issues",
                "rss": "https://github.com/thephpleague/config/releases.atom",
                "source": "https://github.com/thephpleague/config"
            },
            "funding": [
                {
                    "url": "https://www.colinodell.com/sponsor",
                    "type": "custom"
                },
                {
                    "url": "https://www.paypal.me/colinpodell/10.00",
                    "type": "custom"
                },
                {
                    "url": "https://github.com/colinodell",
                    "type": "github"
                }
            ],
            "time": "2021-08-14T12:15:32+00:00"
        },
        {
            "name": "league/csv",
            "version": "9.8.0",
            "source": {
                "type": "git",
                "url": "https://github.com/thephpleague/csv.git",
                "reference": "9d2e0265c5d90f5dd601bc65ff717e05cec19b47"
            },
            "dist": {
                "type": "zip",
                "url": "https://api.github.com/repos/thephpleague/csv/zipball/9d2e0265c5d90f5dd601bc65ff717e05cec19b47",
                "reference": "9d2e0265c5d90f5dd601bc65ff717e05cec19b47",
                "shasum": ""
            },
            "require": {
                "ext-json": "*",
                "ext-mbstring": "*",
                "php": "^7.4 || ^8.0"
            },
            "require-dev": {
                "ext-curl": "*",
                "ext-dom": "*",
                "friendsofphp/php-cs-fixer": "^v3.4.0",
                "phpstan/phpstan": "^1.3.0",
                "phpstan/phpstan-phpunit": "^1.0.0",
                "phpstan/phpstan-strict-rules": "^1.1.0",
                "phpunit/phpunit": "^9.5.11"
            },
            "suggest": {
                "ext-dom": "Required to use the XMLConverter and or the HTMLConverter classes",
                "ext-iconv": "Needed to ease transcoding CSV using iconv stream filters"
            },
            "type": "library",
            "extra": {
                "branch-alias": {
                    "dev-master": "9.x-dev"
                }
            },
            "autoload": {
                "files": [
                    "src/functions_include.php"
                ],
                "psr-4": {
                    "League\\Csv\\": "src"
                }
            },
            "notification-url": "https://packagist.org/downloads/",
            "license": [
                "MIT"
            ],
            "authors": [
                {
                    "name": "Ignace Nyamagana Butera",
                    "email": "nyamsprod@gmail.com",
                    "homepage": "https://github.com/nyamsprod/",
                    "role": "Developer"
                }
            ],
            "description": "CSV data manipulation made easy in PHP",
            "homepage": "https://csv.thephpleague.com",
            "keywords": [
                "convert",
                "csv",
                "export",
                "filter",
                "import",
                "read",
                "transform",
                "write"
            ],
            "support": {
                "docs": "https://csv.thephpleague.com",
                "issues": "https://github.com/thephpleague/csv/issues",
                "rss": "https://github.com/thephpleague/csv/releases.atom",
                "source": "https://github.com/thephpleague/csv"
            },
            "funding": [
                {
                    "url": "https://github.com/sponsors/nyamsprod",
                    "type": "github"
                }
            ],
            "time": "2022-01-04T00:13:07+00:00"
        },
        {
            "name": "league/event",
            "version": "2.2.0",
            "source": {
                "type": "git",
                "url": "https://github.com/thephpleague/event.git",
                "reference": "d2cc124cf9a3fab2bb4ff963307f60361ce4d119"
            },
            "dist": {
                "type": "zip",
                "url": "https://api.github.com/repos/thephpleague/event/zipball/d2cc124cf9a3fab2bb4ff963307f60361ce4d119",
                "reference": "d2cc124cf9a3fab2bb4ff963307f60361ce4d119",
                "shasum": ""
            },
            "require": {
                "php": ">=5.4.0"
            },
            "require-dev": {
                "henrikbjorn/phpspec-code-coverage": "~1.0.1",
                "phpspec/phpspec": "^2.2"
            },
            "type": "library",
            "extra": {
                "branch-alias": {
                    "dev-master": "2.2-dev"
                }
            },
            "autoload": {
                "psr-4": {
                    "League\\Event\\": "src/"
                }
            },
            "notification-url": "https://packagist.org/downloads/",
            "license": [
                "MIT"
            ],
            "authors": [
                {
                    "name": "Frank de Jonge",
                    "email": "info@frenky.net"
                }
            ],
            "description": "Event package",
            "keywords": [
                "emitter",
                "event",
                "listener"
            ],
            "support": {
                "issues": "https://github.com/thephpleague/event/issues",
                "source": "https://github.com/thephpleague/event/tree/master"
            },
            "time": "2018-11-26T11:52:41+00:00"
        },
        {
            "name": "league/flysystem",
            "version": "3.10.2",
            "source": {
                "type": "git",
                "url": "https://github.com/thephpleague/flysystem.git",
                "reference": "b9bd194b016114d6ff6765c09d40c7d427e4e3f6"
            },
            "dist": {
                "type": "zip",
                "url": "https://api.github.com/repos/thephpleague/flysystem/zipball/b9bd194b016114d6ff6765c09d40c7d427e4e3f6",
                "reference": "b9bd194b016114d6ff6765c09d40c7d427e4e3f6",
                "shasum": ""
            },
            "require": {
                "league/mime-type-detection": "^1.0.0",
                "php": "^8.0.2"
            },
            "conflict": {
                "aws/aws-sdk-php": "3.209.31 || 3.210.0",
                "guzzlehttp/guzzle": "<7.0",
                "guzzlehttp/ringphp": "<1.1.1",
                "phpseclib/phpseclib": "3.0.15",
                "symfony/http-client": "<5.2"
            },
            "require-dev": {
                "async-aws/s3": "^1.5",
                "async-aws/simple-s3": "^1.1",
                "aws/aws-sdk-php": "^3.198.1",
                "composer/semver": "^3.0",
                "ext-fileinfo": "*",
                "ext-ftp": "*",
                "ext-zip": "*",
                "friendsofphp/php-cs-fixer": "^3.5",
                "google/cloud-storage": "^1.23",
                "microsoft/azure-storage-blob": "^1.1",
                "phpseclib/phpseclib": "^3.0.14",
                "phpstan/phpstan": "^0.12.26",
                "phpunit/phpunit": "^9.5.11",
                "sabre/dav": "^4.3.1"
            },
            "type": "library",
            "autoload": {
                "psr-4": {
                    "League\\Flysystem\\": "src"
                }
            },
            "notification-url": "https://packagist.org/downloads/",
            "license": [
                "MIT"
            ],
            "authors": [
                {
                    "name": "Frank de Jonge",
                    "email": "info@frankdejonge.nl"
                }
            ],
            "description": "File storage abstraction for PHP",
            "keywords": [
                "WebDAV",
                "aws",
                "cloud",
                "file",
                "files",
                "filesystem",
                "filesystems",
                "ftp",
                "s3",
                "sftp",
                "storage"
            ],
            "support": {
                "issues": "https://github.com/thephpleague/flysystem/issues",
                "source": "https://github.com/thephpleague/flysystem/tree/3.10.2"
            },
            "funding": [
                {
                    "url": "https://ecologi.com/frankdejonge",
                    "type": "custom"
                },
                {
                    "url": "https://github.com/frankdejonge",
                    "type": "github"
                },
                {
                    "url": "https://tidelift.com/funding/github/packagist/league/flysystem",
                    "type": "tidelift"
                }
            ],
            "time": "2022-10-25T07:01:47+00:00"
        },
        {
            "name": "league/fractal",
            "version": "0.20.1",
            "source": {
                "type": "git",
                "url": "https://github.com/thephpleague/fractal.git",
                "reference": "8b9d39b67624db9195c06f9c1ffd0355151eaf62"
            },
            "dist": {
                "type": "zip",
                "url": "https://api.github.com/repos/thephpleague/fractal/zipball/8b9d39b67624db9195c06f9c1ffd0355151eaf62",
                "reference": "8b9d39b67624db9195c06f9c1ffd0355151eaf62",
                "shasum": ""
            },
            "require": {
                "php": ">=7.4"
            },
            "require-dev": {
                "doctrine/orm": "^2.5",
                "illuminate/contracts": "~5.0",
                "mockery/mockery": "^1.3",
                "pagerfanta/pagerfanta": "~1.0.0",
                "phpstan/phpstan": "^1.4",
                "phpunit/phpunit": "^9.5",
                "squizlabs/php_codesniffer": "~3.4",
                "vimeo/psalm": "^4.22",
                "zendframework/zend-paginator": "~2.3"
            },
            "suggest": {
                "illuminate/pagination": "The Illuminate Pagination component.",
                "pagerfanta/pagerfanta": "Pagerfanta Paginator",
                "zendframework/zend-paginator": "Zend Framework Paginator"
            },
            "type": "library",
            "extra": {
                "branch-alias": {
                    "dev-master": "0.20.x-dev"
                }
            },
            "autoload": {
                "psr-4": {
                    "League\\Fractal\\": "src"
                }
            },
            "notification-url": "https://packagist.org/downloads/",
            "license": [
                "MIT"
            ],
            "authors": [
                {
                    "name": "Phil Sturgeon",
                    "email": "me@philsturgeon.uk",
                    "homepage": "http://philsturgeon.uk/",
                    "role": "Developer"
                }
            ],
            "description": "Handle the output of complex data structures ready for API output.",
            "homepage": "http://fractal.thephpleague.com/",
            "keywords": [
                "api",
                "json",
                "league",
                "rest"
            ],
            "support": {
                "issues": "https://github.com/thephpleague/fractal/issues",
                "source": "https://github.com/thephpleague/fractal/tree/0.20.1"
            },
            "time": "2022-04-11T12:47:17+00:00"
        },
        {
            "name": "league/mime-type-detection",
            "version": "1.11.0",
            "source": {
                "type": "git",
                "url": "https://github.com/thephpleague/mime-type-detection.git",
                "reference": "ff6248ea87a9f116e78edd6002e39e5128a0d4dd"
            },
            "dist": {
                "type": "zip",
                "url": "https://api.github.com/repos/thephpleague/mime-type-detection/zipball/ff6248ea87a9f116e78edd6002e39e5128a0d4dd",
                "reference": "ff6248ea87a9f116e78edd6002e39e5128a0d4dd",
                "shasum": ""
            },
            "require": {
                "ext-fileinfo": "*",
                "php": "^7.2 || ^8.0"
            },
            "require-dev": {
                "friendsofphp/php-cs-fixer": "^3.2",
                "phpstan/phpstan": "^0.12.68",
                "phpunit/phpunit": "^8.5.8 || ^9.3"
            },
            "type": "library",
            "autoload": {
                "psr-4": {
                    "League\\MimeTypeDetection\\": "src"
                }
            },
            "notification-url": "https://packagist.org/downloads/",
            "license": [
                "MIT"
            ],
            "authors": [
                {
                    "name": "Frank de Jonge",
                    "email": "info@frankdejonge.nl"
                }
            ],
            "description": "Mime-type detection for Flysystem",
            "support": {
                "issues": "https://github.com/thephpleague/mime-type-detection/issues",
                "source": "https://github.com/thephpleague/mime-type-detection/tree/1.11.0"
            },
            "funding": [
                {
                    "url": "https://github.com/frankdejonge",
                    "type": "github"
                },
                {
                    "url": "https://tidelift.com/funding/github/packagist/league/flysystem",
                    "type": "tidelift"
                }
            ],
            "time": "2022-04-17T13:12:02+00:00"
        },
        {
            "name": "league/oauth2-server",
            "version": "8.3.5",
            "source": {
                "type": "git",
                "url": "https://github.com/thephpleague/oauth2-server.git",
                "reference": "7aeb7c42b463b1a6fe4d084d3145e2fa22436876"
            },
            "dist": {
                "type": "zip",
                "url": "https://api.github.com/repos/thephpleague/oauth2-server/zipball/7aeb7c42b463b1a6fe4d084d3145e2fa22436876",
                "reference": "7aeb7c42b463b1a6fe4d084d3145e2fa22436876",
                "shasum": ""
            },
            "require": {
                "defuse/php-encryption": "^2.2.1",
                "ext-json": "*",
                "ext-openssl": "*",
                "lcobucci/jwt": "^3.4.6 || ^4.0.4",
                "league/event": "^2.2",
                "league/uri": "^6.4",
                "php": "^7.2 || ^8.0",
                "psr/http-message": "^1.0.1"
            },
            "replace": {
                "league/oauth2server": "*",
                "lncd/oauth2": "*"
            },
            "require-dev": {
                "laminas/laminas-diactoros": "^2.4.1",
                "phpstan/phpstan": "^0.12.57",
                "phpstan/phpstan-phpunit": "^0.12.16",
                "phpunit/phpunit": "^8.5.13",
                "roave/security-advisories": "dev-master"
            },
            "type": "library",
            "autoload": {
                "psr-4": {
                    "League\\OAuth2\\Server\\": "src/"
                }
            },
            "notification-url": "https://packagist.org/downloads/",
            "license": [
                "MIT"
            ],
            "authors": [
                {
                    "name": "Alex Bilbie",
                    "email": "hello@alexbilbie.com",
                    "homepage": "http://www.alexbilbie.com",
                    "role": "Developer"
                },
                {
                    "name": "Andy Millington",
                    "email": "andrew@noexceptions.io",
                    "homepage": "https://www.noexceptions.io",
                    "role": "Developer"
                }
            ],
            "description": "A lightweight and powerful OAuth 2.0 authorization and resource server library with support for all the core specification grants. This library will allow you to secure your API with OAuth and allow your applications users to approve apps that want to access their data from your API.",
            "homepage": "https://oauth2.thephpleague.com/",
            "keywords": [
                "Authentication",
                "api",
                "auth",
                "authorisation",
                "authorization",
                "oauth",
                "oauth 2",
                "oauth 2.0",
                "oauth2",
                "protect",
                "resource",
                "secure",
                "server"
            ],
            "support": {
                "issues": "https://github.com/thephpleague/oauth2-server/issues",
                "source": "https://github.com/thephpleague/oauth2-server/tree/8.3.5"
            },
            "funding": [
                {
                    "url": "https://github.com/sephster",
                    "type": "github"
                }
            ],
            "time": "2022-05-03T21:21:28+00:00"
        },
        {
            "name": "league/uri",
            "version": "6.8.0",
            "source": {
                "type": "git",
                "url": "https://github.com/thephpleague/uri.git",
                "reference": "a700b4656e4c54371b799ac61e300ab25a2d1d39"
            },
            "dist": {
                "type": "zip",
                "url": "https://api.github.com/repos/thephpleague/uri/zipball/a700b4656e4c54371b799ac61e300ab25a2d1d39",
                "reference": "a700b4656e4c54371b799ac61e300ab25a2d1d39",
                "shasum": ""
            },
            "require": {
                "ext-json": "*",
                "league/uri-interfaces": "^2.3",
                "php": "^8.1",
                "psr/http-message": "^1.0.1"
            },
            "conflict": {
                "league/uri-schemes": "^1.0"
            },
            "require-dev": {
                "friendsofphp/php-cs-fixer": "^v3.9.5",
                "nyholm/psr7": "^1.5.1",
                "php-http/psr7-integration-tests": "^1.1.1",
                "phpbench/phpbench": "^1.2.6",
                "phpstan/phpstan": "^1.8.5",
                "phpstan/phpstan-deprecation-rules": "^1.0",
                "phpstan/phpstan-phpunit": "^1.1.1",
                "phpstan/phpstan-strict-rules": "^1.4.3",
                "phpunit/phpunit": "^9.5.24",
                "psr/http-factory": "^1.0.1"
            },
            "suggest": {
                "ext-fileinfo": "Needed to create Data URI from a filepath",
                "ext-intl": "Needed to improve host validation",
                "league/uri-components": "Needed to easily manipulate URI objects",
                "psr/http-factory": "Needed to use the URI factory"
            },
            "type": "library",
            "extra": {
                "branch-alias": {
                    "dev-master": "6.x-dev"
                }
            },
            "autoload": {
                "psr-4": {
                    "League\\Uri\\": "src"
                }
            },
            "notification-url": "https://packagist.org/downloads/",
            "license": [
                "MIT"
            ],
            "authors": [
                {
                    "name": "Ignace Nyamagana Butera",
                    "email": "nyamsprod@gmail.com",
                    "homepage": "https://nyamsprod.com"
                }
            ],
            "description": "URI manipulation library",
            "homepage": "https://uri.thephpleague.com",
            "keywords": [
                "data-uri",
                "file-uri",
                "ftp",
                "hostname",
                "http",
                "https",
                "middleware",
                "parse_str",
                "parse_url",
                "psr-7",
                "query-string",
                "querystring",
                "rfc3986",
                "rfc3987",
                "rfc6570",
                "uri",
                "uri-template",
                "url",
                "ws"
            ],
            "support": {
                "docs": "https://uri.thephpleague.com",
                "forum": "https://thephpleague.slack.com",
                "issues": "https://github.com/thephpleague/uri/issues",
                "source": "https://github.com/thephpleague/uri/tree/6.8.0"
            },
            "funding": [
                {
                    "url": "https://github.com/sponsors/nyamsprod",
                    "type": "github"
                }
            ],
            "time": "2022-09-13T19:58:47+00:00"
        },
        {
            "name": "league/uri-interfaces",
            "version": "2.3.0",
            "source": {
                "type": "git",
                "url": "https://github.com/thephpleague/uri-interfaces.git",
                "reference": "00e7e2943f76d8cb50c7dfdc2f6dee356e15e383"
            },
            "dist": {
                "type": "zip",
                "url": "https://api.github.com/repos/thephpleague/uri-interfaces/zipball/00e7e2943f76d8cb50c7dfdc2f6dee356e15e383",
                "reference": "00e7e2943f76d8cb50c7dfdc2f6dee356e15e383",
                "shasum": ""
            },
            "require": {
                "ext-json": "*",
                "php": "^7.2 || ^8.0"
            },
            "require-dev": {
                "friendsofphp/php-cs-fixer": "^2.19",
                "phpstan/phpstan": "^0.12.90",
                "phpstan/phpstan-phpunit": "^0.12.19",
                "phpstan/phpstan-strict-rules": "^0.12.9",
                "phpunit/phpunit": "^8.5.15 || ^9.5"
            },
            "suggest": {
                "ext-intl": "to use the IDNA feature",
                "symfony/intl": "to use the IDNA feature via Symfony Polyfill"
            },
            "type": "library",
            "extra": {
                "branch-alias": {
                    "dev-master": "2.x-dev"
                }
            },
            "autoload": {
                "psr-4": {
                    "League\\Uri\\": "src/"
                }
            },
            "notification-url": "https://packagist.org/downloads/",
            "license": [
                "MIT"
            ],
            "authors": [
                {
                    "name": "Ignace Nyamagana Butera",
                    "email": "nyamsprod@gmail.com",
                    "homepage": "https://nyamsprod.com"
                }
            ],
            "description": "Common interface for URI representation",
            "homepage": "http://github.com/thephpleague/uri-interfaces",
            "keywords": [
                "rfc3986",
                "rfc3987",
                "uri",
                "url"
            ],
            "support": {
                "issues": "https://github.com/thephpleague/uri-interfaces/issues",
                "source": "https://github.com/thephpleague/uri-interfaces/tree/2.3.0"
            },
            "funding": [
                {
                    "url": "https://github.com/sponsors/nyamsprod",
                    "type": "github"
                }
            ],
            "time": "2021-06-28T04:27:21+00:00"
        },
        {
            "name": "monolog/monolog",
            "version": "2.8.0",
            "source": {
                "type": "git",
                "url": "https://github.com/Seldaek/monolog.git",
                "reference": "720488632c590286b88b80e62aa3d3d551ad4a50"
            },
            "dist": {
                "type": "zip",
                "url": "https://api.github.com/repos/Seldaek/monolog/zipball/720488632c590286b88b80e62aa3d3d551ad4a50",
                "reference": "720488632c590286b88b80e62aa3d3d551ad4a50",
                "shasum": ""
            },
            "require": {
                "php": ">=7.2",
                "psr/log": "^1.0.1 || ^2.0 || ^3.0"
            },
            "provide": {
                "psr/log-implementation": "1.0.0 || 2.0.0 || 3.0.0"
            },
            "require-dev": {
                "aws/aws-sdk-php": "^2.4.9 || ^3.0",
                "doctrine/couchdb": "~1.0@dev",
                "elasticsearch/elasticsearch": "^7 || ^8",
                "ext-json": "*",
                "graylog2/gelf-php": "^1.4.2",
                "guzzlehttp/guzzle": "^7.4",
                "guzzlehttp/psr7": "^2.2",
                "mongodb/mongodb": "^1.8",
                "php-amqplib/php-amqplib": "~2.4 || ^3",
                "phpspec/prophecy": "^1.15",
                "phpstan/phpstan": "^0.12.91",
                "phpunit/phpunit": "^8.5.14",
                "predis/predis": "^1.1 || ^2.0",
                "rollbar/rollbar": "^1.3 || ^2 || ^3",
                "ruflin/elastica": "^7",
                "swiftmailer/swiftmailer": "^5.3|^6.0",
                "symfony/mailer": "^5.4 || ^6",
                "symfony/mime": "^5.4 || ^6"
            },
            "suggest": {
                "aws/aws-sdk-php": "Allow sending log messages to AWS services like DynamoDB",
                "doctrine/couchdb": "Allow sending log messages to a CouchDB server",
                "elasticsearch/elasticsearch": "Allow sending log messages to an Elasticsearch server via official client",
                "ext-amqp": "Allow sending log messages to an AMQP server (1.0+ required)",
                "ext-curl": "Required to send log messages using the IFTTTHandler, the LogglyHandler, the SendGridHandler, the SlackWebhookHandler or the TelegramBotHandler",
                "ext-mbstring": "Allow to work properly with unicode symbols",
                "ext-mongodb": "Allow sending log messages to a MongoDB server (via driver)",
                "ext-openssl": "Required to send log messages using SSL",
                "ext-sockets": "Allow sending log messages to a Syslog server (via UDP driver)",
                "graylog2/gelf-php": "Allow sending log messages to a GrayLog2 server",
                "mongodb/mongodb": "Allow sending log messages to a MongoDB server (via library)",
                "php-amqplib/php-amqplib": "Allow sending log messages to an AMQP server using php-amqplib",
                "rollbar/rollbar": "Allow sending log messages to Rollbar",
                "ruflin/elastica": "Allow sending log messages to an Elastic Search server"
            },
            "type": "library",
            "extra": {
                "branch-alias": {
                    "dev-main": "2.x-dev"
                }
            },
            "autoload": {
                "psr-4": {
                    "Monolog\\": "src/Monolog"
                }
            },
            "notification-url": "https://packagist.org/downloads/",
            "license": [
                "MIT"
            ],
            "authors": [
                {
                    "name": "Jordi Boggiano",
                    "email": "j.boggiano@seld.be",
                    "homepage": "https://seld.be"
                }
            ],
            "description": "Sends your logs to files, sockets, inboxes, databases and various web services",
            "homepage": "https://github.com/Seldaek/monolog",
            "keywords": [
                "log",
                "logging",
                "psr-3"
            ],
            "support": {
                "issues": "https://github.com/Seldaek/monolog/issues",
                "source": "https://github.com/Seldaek/monolog/tree/2.8.0"
            },
            "funding": [
                {
                    "url": "https://github.com/Seldaek",
                    "type": "github"
                },
                {
                    "url": "https://tidelift.com/funding/github/packagist/monolog/monolog",
                    "type": "tidelift"
                }
            ],
            "time": "2022-07-24T11:55:47+00:00"
        },
        {
            "name": "nesbot/carbon",
            "version": "2.62.1",
            "source": {
                "type": "git",
                "url": "https://github.com/briannesbitt/Carbon.git",
                "reference": "01bc4cdefe98ef58d1f9cb31bdbbddddf2a88f7a"
            },
            "dist": {
                "type": "zip",
                "url": "https://api.github.com/repos/briannesbitt/Carbon/zipball/01bc4cdefe98ef58d1f9cb31bdbbddddf2a88f7a",
                "reference": "01bc4cdefe98ef58d1f9cb31bdbbddddf2a88f7a",
                "shasum": ""
            },
            "require": {
                "ext-json": "*",
                "php": "^7.1.8 || ^8.0",
                "symfony/polyfill-mbstring": "^1.0",
                "symfony/polyfill-php80": "^1.16",
                "symfony/translation": "^3.4 || ^4.0 || ^5.0 || ^6.0"
            },
            "require-dev": {
                "doctrine/dbal": "^2.0 || ^3.0",
                "doctrine/orm": "^2.7",
                "friendsofphp/php-cs-fixer": "^3.0",
                "kylekatarnls/multi-tester": "^2.0",
                "ondrejmirtes/better-reflection": "*",
                "phpmd/phpmd": "^2.9",
                "phpstan/extension-installer": "^1.0",
                "phpstan/phpstan": "^0.12.99 || ^1.7.14",
                "phpunit/php-file-iterator": "^2.0.5 || ^3.0.6",
                "phpunit/phpunit": "^7.5.20 || ^8.5.26 || ^9.5.20",
                "squizlabs/php_codesniffer": "^3.4"
            },
            "bin": [
                "bin/carbon"
            ],
            "type": "library",
            "extra": {
                "branch-alias": {
                    "dev-3.x": "3.x-dev",
                    "dev-master": "2.x-dev"
                },
                "laravel": {
                    "providers": [
                        "Carbon\\Laravel\\ServiceProvider"
                    ]
                },
                "phpstan": {
                    "includes": [
                        "extension.neon"
                    ]
                }
            },
            "autoload": {
                "psr-4": {
                    "Carbon\\": "src/Carbon/"
                }
            },
            "notification-url": "https://packagist.org/downloads/",
            "license": [
                "MIT"
            ],
            "authors": [
                {
                    "name": "Brian Nesbitt",
                    "email": "brian@nesbot.com",
                    "homepage": "https://markido.com"
                },
                {
                    "name": "kylekatarnls",
                    "homepage": "https://github.com/kylekatarnls"
                }
            ],
            "description": "An API extension for DateTime that supports 281 different languages.",
            "homepage": "https://carbon.nesbot.com",
            "keywords": [
                "date",
                "datetime",
                "time"
            ],
            "support": {
                "docs": "https://carbon.nesbot.com/docs",
                "issues": "https://github.com/briannesbitt/Carbon/issues",
                "source": "https://github.com/briannesbitt/Carbon"
            },
            "funding": [
                {
                    "url": "https://github.com/sponsors/kylekatarnls",
                    "type": "github"
                },
                {
                    "url": "https://opencollective.com/Carbon#sponsor",
                    "type": "opencollective"
                },
                {
                    "url": "https://tidelift.com/subscription/pkg/packagist-nesbot-carbon?utm_source=packagist-nesbot-carbon&utm_medium=referral&utm_campaign=readme",
                    "type": "tidelift"
                }
            ],
            "time": "2022-09-02T07:48:13+00:00"
        },
        {
            "name": "nette/schema",
            "version": "v1.2.2",
            "source": {
                "type": "git",
                "url": "https://github.com/nette/schema.git",
                "reference": "9a39cef03a5b34c7de64f551538cbba05c2be5df"
            },
            "dist": {
                "type": "zip",
                "url": "https://api.github.com/repos/nette/schema/zipball/9a39cef03a5b34c7de64f551538cbba05c2be5df",
                "reference": "9a39cef03a5b34c7de64f551538cbba05c2be5df",
                "shasum": ""
            },
            "require": {
                "nette/utils": "^2.5.7 || ^3.1.5 ||  ^4.0",
                "php": ">=7.1 <8.2"
            },
            "require-dev": {
                "nette/tester": "^2.3 || ^2.4",
                "phpstan/phpstan-nette": "^0.12",
                "tracy/tracy": "^2.7"
            },
            "type": "library",
            "extra": {
                "branch-alias": {
                    "dev-master": "1.2-dev"
                }
            },
            "autoload": {
                "classmap": [
                    "src/"
                ]
            },
            "notification-url": "https://packagist.org/downloads/",
            "license": [
                "BSD-3-Clause",
                "GPL-2.0-only",
                "GPL-3.0-only"
            ],
            "authors": [
                {
                    "name": "David Grudl",
                    "homepage": "https://davidgrudl.com"
                },
                {
                    "name": "Nette Community",
                    "homepage": "https://nette.org/contributors"
                }
            ],
            "description": "📐 Nette Schema: validating data structures against a given Schema.",
            "homepage": "https://nette.org",
            "keywords": [
                "config",
                "nette"
            ],
            "support": {
                "issues": "https://github.com/nette/schema/issues",
                "source": "https://github.com/nette/schema/tree/v1.2.2"
            },
            "time": "2021-10-15T11:40:02+00:00"
        },
        {
            "name": "nette/utils",
            "version": "v3.2.8",
            "source": {
                "type": "git",
                "url": "https://github.com/nette/utils.git",
                "reference": "02a54c4c872b99e4ec05c4aec54b5a06eb0f6368"
            },
            "dist": {
                "type": "zip",
                "url": "https://api.github.com/repos/nette/utils/zipball/02a54c4c872b99e4ec05c4aec54b5a06eb0f6368",
                "reference": "02a54c4c872b99e4ec05c4aec54b5a06eb0f6368",
                "shasum": ""
            },
            "require": {
                "php": ">=7.2 <8.3"
            },
            "conflict": {
                "nette/di": "<3.0.6"
            },
            "require-dev": {
                "nette/tester": "~2.0",
                "phpstan/phpstan": "^1.0",
                "tracy/tracy": "^2.3"
            },
            "suggest": {
                "ext-gd": "to use Image",
                "ext-iconv": "to use Strings::webalize(), toAscii(), chr() and reverse()",
                "ext-intl": "to use Strings::webalize(), toAscii(), normalize() and compare()",
                "ext-json": "to use Nette\\Utils\\Json",
                "ext-mbstring": "to use Strings::lower() etc...",
                "ext-tokenizer": "to use Nette\\Utils\\Reflection::getUseStatements()",
                "ext-xml": "to use Strings::length() etc. when mbstring is not available"
            },
            "type": "library",
            "extra": {
                "branch-alias": {
                    "dev-master": "3.2-dev"
                }
            },
            "autoload": {
                "classmap": [
                    "src/"
                ]
            },
            "notification-url": "https://packagist.org/downloads/",
            "license": [
                "BSD-3-Clause",
                "GPL-2.0-only",
                "GPL-3.0-only"
            ],
            "authors": [
                {
                    "name": "David Grudl",
                    "homepage": "https://davidgrudl.com"
                },
                {
                    "name": "Nette Community",
                    "homepage": "https://nette.org/contributors"
                }
            ],
            "description": "🛠  Nette Utils: lightweight utilities for string & array manipulation, image handling, safe JSON encoding/decoding, validation, slug or strong password generating etc.",
            "homepage": "https://nette.org",
            "keywords": [
                "array",
                "core",
                "datetime",
                "images",
                "json",
                "nette",
                "paginator",
                "password",
                "slugify",
                "string",
                "unicode",
                "utf-8",
                "utility",
                "validation"
            ],
            "support": {
                "issues": "https://github.com/nette/utils/issues",
                "source": "https://github.com/nette/utils/tree/v3.2.8"
            },
            "time": "2022-09-12T23:36:20+00:00"
        },
        {
            "name": "nunomaduro/collision",
            "version": "v6.3.1",
            "source": {
                "type": "git",
                "url": "https://github.com/nunomaduro/collision.git",
                "reference": "0f6349c3ed5dd28467087b08fb59384bb458a22b"
            },
            "dist": {
                "type": "zip",
                "url": "https://api.github.com/repos/nunomaduro/collision/zipball/0f6349c3ed5dd28467087b08fb59384bb458a22b",
                "reference": "0f6349c3ed5dd28467087b08fb59384bb458a22b",
                "shasum": ""
            },
            "require": {
                "filp/whoops": "^2.14.5",
                "php": "^8.0.0",
                "symfony/console": "^6.0.2"
            },
            "require-dev": {
                "brianium/paratest": "^6.4.1",
                "laravel/framework": "^9.26.1",
                "laravel/pint": "^1.1.1",
                "nunomaduro/larastan": "^1.0.3",
                "nunomaduro/mock-final-classes": "^1.1.0",
                "orchestra/testbench": "^7.7",
                "phpunit/phpunit": "^9.5.23",
                "spatie/ignition": "^1.4.1"
            },
            "type": "library",
            "extra": {
                "branch-alias": {
                    "dev-develop": "6.x-dev"
                },
                "laravel": {
                    "providers": [
                        "NunoMaduro\\Collision\\Adapters\\Laravel\\CollisionServiceProvider"
                    ]
                }
            },
            "autoload": {
                "psr-4": {
                    "NunoMaduro\\Collision\\": "src/"
                }
            },
            "notification-url": "https://packagist.org/downloads/",
            "license": [
                "MIT"
            ],
            "authors": [
                {
                    "name": "Nuno Maduro",
                    "email": "enunomaduro@gmail.com"
                }
            ],
            "description": "Cli error handling for console/command-line PHP applications.",
            "keywords": [
                "artisan",
                "cli",
                "command-line",
                "console",
                "error",
                "handling",
                "laravel",
                "laravel-zero",
                "php",
                "symfony"
            ],
            "support": {
                "issues": "https://github.com/nunomaduro/collision/issues",
                "source": "https://github.com/nunomaduro/collision"
            },
            "funding": [
                {
                    "url": "https://www.paypal.com/paypalme/enunomaduro",
                    "type": "custom"
                },
                {
                    "url": "https://github.com/nunomaduro",
                    "type": "github"
                },
                {
                    "url": "https://www.patreon.com/nunomaduro",
                    "type": "patreon"
                }
            ],
            "time": "2022-09-29T12:29:49+00:00"
        },
        {
            "name": "nunomaduro/termwind",
            "version": "v1.14.2",
            "source": {
                "type": "git",
                "url": "https://github.com/nunomaduro/termwind.git",
                "reference": "9a8218511eb1a0965629ff820dda25985440aefc"
            },
            "dist": {
                "type": "zip",
                "url": "https://api.github.com/repos/nunomaduro/termwind/zipball/9a8218511eb1a0965629ff820dda25985440aefc",
                "reference": "9a8218511eb1a0965629ff820dda25985440aefc",
                "shasum": ""
            },
            "require": {
                "ext-mbstring": "*",
                "php": "^8.0",
                "symfony/console": "^5.3.0|^6.0.0"
            },
            "require-dev": {
                "ergebnis/phpstan-rules": "^1.0.",
                "illuminate/console": "^8.0|^9.0",
                "illuminate/support": "^8.0|^9.0",
                "laravel/pint": "^1.0.0",
                "pestphp/pest": "^1.21.0",
                "pestphp/pest-plugin-mock": "^1.0",
                "phpstan/phpstan": "^1.4.6",
                "phpstan/phpstan-strict-rules": "^1.1.0",
                "symfony/var-dumper": "^5.2.7|^6.0.0",
                "thecodingmachine/phpstan-strict-rules": "^1.0.0"
            },
            "type": "library",
            "extra": {
                "laravel": {
                    "providers": [
                        "Termwind\\Laravel\\TermwindServiceProvider"
                    ]
                }
            },
            "autoload": {
                "files": [
                    "src/Functions.php"
                ],
                "psr-4": {
                    "Termwind\\": "src/"
                }
            },
            "notification-url": "https://packagist.org/downloads/",
            "license": [
                "MIT"
            ],
            "authors": [
                {
                    "name": "Nuno Maduro",
                    "email": "enunomaduro@gmail.com"
                }
            ],
            "description": "Its like Tailwind CSS, but for the console.",
            "keywords": [
                "cli",
                "console",
                "css",
                "package",
                "php",
                "style"
            ],
            "support": {
                "issues": "https://github.com/nunomaduro/termwind/issues",
                "source": "https://github.com/nunomaduro/termwind/tree/v1.14.2"
            },
            "funding": [
                {
                    "url": "https://www.paypal.com/paypalme/enunomaduro",
                    "type": "custom"
                },
                {
                    "url": "https://github.com/nunomaduro",
                    "type": "github"
                },
                {
                    "url": "https://github.com/xiCO2k",
                    "type": "github"
                }
            ],
            "time": "2022-10-28T22:51:32+00:00"
        },
        {
            "name": "nyholm/psr7",
            "version": "1.5.1",
            "source": {
                "type": "git",
                "url": "https://github.com/Nyholm/psr7.git",
                "reference": "f734364e38a876a23be4d906a2a089e1315be18a"
            },
            "dist": {
                "type": "zip",
                "url": "https://api.github.com/repos/Nyholm/psr7/zipball/f734364e38a876a23be4d906a2a089e1315be18a",
                "reference": "f734364e38a876a23be4d906a2a089e1315be18a",
                "shasum": ""
            },
            "require": {
                "php": ">=7.1",
                "php-http/message-factory": "^1.0",
                "psr/http-factory": "^1.0",
                "psr/http-message": "^1.0"
            },
            "provide": {
                "psr/http-factory-implementation": "1.0",
                "psr/http-message-implementation": "1.0"
            },
            "require-dev": {
                "http-interop/http-factory-tests": "^0.9",
                "php-http/psr7-integration-tests": "^1.0",
                "phpunit/phpunit": "^7.5 || 8.5 || 9.4",
                "symfony/error-handler": "^4.4"
            },
            "type": "library",
            "extra": {
                "branch-alias": {
                    "dev-master": "1.4-dev"
                }
            },
            "autoload": {
                "psr-4": {
                    "Nyholm\\Psr7\\": "src/"
                }
            },
            "notification-url": "https://packagist.org/downloads/",
            "license": [
                "MIT"
            ],
            "authors": [
                {
                    "name": "Tobias Nyholm",
                    "email": "tobias.nyholm@gmail.com"
                },
                {
                    "name": "Martijn van der Ven",
                    "email": "martijn@vanderven.se"
                }
            ],
            "description": "A fast PHP7 implementation of PSR-7",
            "homepage": "https://tnyholm.se",
            "keywords": [
                "psr-17",
                "psr-7"
            ],
            "support": {
                "issues": "https://github.com/Nyholm/psr7/issues",
                "source": "https://github.com/Nyholm/psr7/tree/1.5.1"
            },
            "funding": [
                {
                    "url": "https://github.com/Zegnat",
                    "type": "github"
                },
                {
                    "url": "https://github.com/nyholm",
                    "type": "github"
                }
            ],
            "time": "2022-06-22T07:13:36+00:00"
        },
        {
            "name": "paragonie/constant_time_encoding",
            "version": "v2.6.3",
            "source": {
                "type": "git",
                "url": "https://github.com/paragonie/constant_time_encoding.git",
                "reference": "58c3f47f650c94ec05a151692652a868995d2938"
            },
            "dist": {
                "type": "zip",
                "url": "https://api.github.com/repos/paragonie/constant_time_encoding/zipball/58c3f47f650c94ec05a151692652a868995d2938",
                "reference": "58c3f47f650c94ec05a151692652a868995d2938",
                "shasum": ""
            },
            "require": {
                "php": "^7|^8"
            },
            "require-dev": {
                "phpunit/phpunit": "^6|^7|^8|^9",
                "vimeo/psalm": "^1|^2|^3|^4"
            },
            "type": "library",
            "autoload": {
                "psr-4": {
                    "ParagonIE\\ConstantTime\\": "src/"
                }
            },
            "notification-url": "https://packagist.org/downloads/",
            "license": [
                "MIT"
            ],
            "authors": [
                {
                    "name": "Paragon Initiative Enterprises",
                    "email": "security@paragonie.com",
                    "homepage": "https://paragonie.com",
                    "role": "Maintainer"
                },
                {
                    "name": "Steve 'Sc00bz' Thomas",
                    "email": "steve@tobtu.com",
                    "homepage": "https://www.tobtu.com",
                    "role": "Original Developer"
                }
            ],
            "description": "Constant-time Implementations of RFC 4648 Encoding (Base-64, Base-32, Base-16)",
            "keywords": [
                "base16",
                "base32",
                "base32_decode",
                "base32_encode",
                "base64",
                "base64_decode",
                "base64_encode",
                "bin2hex",
                "encoding",
                "hex",
                "hex2bin",
                "rfc4648"
            ],
            "support": {
                "email": "info@paragonie.com",
                "issues": "https://github.com/paragonie/constant_time_encoding/issues",
                "source": "https://github.com/paragonie/constant_time_encoding"
            },
            "time": "2022-06-14T06:56:20+00:00"
        },
        {
            "name": "paragonie/random_compat",
            "version": "v9.99.100",
            "source": {
                "type": "git",
                "url": "https://github.com/paragonie/random_compat.git",
                "reference": "996434e5492cb4c3edcb9168db6fbb1359ef965a"
            },
            "dist": {
                "type": "zip",
                "url": "https://api.github.com/repos/paragonie/random_compat/zipball/996434e5492cb4c3edcb9168db6fbb1359ef965a",
                "reference": "996434e5492cb4c3edcb9168db6fbb1359ef965a",
                "shasum": ""
            },
            "require": {
                "php": ">= 7"
            },
            "require-dev": {
                "phpunit/phpunit": "4.*|5.*",
                "vimeo/psalm": "^1"
            },
            "suggest": {
                "ext-libsodium": "Provides a modern crypto API that can be used to generate random bytes."
            },
            "type": "library",
            "notification-url": "https://packagist.org/downloads/",
            "license": [
                "MIT"
            ],
            "authors": [
                {
                    "name": "Paragon Initiative Enterprises",
                    "email": "security@paragonie.com",
                    "homepage": "https://paragonie.com"
                }
            ],
            "description": "PHP 5.x polyfill for random_bytes() and random_int() from PHP 7",
            "keywords": [
                "csprng",
                "polyfill",
                "pseudorandom",
                "random"
            ],
            "support": {
                "email": "info@paragonie.com",
                "issues": "https://github.com/paragonie/random_compat/issues",
                "source": "https://github.com/paragonie/random_compat"
            },
            "time": "2020-10-15T08:29:30+00:00"
        },
        {
            "name": "php-http/message-factory",
            "version": "v1.0.2",
            "source": {
                "type": "git",
                "url": "https://github.com/php-http/message-factory.git",
                "reference": "a478cb11f66a6ac48d8954216cfed9aa06a501a1"
            },
            "dist": {
                "type": "zip",
                "url": "https://api.github.com/repos/php-http/message-factory/zipball/a478cb11f66a6ac48d8954216cfed9aa06a501a1",
                "reference": "a478cb11f66a6ac48d8954216cfed9aa06a501a1",
                "shasum": ""
            },
            "require": {
                "php": ">=5.4",
                "psr/http-message": "^1.0"
            },
            "type": "library",
            "extra": {
                "branch-alias": {
                    "dev-master": "1.0-dev"
                }
            },
            "autoload": {
                "psr-4": {
                    "Http\\Message\\": "src/"
                }
            },
            "notification-url": "https://packagist.org/downloads/",
            "license": [
                "MIT"
            ],
            "authors": [
                {
                    "name": "Márk Sági-Kazár",
                    "email": "mark.sagikazar@gmail.com"
                }
            ],
            "description": "Factory interfaces for PSR-7 HTTP Message",
            "homepage": "http://php-http.org",
            "keywords": [
                "factory",
                "http",
                "message",
                "stream",
                "uri"
            ],
            "support": {
                "issues": "https://github.com/php-http/message-factory/issues",
                "source": "https://github.com/php-http/message-factory/tree/master"
            },
            "time": "2015-12-19T14:08:53+00:00"
        },
        {
            "name": "phpoption/phpoption",
            "version": "1.9.0",
            "source": {
                "type": "git",
                "url": "https://github.com/schmittjoh/php-option.git",
                "reference": "dc5ff11e274a90cc1c743f66c9ad700ce50db9ab"
            },
            "dist": {
                "type": "zip",
                "url": "https://api.github.com/repos/schmittjoh/php-option/zipball/dc5ff11e274a90cc1c743f66c9ad700ce50db9ab",
                "reference": "dc5ff11e274a90cc1c743f66c9ad700ce50db9ab",
                "shasum": ""
            },
            "require": {
                "php": "^7.2.5 || ^8.0"
            },
            "require-dev": {
                "bamarni/composer-bin-plugin": "^1.8",
                "phpunit/phpunit": "^8.5.28 || ^9.5.21"
            },
            "type": "library",
            "extra": {
                "bamarni-bin": {
                    "bin-links": true,
                    "forward-command": true
                },
                "branch-alias": {
                    "dev-master": "1.9-dev"
                }
            },
            "autoload": {
                "psr-4": {
                    "PhpOption\\": "src/PhpOption/"
                }
            },
            "notification-url": "https://packagist.org/downloads/",
            "license": [
                "Apache-2.0"
            ],
            "authors": [
                {
                    "name": "Johannes M. Schmitt",
                    "email": "schmittjoh@gmail.com",
                    "homepage": "https://github.com/schmittjoh"
                },
                {
                    "name": "Graham Campbell",
                    "email": "hello@gjcampbell.co.uk",
                    "homepage": "https://github.com/GrahamCampbell"
                }
            ],
            "description": "Option Type for PHP",
            "keywords": [
                "language",
                "option",
                "php",
                "type"
            ],
            "support": {
                "issues": "https://github.com/schmittjoh/php-option/issues",
                "source": "https://github.com/schmittjoh/php-option/tree/1.9.0"
            },
            "funding": [
                {
                    "url": "https://github.com/GrahamCampbell",
                    "type": "github"
                },
                {
                    "url": "https://tidelift.com/funding/github/packagist/phpoption/phpoption",
                    "type": "tidelift"
                }
            ],
            "time": "2022-07-30T15:51:26+00:00"
        },
        {
            "name": "phpseclib/phpseclib",
            "version": "3.0.17",
            "source": {
                "type": "git",
                "url": "https://github.com/phpseclib/phpseclib.git",
                "reference": "dbc2307d5c69aeb22db136c52e91130d7f2ca761"
            },
            "dist": {
                "type": "zip",
                "url": "https://api.github.com/repos/phpseclib/phpseclib/zipball/dbc2307d5c69aeb22db136c52e91130d7f2ca761",
                "reference": "dbc2307d5c69aeb22db136c52e91130d7f2ca761",
                "shasum": ""
            },
            "require": {
                "paragonie/constant_time_encoding": "^1|^2",
                "paragonie/random_compat": "^1.4|^2.0|^9.99.99",
                "php": ">=5.6.1"
            },
            "require-dev": {
                "phpunit/phpunit": "*"
            },
            "suggest": {
                "ext-dom": "Install the DOM extension to load XML formatted public keys.",
                "ext-gmp": "Install the GMP (GNU Multiple Precision) extension in order to speed up arbitrary precision integer arithmetic operations.",
                "ext-libsodium": "SSH2/SFTP can make use of some algorithms provided by the libsodium-php extension.",
                "ext-mcrypt": "Install the Mcrypt extension in order to speed up a few other cryptographic operations.",
                "ext-openssl": "Install the OpenSSL extension in order to speed up a wide variety of cryptographic operations."
            },
            "type": "library",
            "autoload": {
                "files": [
                    "phpseclib/bootstrap.php"
                ],
                "psr-4": {
                    "phpseclib3\\": "phpseclib/"
                }
            },
            "notification-url": "https://packagist.org/downloads/",
            "license": [
                "MIT"
            ],
            "authors": [
                {
                    "name": "Jim Wigginton",
                    "email": "terrafrost@php.net",
                    "role": "Lead Developer"
                },
                {
                    "name": "Patrick Monnerat",
                    "email": "pm@datasphere.ch",
                    "role": "Developer"
                },
                {
                    "name": "Andreas Fischer",
                    "email": "bantu@phpbb.com",
                    "role": "Developer"
                },
                {
                    "name": "Hans-Jürgen Petrich",
                    "email": "petrich@tronic-media.com",
                    "role": "Developer"
                },
                {
                    "name": "Graham Campbell",
                    "email": "graham@alt-three.com",
                    "role": "Developer"
                }
            ],
            "description": "PHP Secure Communications Library - Pure-PHP implementations of RSA, AES, SSH2, SFTP, X.509 etc.",
            "homepage": "http://phpseclib.sourceforge.net",
            "keywords": [
                "BigInteger",
                "aes",
                "asn.1",
                "asn1",
                "blowfish",
                "crypto",
                "cryptography",
                "encryption",
                "rsa",
                "security",
                "sftp",
                "signature",
                "signing",
                "ssh",
                "twofish",
                "x.509",
                "x509"
            ],
            "support": {
                "issues": "https://github.com/phpseclib/phpseclib/issues",
                "source": "https://github.com/phpseclib/phpseclib/tree/3.0.17"
            },
            "funding": [
                {
                    "url": "https://github.com/terrafrost",
                    "type": "github"
                },
                {
                    "url": "https://www.patreon.com/phpseclib",
                    "type": "patreon"
                },
                {
                    "url": "https://tidelift.com/funding/github/packagist/phpseclib/phpseclib",
                    "type": "tidelift"
                }
            ],
            "time": "2022-10-24T10:51:50+00:00"
        },
        {
            "name": "pragmarx/google2fa",
            "version": "v8.0.1",
            "source": {
                "type": "git",
                "url": "https://github.com/antonioribeiro/google2fa.git",
                "reference": "80c3d801b31fe165f8fe99ea085e0a37834e1be3"
            },
            "dist": {
                "type": "zip",
                "url": "https://api.github.com/repos/antonioribeiro/google2fa/zipball/80c3d801b31fe165f8fe99ea085e0a37834e1be3",
                "reference": "80c3d801b31fe165f8fe99ea085e0a37834e1be3",
                "shasum": ""
            },
            "require": {
                "paragonie/constant_time_encoding": "^1.0|^2.0",
                "php": "^7.1|^8.0"
            },
            "require-dev": {
                "phpstan/phpstan": "^0.12.18",
                "phpunit/phpunit": "^7.5.15|^8.5|^9.0"
            },
            "type": "library",
            "autoload": {
                "psr-4": {
                    "PragmaRX\\Google2FA\\": "src/"
                }
            },
            "notification-url": "https://packagist.org/downloads/",
            "license": [
                "MIT"
            ],
            "authors": [
                {
                    "name": "Antonio Carlos Ribeiro",
                    "email": "acr@antoniocarlosribeiro.com",
                    "role": "Creator & Designer"
                }
            ],
            "description": "A One Time Password Authentication package, compatible with Google Authenticator.",
            "keywords": [
                "2fa",
                "Authentication",
                "Two Factor Authentication",
                "google2fa"
            ],
            "support": {
                "issues": "https://github.com/antonioribeiro/google2fa/issues",
                "source": "https://github.com/antonioribeiro/google2fa/tree/v8.0.1"
            },
            "time": "2022-06-13T21:57:56+00:00"
        },
        {
            "name": "pragmarx/google2fa-qrcode",
            "version": "v1.0.3",
            "source": {
                "type": "git",
                "url": "https://github.com/antonioribeiro/google2fa-qrcode.git",
                "reference": "fd5ff0531a48b193a659309cc5fb882c14dbd03f"
            },
            "dist": {
                "type": "zip",
                "url": "https://api.github.com/repos/antonioribeiro/google2fa-qrcode/zipball/fd5ff0531a48b193a659309cc5fb882c14dbd03f",
                "reference": "fd5ff0531a48b193a659309cc5fb882c14dbd03f",
                "shasum": ""
            },
            "require": {
                "bacon/bacon-qr-code": "~1.0|~2.0",
                "php": ">=5.4",
                "pragmarx/google2fa": ">=4.0"
            },
            "require-dev": {
                "khanamiryan/qrcode-detector-decoder": "^1.0",
                "phpunit/phpunit": "~4|~5|~6|~7"
            },
            "type": "library",
            "extra": {
                "component": "package",
                "branch-alias": {
                    "dev-master": "1.0-dev"
                }
            },
            "autoload": {
                "psr-4": {
                    "PragmaRX\\Google2FAQRCode\\": "src/",
                    "PragmaRX\\Google2FAQRCode\\Tests\\": "tests/"
                }
            },
            "notification-url": "https://packagist.org/downloads/",
            "license": [
                "MIT"
            ],
            "authors": [
                {
                    "name": "Antonio Carlos Ribeiro",
                    "email": "acr@antoniocarlosribeiro.com",
                    "role": "Creator & Designer"
                }
            ],
            "description": "QR Code package for Google2FA",
            "keywords": [
                "2fa",
                "Authentication",
                "Two Factor Authentication",
                "google2fa",
                "qr code",
                "qrcode"
            ],
            "support": {
                "issues": "https://github.com/antonioribeiro/google2fa-qrcode/issues",
                "source": "https://github.com/antonioribeiro/google2fa-qrcode/tree/master"
            },
            "time": "2019-03-20T16:42:58+00:00"
        },
        {
            "name": "pragmarx/random",
            "version": "v0.2.2",
            "source": {
                "type": "git",
                "url": "https://github.com/antonioribeiro/random.git",
                "reference": "daf08a189c5d2d40d1a827db46364d3a741a51b7"
            },
            "dist": {
                "type": "zip",
                "url": "https://api.github.com/repos/antonioribeiro/random/zipball/daf08a189c5d2d40d1a827db46364d3a741a51b7",
                "reference": "daf08a189c5d2d40d1a827db46364d3a741a51b7",
                "shasum": ""
            },
            "require": {
                "php": ">=7.0"
            },
            "require-dev": {
                "fzaninotto/faker": "~1.7",
                "phpunit/phpunit": "~6.4",
                "pragmarx/trivia": "~0.1",
                "squizlabs/php_codesniffer": "^2.3"
            },
            "suggest": {
                "fzaninotto/faker": "Allows you to get dozens of randomized types",
                "pragmarx/trivia": "For the trivia database"
            },
            "type": "library",
            "extra": {
                "branch-alias": {
                    "dev-master": "1.0-dev"
                }
            },
            "autoload": {
                "psr-4": {
                    "PragmaRX\\Random\\": "src"
                }
            },
            "notification-url": "https://packagist.org/downloads/",
            "license": [
                "MIT"
            ],
            "authors": [
                {
                    "name": "Antonio Carlos Ribeiro",
                    "email": "acr@antoniocarlosribeiro.com",
                    "homepage": "https://antoniocarlosribeiro.com",
                    "role": "Developer"
                }
            ],
            "description": "Create random chars, numbers, strings",
            "homepage": "https://github.com/antonioribeiro/random",
            "keywords": [
                "Randomize",
                "faker",
                "pragmarx",
                "random",
                "random number",
                "random pattern",
                "random string"
            ],
            "support": {
                "issues": "https://github.com/antonioribeiro/random/issues",
                "source": "https://github.com/antonioribeiro/random/tree/master"
            },
            "time": "2017-11-21T05:26:22+00:00"
        },
        {
            "name": "predis/predis",
            "version": "v2.0.3",
            "source": {
                "type": "git",
                "url": "https://github.com/predis/predis.git",
                "reference": "ff59f745815150c65ed388f7d64e7660fe961771"
            },
            "dist": {
                "type": "zip",
                "url": "https://api.github.com/repos/predis/predis/zipball/ff59f745815150c65ed388f7d64e7660fe961771",
                "reference": "ff59f745815150c65ed388f7d64e7660fe961771",
                "shasum": ""
            },
            "require": {
                "php": "^7.2 || ^8.0"
            },
            "require-dev": {
                "phpunit/phpunit": "^8.0 || ~9.4.4"
            },
            "suggest": {
                "ext-curl": "Allows access to Webdis when paired with phpiredis",
                "ext-phpiredis": "Allows faster serialization and deserialization of the Redis protocol"
            },
            "type": "library",
            "extra": {
                "branch-alias": {
                    "dev-main": "2.0-dev"
                }
            },
            "autoload": {
                "psr-4": {
                    "Predis\\": "src/"
                }
            },
            "notification-url": "https://packagist.org/downloads/",
            "license": [
                "MIT"
            ],
            "authors": [
                {
                    "name": "Daniele Alessandri",
                    "email": "suppakilla@gmail.com",
                    "homepage": "http://clorophilla.net",
                    "role": "Creator & Maintainer"
                },
                {
                    "name": "Till Krüss",
                    "homepage": "https://till.im",
                    "role": "Maintainer"
                }
            ],
            "description": "A flexible and feature-complete Redis client for PHP.",
            "homepage": "http://github.com/predis/predis",
            "keywords": [
                "nosql",
                "predis",
                "redis"
            ],
            "support": {
                "issues": "https://github.com/predis/predis/issues",
                "source": "https://github.com/predis/predis/tree/v2.0.3"
            },
            "funding": [
                {
                    "url": "https://github.com/sponsors/tillkruss",
                    "type": "github"
                }
            ],
            "time": "2022-10-11T16:52:29+00:00"
        },
        {
            "name": "psr/cache",
            "version": "3.0.0",
            "source": {
                "type": "git",
                "url": "https://github.com/php-fig/cache.git",
                "reference": "aa5030cfa5405eccfdcb1083ce040c2cb8d253bf"
            },
            "dist": {
                "type": "zip",
                "url": "https://api.github.com/repos/php-fig/cache/zipball/aa5030cfa5405eccfdcb1083ce040c2cb8d253bf",
                "reference": "aa5030cfa5405eccfdcb1083ce040c2cb8d253bf",
                "shasum": ""
            },
            "require": {
                "php": ">=8.0.0"
            },
            "type": "library",
            "extra": {
                "branch-alias": {
                    "dev-master": "1.0.x-dev"
                }
            },
            "autoload": {
                "psr-4": {
                    "Psr\\Cache\\": "src/"
                }
            },
            "notification-url": "https://packagist.org/downloads/",
            "license": [
                "MIT"
            ],
            "authors": [
                {
                    "name": "PHP-FIG",
                    "homepage": "https://www.php-fig.org/"
                }
            ],
            "description": "Common interface for caching libraries",
            "keywords": [
                "cache",
                "psr",
                "psr-6"
            ],
            "support": {
                "source": "https://github.com/php-fig/cache/tree/3.0.0"
            },
            "time": "2021-02-03T23:26:27+00:00"
        },
        {
            "name": "psr/container",
            "version": "2.0.2",
            "source": {
                "type": "git",
                "url": "https://github.com/php-fig/container.git",
                "reference": "c71ecc56dfe541dbd90c5360474fbc405f8d5963"
            },
            "dist": {
                "type": "zip",
                "url": "https://api.github.com/repos/php-fig/container/zipball/c71ecc56dfe541dbd90c5360474fbc405f8d5963",
                "reference": "c71ecc56dfe541dbd90c5360474fbc405f8d5963",
                "shasum": ""
            },
            "require": {
                "php": ">=7.4.0"
            },
            "type": "library",
            "extra": {
                "branch-alias": {
                    "dev-master": "2.0.x-dev"
                }
            },
            "autoload": {
                "psr-4": {
                    "Psr\\Container\\": "src/"
                }
            },
            "notification-url": "https://packagist.org/downloads/",
            "license": [
                "MIT"
            ],
            "authors": [
                {
                    "name": "PHP-FIG",
                    "homepage": "https://www.php-fig.org/"
                }
            ],
            "description": "Common Container Interface (PHP FIG PSR-11)",
            "homepage": "https://github.com/php-fig/container",
            "keywords": [
                "PSR-11",
                "container",
                "container-interface",
                "container-interop",
                "psr"
            ],
            "support": {
                "issues": "https://github.com/php-fig/container/issues",
                "source": "https://github.com/php-fig/container/tree/2.0.2"
            },
            "time": "2021-11-05T16:47:00+00:00"
        },
        {
            "name": "psr/event-dispatcher",
            "version": "1.0.0",
            "source": {
                "type": "git",
                "url": "https://github.com/php-fig/event-dispatcher.git",
                "reference": "dbefd12671e8a14ec7f180cab83036ed26714bb0"
            },
            "dist": {
                "type": "zip",
                "url": "https://api.github.com/repos/php-fig/event-dispatcher/zipball/dbefd12671e8a14ec7f180cab83036ed26714bb0",
                "reference": "dbefd12671e8a14ec7f180cab83036ed26714bb0",
                "shasum": ""
            },
            "require": {
                "php": ">=7.2.0"
            },
            "type": "library",
            "extra": {
                "branch-alias": {
                    "dev-master": "1.0.x-dev"
                }
            },
            "autoload": {
                "psr-4": {
                    "Psr\\EventDispatcher\\": "src/"
                }
            },
            "notification-url": "https://packagist.org/downloads/",
            "license": [
                "MIT"
            ],
            "authors": [
                {
                    "name": "PHP-FIG",
                    "homepage": "http://www.php-fig.org/"
                }
            ],
            "description": "Standard interfaces for event handling.",
            "keywords": [
                "events",
                "psr",
                "psr-14"
            ],
            "support": {
                "issues": "https://github.com/php-fig/event-dispatcher/issues",
                "source": "https://github.com/php-fig/event-dispatcher/tree/1.0.0"
            },
            "time": "2019-01-08T18:20:26+00:00"
        },
        {
            "name": "psr/http-client",
            "version": "1.0.1",
            "source": {
                "type": "git",
                "url": "https://github.com/php-fig/http-client.git",
                "reference": "2dfb5f6c5eff0e91e20e913f8c5452ed95b86621"
            },
            "dist": {
                "type": "zip",
                "url": "https://api.github.com/repos/php-fig/http-client/zipball/2dfb5f6c5eff0e91e20e913f8c5452ed95b86621",
                "reference": "2dfb5f6c5eff0e91e20e913f8c5452ed95b86621",
                "shasum": ""
            },
            "require": {
                "php": "^7.0 || ^8.0",
                "psr/http-message": "^1.0"
            },
            "type": "library",
            "extra": {
                "branch-alias": {
                    "dev-master": "1.0.x-dev"
                }
            },
            "autoload": {
                "psr-4": {
                    "Psr\\Http\\Client\\": "src/"
                }
            },
            "notification-url": "https://packagist.org/downloads/",
            "license": [
                "MIT"
            ],
            "authors": [
                {
                    "name": "PHP-FIG",
                    "homepage": "http://www.php-fig.org/"
                }
            ],
            "description": "Common interface for HTTP clients",
            "homepage": "https://github.com/php-fig/http-client",
            "keywords": [
                "http",
                "http-client",
                "psr",
                "psr-18"
            ],
            "support": {
                "source": "https://github.com/php-fig/http-client/tree/master"
            },
            "time": "2020-06-29T06:28:15+00:00"
        },
        {
            "name": "psr/http-factory",
            "version": "1.0.1",
            "source": {
                "type": "git",
                "url": "https://github.com/php-fig/http-factory.git",
                "reference": "12ac7fcd07e5b077433f5f2bee95b3a771bf61be"
            },
            "dist": {
                "type": "zip",
                "url": "https://api.github.com/repos/php-fig/http-factory/zipball/12ac7fcd07e5b077433f5f2bee95b3a771bf61be",
                "reference": "12ac7fcd07e5b077433f5f2bee95b3a771bf61be",
                "shasum": ""
            },
            "require": {
                "php": ">=7.0.0",
                "psr/http-message": "^1.0"
            },
            "type": "library",
            "extra": {
                "branch-alias": {
                    "dev-master": "1.0.x-dev"
                }
            },
            "autoload": {
                "psr-4": {
                    "Psr\\Http\\Message\\": "src/"
                }
            },
            "notification-url": "https://packagist.org/downloads/",
            "license": [
                "MIT"
            ],
            "authors": [
                {
                    "name": "PHP-FIG",
                    "homepage": "http://www.php-fig.org/"
                }
            ],
            "description": "Common interfaces for PSR-7 HTTP message factories",
            "keywords": [
                "factory",
                "http",
                "message",
                "psr",
                "psr-17",
                "psr-7",
                "request",
                "response"
            ],
            "support": {
                "source": "https://github.com/php-fig/http-factory/tree/master"
            },
            "time": "2019-04-30T12:38:16+00:00"
        },
        {
            "name": "psr/http-message",
            "version": "1.0.1",
            "source": {
                "type": "git",
                "url": "https://github.com/php-fig/http-message.git",
                "reference": "f6561bf28d520154e4b0ec72be95418abe6d9363"
            },
            "dist": {
                "type": "zip",
                "url": "https://api.github.com/repos/php-fig/http-message/zipball/f6561bf28d520154e4b0ec72be95418abe6d9363",
                "reference": "f6561bf28d520154e4b0ec72be95418abe6d9363",
                "shasum": ""
            },
            "require": {
                "php": ">=5.3.0"
            },
            "type": "library",
            "extra": {
                "branch-alias": {
                    "dev-master": "1.0.x-dev"
                }
            },
            "autoload": {
                "psr-4": {
                    "Psr\\Http\\Message\\": "src/"
                }
            },
            "notification-url": "https://packagist.org/downloads/",
            "license": [
                "MIT"
            ],
            "authors": [
                {
                    "name": "PHP-FIG",
                    "homepage": "http://www.php-fig.org/"
                }
            ],
            "description": "Common interface for HTTP messages",
            "homepage": "https://github.com/php-fig/http-message",
            "keywords": [
                "http",
                "http-message",
                "psr",
                "psr-7",
                "request",
                "response"
            ],
            "support": {
                "source": "https://github.com/php-fig/http-message/tree/master"
            },
            "time": "2016-08-06T14:39:51+00:00"
        },
        {
            "name": "psr/log",
            "version": "3.0.0",
            "source": {
                "type": "git",
                "url": "https://github.com/php-fig/log.git",
                "reference": "fe5ea303b0887d5caefd3d431c3e61ad47037001"
            },
            "dist": {
                "type": "zip",
                "url": "https://api.github.com/repos/php-fig/log/zipball/fe5ea303b0887d5caefd3d431c3e61ad47037001",
                "reference": "fe5ea303b0887d5caefd3d431c3e61ad47037001",
                "shasum": ""
            },
            "require": {
                "php": ">=8.0.0"
            },
            "type": "library",
            "extra": {
                "branch-alias": {
                    "dev-master": "3.x-dev"
                }
            },
            "autoload": {
                "psr-4": {
                    "Psr\\Log\\": "src"
                }
            },
            "notification-url": "https://packagist.org/downloads/",
            "license": [
                "MIT"
            ],
            "authors": [
                {
                    "name": "PHP-FIG",
                    "homepage": "https://www.php-fig.org/"
                }
            ],
            "description": "Common interface for logging libraries",
            "homepage": "https://github.com/php-fig/log",
            "keywords": [
                "log",
                "psr",
                "psr-3"
            ],
            "support": {
                "source": "https://github.com/php-fig/log/tree/3.0.0"
            },
            "time": "2021-07-14T16:46:02+00:00"
        },
        {
            "name": "psr/simple-cache",
            "version": "3.0.0",
            "source": {
                "type": "git",
                "url": "https://github.com/php-fig/simple-cache.git",
                "reference": "764e0b3939f5ca87cb904f570ef9be2d78a07865"
            },
            "dist": {
                "type": "zip",
                "url": "https://api.github.com/repos/php-fig/simple-cache/zipball/764e0b3939f5ca87cb904f570ef9be2d78a07865",
                "reference": "764e0b3939f5ca87cb904f570ef9be2d78a07865",
                "shasum": ""
            },
            "require": {
                "php": ">=8.0.0"
            },
            "type": "library",
            "extra": {
                "branch-alias": {
                    "dev-master": "3.0.x-dev"
                }
            },
            "autoload": {
                "psr-4": {
                    "Psr\\SimpleCache\\": "src/"
                }
            },
            "notification-url": "https://packagist.org/downloads/",
            "license": [
                "MIT"
            ],
            "authors": [
                {
                    "name": "PHP-FIG",
                    "homepage": "https://www.php-fig.org/"
                }
            ],
            "description": "Common interfaces for simple caching",
            "keywords": [
                "cache",
                "caching",
                "psr",
                "psr-16",
                "simple-cache"
            ],
            "support": {
                "source": "https://github.com/php-fig/simple-cache/tree/3.0.0"
            },
            "time": "2021-10-29T13:26:27+00:00"
        },
        {
            "name": "ralouphie/getallheaders",
            "version": "3.0.3",
            "source": {
                "type": "git",
                "url": "https://github.com/ralouphie/getallheaders.git",
                "reference": "120b605dfeb996808c31b6477290a714d356e822"
            },
            "dist": {
                "type": "zip",
                "url": "https://api.github.com/repos/ralouphie/getallheaders/zipball/120b605dfeb996808c31b6477290a714d356e822",
                "reference": "120b605dfeb996808c31b6477290a714d356e822",
                "shasum": ""
            },
            "require": {
                "php": ">=5.6"
            },
            "require-dev": {
                "php-coveralls/php-coveralls": "^2.1",
                "phpunit/phpunit": "^5 || ^6.5"
            },
            "type": "library",
            "autoload": {
                "files": [
                    "src/getallheaders.php"
                ]
            },
            "notification-url": "https://packagist.org/downloads/",
            "license": [
                "MIT"
            ],
            "authors": [
                {
                    "name": "Ralph Khattar",
                    "email": "ralph.khattar@gmail.com"
                }
            ],
            "description": "A polyfill for getallheaders.",
            "support": {
                "issues": "https://github.com/ralouphie/getallheaders/issues",
                "source": "https://github.com/ralouphie/getallheaders/tree/develop"
            },
            "time": "2019-03-08T08:55:37+00:00"
        },
        {
            "name": "ramsey/collection",
            "version": "1.2.2",
            "source": {
                "type": "git",
                "url": "https://github.com/ramsey/collection.git",
                "reference": "cccc74ee5e328031b15640b51056ee8d3bb66c0a"
            },
            "dist": {
                "type": "zip",
                "url": "https://api.github.com/repos/ramsey/collection/zipball/cccc74ee5e328031b15640b51056ee8d3bb66c0a",
                "reference": "cccc74ee5e328031b15640b51056ee8d3bb66c0a",
                "shasum": ""
            },
            "require": {
                "php": "^7.3 || ^8",
                "symfony/polyfill-php81": "^1.23"
            },
            "require-dev": {
                "captainhook/captainhook": "^5.3",
                "dealerdirect/phpcodesniffer-composer-installer": "^0.7.0",
                "ergebnis/composer-normalize": "^2.6",
                "fakerphp/faker": "^1.5",
                "hamcrest/hamcrest-php": "^2",
                "jangregor/phpstan-prophecy": "^0.8",
                "mockery/mockery": "^1.3",
                "phpspec/prophecy-phpunit": "^2.0",
                "phpstan/extension-installer": "^1",
                "phpstan/phpstan": "^0.12.32",
                "phpstan/phpstan-mockery": "^0.12.5",
                "phpstan/phpstan-phpunit": "^0.12.11",
                "phpunit/phpunit": "^8.5 || ^9",
                "psy/psysh": "^0.10.4",
                "slevomat/coding-standard": "^6.3",
                "squizlabs/php_codesniffer": "^3.5",
                "vimeo/psalm": "^4.4"
            },
            "type": "library",
            "autoload": {
                "psr-4": {
                    "Ramsey\\Collection\\": "src/"
                }
            },
            "notification-url": "https://packagist.org/downloads/",
            "license": [
                "MIT"
            ],
            "authors": [
                {
                    "name": "Ben Ramsey",
                    "email": "ben@benramsey.com",
                    "homepage": "https://benramsey.com"
                }
            ],
            "description": "A PHP library for representing and manipulating collections.",
            "keywords": [
                "array",
                "collection",
                "hash",
                "map",
                "queue",
                "set"
            ],
            "support": {
                "issues": "https://github.com/ramsey/collection/issues",
                "source": "https://github.com/ramsey/collection/tree/1.2.2"
            },
            "funding": [
                {
                    "url": "https://github.com/ramsey",
                    "type": "github"
                },
                {
                    "url": "https://tidelift.com/funding/github/packagist/ramsey/collection",
                    "type": "tidelift"
                }
            ],
            "time": "2021-10-10T03:01:02+00:00"
        },
        {
            "name": "ramsey/uuid",
            "version": "4.5.1",
            "source": {
                "type": "git",
                "url": "https://github.com/ramsey/uuid.git",
                "reference": "a161a26d917604dc6d3aa25100fddf2556e9f35d"
            },
            "dist": {
                "type": "zip",
                "url": "https://api.github.com/repos/ramsey/uuid/zipball/a161a26d917604dc6d3aa25100fddf2556e9f35d",
                "reference": "a161a26d917604dc6d3aa25100fddf2556e9f35d",
                "shasum": ""
            },
            "require": {
                "brick/math": "^0.8.8 || ^0.9 || ^0.10",
                "ext-ctype": "*",
                "ext-json": "*",
                "php": "^8.0",
                "ramsey/collection": "^1.0"
            },
            "replace": {
                "rhumsaa/uuid": "self.version"
            },
            "require-dev": {
                "captainhook/captainhook": "^5.10",
                "captainhook/plugin-composer": "^5.3",
                "dealerdirect/phpcodesniffer-composer-installer": "^0.7.0",
                "doctrine/annotations": "^1.8",
                "ergebnis/composer-normalize": "^2.15",
                "mockery/mockery": "^1.3",
                "paragonie/random-lib": "^2",
                "php-mock/php-mock": "^2.2",
                "php-mock/php-mock-mockery": "^1.3",
                "php-parallel-lint/php-parallel-lint": "^1.1",
                "phpbench/phpbench": "^1.0",
                "phpstan/extension-installer": "^1.1",
                "phpstan/phpstan": "^1.8",
                "phpstan/phpstan-mockery": "^1.1",
                "phpstan/phpstan-phpunit": "^1.1",
                "phpunit/phpunit": "^8.5 || ^9",
                "ramsey/composer-repl": "^1.4",
                "slevomat/coding-standard": "^8.4",
                "squizlabs/php_codesniffer": "^3.5",
                "vimeo/psalm": "^4.9"
            },
            "suggest": {
                "ext-bcmath": "Enables faster math with arbitrary-precision integers using BCMath.",
                "ext-ctype": "Enables faster processing of character classification using ctype functions.",
                "ext-gmp": "Enables faster math with arbitrary-precision integers using GMP.",
                "ext-uuid": "Enables the use of PeclUuidTimeGenerator and PeclUuidRandomGenerator.",
                "paragonie/random-lib": "Provides RandomLib for use with the RandomLibAdapter",
                "ramsey/uuid-doctrine": "Allows the use of Ramsey\\Uuid\\Uuid as Doctrine field type."
            },
            "type": "library",
            "extra": {
                "captainhook": {
                    "force-install": true
                }
            },
            "autoload": {
                "files": [
                    "src/functions.php"
                ],
                "psr-4": {
                    "Ramsey\\Uuid\\": "src/"
                }
            },
            "notification-url": "https://packagist.org/downloads/",
            "license": [
                "MIT"
            ],
            "description": "A PHP library for generating and working with universally unique identifiers (UUIDs).",
            "keywords": [
                "guid",
                "identifier",
                "uuid"
            ],
            "support": {
                "issues": "https://github.com/ramsey/uuid/issues",
                "source": "https://github.com/ramsey/uuid/tree/4.5.1"
            },
            "funding": [
                {
                    "url": "https://github.com/ramsey",
                    "type": "github"
                },
                {
                    "url": "https://tidelift.com/funding/github/packagist/ramsey/uuid",
                    "type": "tidelift"
                }
            ],
            "time": "2022-09-16T03:22:46+00:00"
        },
        {
            "name": "rcrowe/twigbridge",
            "version": "v0.14.0",
            "source": {
                "type": "git",
                "url": "https://github.com/rcrowe/TwigBridge.git",
                "reference": "f4968efb99537cc1b37c5bf20280614aadc31825"
            },
            "dist": {
                "type": "zip",
                "url": "https://api.github.com/repos/rcrowe/TwigBridge/zipball/f4968efb99537cc1b37c5bf20280614aadc31825",
                "reference": "f4968efb99537cc1b37c5bf20280614aadc31825",
                "shasum": ""
            },
            "require": {
                "illuminate/support": "^6|^7|^8|^9",
                "illuminate/view": "^6|^7|^8|^9",
                "php": "^7.2.5 || ^8.0",
                "twig/twig": "~3.0"
            },
            "require-dev": {
                "ext-json": "*",
                "laravel/framework": "^6|^7|^8|^9",
                "mockery/mockery": "^1.3.1",
                "phpunit/phpunit": "^6.5.14 || ^7.5.20 || ^8.5.8 || ^9.3.7",
                "squizlabs/php_codesniffer": "^3.6"
            },
            "suggest": {
                "laravelcollective/html": "For bringing back html/form in Laravel 5.x",
                "twig/extensions": "~1.0"
            },
            "type": "library",
            "extra": {
                "branch-alias": {
                    "dev-master": "0.13-dev"
                },
                "laravel": {
                    "providers": [
                        "TwigBridge\\ServiceProvider"
                    ],
                    "aliases": {
                        "Twig": "TwigBridge\\Facade\\Twig"
                    }
                }
            },
            "autoload": {
                "psr-4": {
                    "TwigBridge\\": "src",
                    "TwigBridge\\Tests\\": "tests"
                }
            },
            "notification-url": "https://packagist.org/downloads/",
            "license": [
                "MIT"
            ],
            "authors": [
                {
                    "name": "Rob Crowe",
                    "email": "hello@vivalacrowe.com"
                },
                {
                    "name": "Barry vd. Heuvel",
                    "email": "barryvdh@gmail.com"
                }
            ],
            "description": "Adds the power of Twig to Laravel",
            "keywords": [
                "laravel",
                "twig"
            ],
            "support": {
                "issues": "https://github.com/rcrowe/TwigBridge/issues",
                "source": "https://github.com/rcrowe/TwigBridge/tree/v0.14.0"
            },
            "time": "2022-03-08T17:21:17+00:00"
        },
        {
            "name": "spatie/backtrace",
            "version": "1.2.1",
            "source": {
                "type": "git",
                "url": "https://github.com/spatie/backtrace.git",
                "reference": "4ee7d41aa5268107906ea8a4d9ceccde136dbd5b"
            },
            "dist": {
                "type": "zip",
                "url": "https://api.github.com/repos/spatie/backtrace/zipball/4ee7d41aa5268107906ea8a4d9ceccde136dbd5b",
                "reference": "4ee7d41aa5268107906ea8a4d9ceccde136dbd5b",
                "shasum": ""
            },
            "require": {
                "php": "^7.3|^8.0"
            },
            "require-dev": {
                "ext-json": "*",
                "phpunit/phpunit": "^9.3",
                "symfony/var-dumper": "^5.1"
            },
            "type": "library",
            "autoload": {
                "psr-4": {
                    "Spatie\\Backtrace\\": "src"
                }
            },
            "notification-url": "https://packagist.org/downloads/",
            "license": [
                "MIT"
            ],
            "authors": [
                {
                    "name": "Freek Van de Herten",
                    "email": "freek@spatie.be",
                    "homepage": "https://spatie.be",
                    "role": "Developer"
                }
            ],
            "description": "A better backtrace",
            "homepage": "https://github.com/spatie/backtrace",
            "keywords": [
                "Backtrace",
                "spatie"
            ],
            "support": {
                "issues": "https://github.com/spatie/backtrace/issues",
                "source": "https://github.com/spatie/backtrace/tree/1.2.1"
            },
            "funding": [
                {
                    "url": "https://github.com/sponsors/spatie",
                    "type": "github"
                },
                {
                    "url": "https://spatie.be/open-source/support-us",
                    "type": "other"
                }
            ],
            "time": "2021-11-09T10:57:15+00:00"
        },
        {
            "name": "spatie/data-transfer-object",
            "version": "3.9.1",
            "source": {
                "type": "git",
                "url": "https://github.com/spatie/data-transfer-object.git",
                "reference": "1df0906c4e9e3aebd6c0506fd82c8b7d5548c1c8"
            },
            "dist": {
                "type": "zip",
                "url": "https://api.github.com/repos/spatie/data-transfer-object/zipball/1df0906c4e9e3aebd6c0506fd82c8b7d5548c1c8",
                "reference": "1df0906c4e9e3aebd6c0506fd82c8b7d5548c1c8",
                "shasum": ""
            },
            "require": {
                "php": "^8.0"
            },
            "require-dev": {
                "illuminate/collections": "^8.36",
                "jetbrains/phpstorm-attributes": "^1.0",
                "larapack/dd": "^1.1",
                "phpunit/phpunit": "^9.5.5"
            },
            "type": "library",
            "autoload": {
                "psr-4": {
                    "Spatie\\DataTransferObject\\": "src"
                }
            },
            "notification-url": "https://packagist.org/downloads/",
            "license": [
                "MIT"
            ],
            "authors": [
                {
                    "name": "Brent Roose",
                    "email": "brent@spatie.be",
                    "homepage": "https://spatie.be",
                    "role": "Developer"
                }
            ],
            "description": "Data transfer objects with batteries included",
            "homepage": "https://github.com/spatie/data-transfer-object",
            "keywords": [
                "data-transfer-object",
                "spatie"
            ],
            "support": {
                "issues": "https://github.com/spatie/data-transfer-object/issues",
                "source": "https://github.com/spatie/data-transfer-object/tree/3.9.1"
            },
            "funding": [
                {
                    "url": "https://spatie.be/open-source/support-us",
                    "type": "custom"
                },
                {
                    "url": "https://github.com/spatie",
                    "type": "github"
                }
            ],
            "time": "2022-09-16T13:34:38+00:00"
        },
        {
            "name": "spatie/flare-client-php",
            "version": "1.3.0",
            "source": {
                "type": "git",
                "url": "https://github.com/spatie/flare-client-php.git",
                "reference": "b1b974348750925b717fa8c8b97a0db0d1aa40ca"
            },
            "dist": {
                "type": "zip",
                "url": "https://api.github.com/repos/spatie/flare-client-php/zipball/b1b974348750925b717fa8c8b97a0db0d1aa40ca",
                "reference": "b1b974348750925b717fa8c8b97a0db0d1aa40ca",
                "shasum": ""
            },
            "require": {
                "illuminate/pipeline": "^8.0|^9.0",
                "php": "^8.0",
                "spatie/backtrace": "^1.2",
                "symfony/http-foundation": "^5.0|^6.0",
                "symfony/mime": "^5.2|^6.0",
                "symfony/process": "^5.2|^6.0",
                "symfony/var-dumper": "^5.2|^6.0"
            },
            "require-dev": {
                "dms/phpunit-arraysubset-asserts": "^0.3.0",
                "pestphp/pest": "^1.20",
                "phpstan/extension-installer": "^1.1",
                "phpstan/phpstan-deprecation-rules": "^1.0",
                "phpstan/phpstan-phpunit": "^1.0",
                "spatie/phpunit-snapshot-assertions": "^4.0"
            },
            "type": "library",
            "extra": {
                "branch-alias": {
                    "dev-main": "1.1.x-dev"
                }
            },
            "autoload": {
                "files": [
                    "src/helpers.php"
                ],
                "psr-4": {
                    "Spatie\\FlareClient\\": "src"
                }
            },
            "notification-url": "https://packagist.org/downloads/",
            "license": [
                "MIT"
            ],
            "description": "Send PHP errors to Flare",
            "homepage": "https://github.com/spatie/flare-client-php",
            "keywords": [
                "exception",
                "flare",
                "reporting",
                "spatie"
            ],
            "support": {
                "issues": "https://github.com/spatie/flare-client-php/issues",
                "source": "https://github.com/spatie/flare-client-php/tree/1.3.0"
            },
            "funding": [
                {
                    "url": "https://github.com/spatie",
                    "type": "github"
                }
            ],
            "time": "2022-08-08T10:10:20+00:00"
        },
        {
            "name": "spatie/ignition",
            "version": "1.4.1",
            "source": {
                "type": "git",
                "url": "https://github.com/spatie/ignition.git",
                "reference": "dd3d456779108d7078baf4e43f8c2b937d9794a1"
            },
            "dist": {
                "type": "zip",
                "url": "https://api.github.com/repos/spatie/ignition/zipball/dd3d456779108d7078baf4e43f8c2b937d9794a1",
                "reference": "dd3d456779108d7078baf4e43f8c2b937d9794a1",
                "shasum": ""
            },
            "require": {
                "ext-json": "*",
                "ext-mbstring": "*",
                "monolog/monolog": "^2.0",
                "php": "^8.0",
                "spatie/flare-client-php": "^1.1",
                "symfony/console": "^5.4|^6.0",
                "symfony/var-dumper": "^5.4|^6.0"
            },
            "require-dev": {
                "mockery/mockery": "^1.4",
                "pestphp/pest": "^1.20",
                "phpstan/extension-installer": "^1.1",
                "phpstan/phpstan-deprecation-rules": "^1.0",
                "phpstan/phpstan-phpunit": "^1.0",
                "symfony/process": "^5.4|^6.0"
            },
            "type": "library",
            "extra": {
                "branch-alias": {
                    "dev-main": "1.2.x-dev"
                }
            },
            "autoload": {
                "psr-4": {
                    "Spatie\\Ignition\\": "src"
                }
            },
            "notification-url": "https://packagist.org/downloads/",
            "license": [
                "MIT"
            ],
            "authors": [
                {
                    "name": "Spatie",
                    "email": "info@spatie.be",
                    "role": "Developer"
                }
            ],
            "description": "A beautiful error page for PHP applications.",
            "homepage": "https://flareapp.io/ignition",
            "keywords": [
                "error",
                "flare",
                "laravel",
                "page"
            ],
            "support": {
                "docs": "https://flareapp.io/docs/ignition-for-laravel/introduction",
                "forum": "https://twitter.com/flareappio",
                "issues": "https://github.com/spatie/ignition/issues",
                "source": "https://github.com/spatie/ignition"
            },
            "funding": [
                {
                    "url": "https://github.com/spatie",
                    "type": "github"
                }
            ],
            "time": "2022-08-26T11:51:15+00:00"
        },
        {
            "name": "spatie/laravel-ignition",
            "version": "1.6.1",
            "source": {
                "type": "git",
                "url": "https://github.com/spatie/laravel-ignition.git",
                "reference": "2b79cf6ed40946b64ac6713d7d2da8a9d87f612b"
            },
            "dist": {
                "type": "zip",
                "url": "https://api.github.com/repos/spatie/laravel-ignition/zipball/2b79cf6ed40946b64ac6713d7d2da8a9d87f612b",
                "reference": "2b79cf6ed40946b64ac6713d7d2da8a9d87f612b",
                "shasum": ""
            },
            "require": {
                "ext-curl": "*",
                "ext-json": "*",
                "ext-mbstring": "*",
                "illuminate/support": "^8.77|^9.27",
                "monolog/monolog": "^2.3",
                "php": "^8.0",
                "spatie/flare-client-php": "^1.0.1",
                "spatie/ignition": "^1.4.1",
                "symfony/console": "^5.0|^6.0",
                "symfony/var-dumper": "^5.0|^6.0"
            },
            "require-dev": {
                "filp/whoops": "^2.14",
                "livewire/livewire": "^2.8|dev-develop",
                "mockery/mockery": "^1.4",
                "nunomaduro/larastan": "^1.0",
                "orchestra/testbench": "^6.23|^7.0",
                "pestphp/pest": "^1.20",
                "phpstan/extension-installer": "^1.1",
                "phpstan/phpstan-deprecation-rules": "^1.0",
                "phpstan/phpstan-phpunit": "^1.0",
                "spatie/laravel-ray": "^1.27"
            },
            "type": "library",
            "extra": {
                "laravel": {
                    "providers": [
                        "Spatie\\LaravelIgnition\\IgnitionServiceProvider"
                    ],
                    "aliases": {
                        "Flare": "Spatie\\LaravelIgnition\\Facades\\Flare"
                    }
                }
            },
            "autoload": {
                "files": [
                    "src/helpers.php"
                ],
                "psr-4": {
                    "Spatie\\LaravelIgnition\\": "src"
                }
            },
            "notification-url": "https://packagist.org/downloads/",
            "license": [
                "MIT"
            ],
            "authors": [
                {
                    "name": "Spatie",
                    "email": "info@spatie.be",
                    "role": "Developer"
                }
            ],
            "description": "A beautiful error page for Laravel applications.",
            "homepage": "https://flareapp.io/ignition",
            "keywords": [
                "error",
                "flare",
                "laravel",
                "page"
            ],
            "support": {
                "docs": "https://flareapp.io/docs/ignition-for-laravel/introduction",
                "forum": "https://twitter.com/flareappio",
                "issues": "https://github.com/spatie/laravel-ignition/issues",
                "source": "https://github.com/spatie/laravel-ignition"
            },
            "funding": [
                {
                    "url": "https://github.com/spatie",
                    "type": "github"
                }
            ],
            "time": "2022-10-26T17:39:54+00:00"
        },
        {
            "name": "stella-maris/clock",
            "version": "0.1.6",
            "source": {
                "type": "git",
                "url": "https://github.com/stella-maris-solutions/clock.git",
                "reference": "a94228dac03c9a8411198ce8c8dacbbe99c930c3"
            },
            "dist": {
                "type": "zip",
                "url": "https://api.github.com/repos/stella-maris-solutions/clock/zipball/a94228dac03c9a8411198ce8c8dacbbe99c930c3",
                "reference": "a94228dac03c9a8411198ce8c8dacbbe99c930c3",
                "shasum": ""
            },
            "require": {
                "php": "^7.0|^8.0"
            },
            "type": "library",
            "autoload": {
                "psr-4": {
                    "StellaMaris\\Clock\\": "src"
                }
            },
            "notification-url": "https://packagist.org/downloads/",
            "license": [
                "MIT"
            ],
            "authors": [
                {
                    "name": "Andreas Heigl",
                    "role": "Maintainer"
                }
            ],
            "description": "A pre-release of the proposed PSR-20 Clock-Interface",
            "homepage": "https://gitlab.com/stella-maris/clock",
            "keywords": [
                "clock",
                "datetime",
                "point in time",
                "psr20"
            ],
            "support": {
                "issues": "https://github.com/stella-maris-solutions/clock/issues",
                "source": "https://github.com/stella-maris-solutions/clock/tree/0.1.6"
            },
            "time": "2022-09-27T15:03:11+00:00"
        },
        {
            "name": "symfony/console",
<<<<<<< HEAD
            "version": "v6.1.7",
            "source": {
                "type": "git",
                "url": "https://github.com/symfony/console.git",
                "reference": "a1282bd0c096e0bdb8800b104177e2ce404d8815"
            },
            "dist": {
                "type": "zip",
                "url": "https://api.github.com/repos/symfony/console/zipball/a1282bd0c096e0bdb8800b104177e2ce404d8815",
                "reference": "a1282bd0c096e0bdb8800b104177e2ce404d8815",
=======
            "version": "v6.0.15",
            "source": {
                "type": "git",
                "url": "https://github.com/symfony/console.git",
                "reference": "b0b910724a0a0326b4481e4f8a30abb2dd442efb"
            },
            "dist": {
                "type": "zip",
                "url": "https://api.github.com/repos/symfony/console/zipball/b0b910724a0a0326b4481e4f8a30abb2dd442efb",
                "reference": "b0b910724a0a0326b4481e4f8a30abb2dd442efb",
>>>>>>> 2b7101e3
                "shasum": ""
            },
            "require": {
                "php": ">=8.1",
                "symfony/deprecation-contracts": "^2.1|^3",
                "symfony/polyfill-mbstring": "~1.0",
                "symfony/service-contracts": "^1.1|^2|^3",
                "symfony/string": "^5.4|^6.0"
            },
            "conflict": {
                "symfony/dependency-injection": "<5.4",
                "symfony/dotenv": "<5.4",
                "symfony/event-dispatcher": "<5.4",
                "symfony/lock": "<5.4",
                "symfony/process": "<5.4"
            },
            "provide": {
                "psr/log-implementation": "1.0|2.0|3.0"
            },
            "require-dev": {
                "psr/log": "^1|^2|^3",
                "symfony/config": "^5.4|^6.0",
                "symfony/dependency-injection": "^5.4|^6.0",
                "symfony/event-dispatcher": "^5.4|^6.0",
                "symfony/lock": "^5.4|^6.0",
                "symfony/process": "^5.4|^6.0",
                "symfony/var-dumper": "^5.4|^6.0"
            },
            "suggest": {
                "psr/log": "For using the console logger",
                "symfony/event-dispatcher": "",
                "symfony/lock": "",
                "symfony/process": ""
            },
            "type": "library",
            "autoload": {
                "psr-4": {
                    "Symfony\\Component\\Console\\": ""
                },
                "exclude-from-classmap": [
                    "/Tests/"
                ]
            },
            "notification-url": "https://packagist.org/downloads/",
            "license": [
                "MIT"
            ],
            "authors": [
                {
                    "name": "Fabien Potencier",
                    "email": "fabien@symfony.com"
                },
                {
                    "name": "Symfony Community",
                    "homepage": "https://symfony.com/contributors"
                }
            ],
            "description": "Eases the creation of beautiful and testable command line interfaces",
            "homepage": "https://symfony.com",
            "keywords": [
                "cli",
                "command line",
                "console",
                "terminal"
            ],
            "support": {
<<<<<<< HEAD
                "source": "https://github.com/symfony/console/tree/v6.1.7"
=======
                "source": "https://github.com/symfony/console/tree/v6.0.15"
>>>>>>> 2b7101e3
            },
            "funding": [
                {
                    "url": "https://symfony.com/sponsor",
                    "type": "custom"
                },
                {
                    "url": "https://github.com/fabpot",
                    "type": "github"
                },
                {
                    "url": "https://tidelift.com/funding/github/packagist/symfony/symfony",
                    "type": "tidelift"
                }
            ],
<<<<<<< HEAD
            "time": "2022-10-26T21:42:49+00:00"
=======
            "time": "2022-10-26T21:42:20+00:00"
>>>>>>> 2b7101e3
        },
        {
            "name": "symfony/css-selector",
            "version": "v6.1.3",
            "source": {
                "type": "git",
                "url": "https://github.com/symfony/css-selector.git",
                "reference": "0dd5e36b80e1de97f8f74ed7023ac2b837a36443"
            },
            "dist": {
                "type": "zip",
                "url": "https://api.github.com/repos/symfony/css-selector/zipball/0dd5e36b80e1de97f8f74ed7023ac2b837a36443",
                "reference": "0dd5e36b80e1de97f8f74ed7023ac2b837a36443",
                "shasum": ""
            },
            "require": {
                "php": ">=8.1"
            },
            "type": "library",
            "autoload": {
                "psr-4": {
                    "Symfony\\Component\\CssSelector\\": ""
                },
                "exclude-from-classmap": [
                    "/Tests/"
                ]
            },
            "notification-url": "https://packagist.org/downloads/",
            "license": [
                "MIT"
            ],
            "authors": [
                {
                    "name": "Fabien Potencier",
                    "email": "fabien@symfony.com"
                },
                {
                    "name": "Jean-François Simon",
                    "email": "jeanfrancois.simon@sensiolabs.com"
                },
                {
                    "name": "Symfony Community",
                    "homepage": "https://symfony.com/contributors"
                }
            ],
            "description": "Converts CSS selectors to XPath expressions",
            "homepage": "https://symfony.com",
            "support": {
                "source": "https://github.com/symfony/css-selector/tree/v6.1.3"
            },
            "funding": [
                {
                    "url": "https://symfony.com/sponsor",
                    "type": "custom"
                },
                {
                    "url": "https://github.com/fabpot",
                    "type": "github"
                },
                {
                    "url": "https://tidelift.com/funding/github/packagist/symfony/symfony",
                    "type": "tidelift"
                }
            ],
            "time": "2022-06-27T17:24:16+00:00"
        },
        {
            "name": "symfony/deprecation-contracts",
            "version": "v3.1.1",
            "source": {
                "type": "git",
                "url": "https://github.com/symfony/deprecation-contracts.git",
                "reference": "07f1b9cc2ffee6aaafcf4b710fbc38ff736bd918"
            },
            "dist": {
                "type": "zip",
                "url": "https://api.github.com/repos/symfony/deprecation-contracts/zipball/07f1b9cc2ffee6aaafcf4b710fbc38ff736bd918",
                "reference": "07f1b9cc2ffee6aaafcf4b710fbc38ff736bd918",
                "shasum": ""
            },
            "require": {
                "php": ">=8.1"
            },
            "type": "library",
            "extra": {
                "branch-alias": {
                    "dev-main": "3.1-dev"
                },
                "thanks": {
                    "name": "symfony/contracts",
                    "url": "https://github.com/symfony/contracts"
                }
            },
            "autoload": {
                "files": [
                    "function.php"
                ]
            },
            "notification-url": "https://packagist.org/downloads/",
            "license": [
                "MIT"
            ],
            "authors": [
                {
                    "name": "Nicolas Grekas",
                    "email": "p@tchwork.com"
                },
                {
                    "name": "Symfony Community",
                    "homepage": "https://symfony.com/contributors"
                }
            ],
            "description": "A generic function and convention to trigger deprecation notices",
            "homepage": "https://symfony.com",
            "support": {
                "source": "https://github.com/symfony/deprecation-contracts/tree/v3.1.1"
            },
            "funding": [
                {
                    "url": "https://symfony.com/sponsor",
                    "type": "custom"
                },
                {
                    "url": "https://github.com/fabpot",
                    "type": "github"
                },
                {
                    "url": "https://tidelift.com/funding/github/packagist/symfony/symfony",
                    "type": "tidelift"
                }
            ],
            "time": "2022-02-25T11:15:52+00:00"
        },
        {
            "name": "symfony/error-handler",
<<<<<<< HEAD
            "version": "v6.1.7",
            "source": {
                "type": "git",
                "url": "https://github.com/symfony/error-handler.git",
                "reference": "699a26ce5ec656c198bf6e26398b0f0818c7e504"
            },
            "dist": {
                "type": "zip",
                "url": "https://api.github.com/repos/symfony/error-handler/zipball/699a26ce5ec656c198bf6e26398b0f0818c7e504",
                "reference": "699a26ce5ec656c198bf6e26398b0f0818c7e504",
=======
            "version": "v6.0.15",
            "source": {
                "type": "git",
                "url": "https://github.com/symfony/error-handler.git",
                "reference": "f000c166cb3ee32c4c822831a79260a135cd59b5"
            },
            "dist": {
                "type": "zip",
                "url": "https://api.github.com/repos/symfony/error-handler/zipball/f000c166cb3ee32c4c822831a79260a135cd59b5",
                "reference": "f000c166cb3ee32c4c822831a79260a135cd59b5",
>>>>>>> 2b7101e3
                "shasum": ""
            },
            "require": {
                "php": ">=8.1",
                "psr/log": "^1|^2|^3",
                "symfony/var-dumper": "^5.4|^6.0"
            },
            "require-dev": {
                "symfony/deprecation-contracts": "^2.1|^3",
                "symfony/http-kernel": "^5.4|^6.0",
                "symfony/serializer": "^5.4|^6.0"
            },
            "bin": [
                "Resources/bin/patch-type-declarations"
            ],
            "type": "library",
            "autoload": {
                "psr-4": {
                    "Symfony\\Component\\ErrorHandler\\": ""
                },
                "exclude-from-classmap": [
                    "/Tests/"
                ]
            },
            "notification-url": "https://packagist.org/downloads/",
            "license": [
                "MIT"
            ],
            "authors": [
                {
                    "name": "Fabien Potencier",
                    "email": "fabien@symfony.com"
                },
                {
                    "name": "Symfony Community",
                    "homepage": "https://symfony.com/contributors"
                }
            ],
            "description": "Provides tools to manage errors and ease debugging PHP code",
            "homepage": "https://symfony.com",
            "support": {
<<<<<<< HEAD
                "source": "https://github.com/symfony/error-handler/tree/v6.1.7"
=======
                "source": "https://github.com/symfony/error-handler/tree/v6.0.15"
>>>>>>> 2b7101e3
            },
            "funding": [
                {
                    "url": "https://symfony.com/sponsor",
                    "type": "custom"
                },
                {
                    "url": "https://github.com/fabpot",
                    "type": "github"
                },
                {
                    "url": "https://tidelift.com/funding/github/packagist/symfony/symfony",
                    "type": "tidelift"
                }
            ],
<<<<<<< HEAD
            "time": "2022-10-28T16:23:08+00:00"
=======
            "time": "2022-10-28T16:22:58+00:00"
>>>>>>> 2b7101e3
        },
        {
            "name": "symfony/event-dispatcher",
            "version": "v6.1.0",
            "source": {
                "type": "git",
                "url": "https://github.com/symfony/event-dispatcher.git",
                "reference": "a0449a7ad7daa0f7c0acd508259f80544ab5a347"
            },
            "dist": {
                "type": "zip",
                "url": "https://api.github.com/repos/symfony/event-dispatcher/zipball/a0449a7ad7daa0f7c0acd508259f80544ab5a347",
                "reference": "a0449a7ad7daa0f7c0acd508259f80544ab5a347",
                "shasum": ""
            },
            "require": {
                "php": ">=8.1",
                "symfony/event-dispatcher-contracts": "^2|^3"
            },
            "conflict": {
                "symfony/dependency-injection": "<5.4"
            },
            "provide": {
                "psr/event-dispatcher-implementation": "1.0",
                "symfony/event-dispatcher-implementation": "2.0|3.0"
            },
            "require-dev": {
                "psr/log": "^1|^2|^3",
                "symfony/config": "^5.4|^6.0",
                "symfony/dependency-injection": "^5.4|^6.0",
                "symfony/error-handler": "^5.4|^6.0",
                "symfony/expression-language": "^5.4|^6.0",
                "symfony/http-foundation": "^5.4|^6.0",
                "symfony/service-contracts": "^1.1|^2|^3",
                "symfony/stopwatch": "^5.4|^6.0"
            },
            "suggest": {
                "symfony/dependency-injection": "",
                "symfony/http-kernel": ""
            },
            "type": "library",
            "autoload": {
                "psr-4": {
                    "Symfony\\Component\\EventDispatcher\\": ""
                },
                "exclude-from-classmap": [
                    "/Tests/"
                ]
            },
            "notification-url": "https://packagist.org/downloads/",
            "license": [
                "MIT"
            ],
            "authors": [
                {
                    "name": "Fabien Potencier",
                    "email": "fabien@symfony.com"
                },
                {
                    "name": "Symfony Community",
                    "homepage": "https://symfony.com/contributors"
                }
            ],
            "description": "Provides tools that allow your application components to communicate with each other by dispatching events and listening to them",
            "homepage": "https://symfony.com",
            "support": {
                "source": "https://github.com/symfony/event-dispatcher/tree/v6.1.0"
            },
            "funding": [
                {
                    "url": "https://symfony.com/sponsor",
                    "type": "custom"
                },
                {
                    "url": "https://github.com/fabpot",
                    "type": "github"
                },
                {
                    "url": "https://tidelift.com/funding/github/packagist/symfony/symfony",
                    "type": "tidelift"
                }
            ],
            "time": "2022-05-05T16:51:07+00:00"
        },
        {
            "name": "symfony/event-dispatcher-contracts",
            "version": "v3.1.1",
            "source": {
                "type": "git",
                "url": "https://github.com/symfony/event-dispatcher-contracts.git",
                "reference": "02ff5eea2f453731cfbc6bc215e456b781480448"
            },
            "dist": {
                "type": "zip",
                "url": "https://api.github.com/repos/symfony/event-dispatcher-contracts/zipball/02ff5eea2f453731cfbc6bc215e456b781480448",
                "reference": "02ff5eea2f453731cfbc6bc215e456b781480448",
                "shasum": ""
            },
            "require": {
                "php": ">=8.1",
                "psr/event-dispatcher": "^1"
            },
            "suggest": {
                "symfony/event-dispatcher-implementation": ""
            },
            "type": "library",
            "extra": {
                "branch-alias": {
                    "dev-main": "3.1-dev"
                },
                "thanks": {
                    "name": "symfony/contracts",
                    "url": "https://github.com/symfony/contracts"
                }
            },
            "autoload": {
                "psr-4": {
                    "Symfony\\Contracts\\EventDispatcher\\": ""
                }
            },
            "notification-url": "https://packagist.org/downloads/",
            "license": [
                "MIT"
            ],
            "authors": [
                {
                    "name": "Nicolas Grekas",
                    "email": "p@tchwork.com"
                },
                {
                    "name": "Symfony Community",
                    "homepage": "https://symfony.com/contributors"
                }
            ],
            "description": "Generic abstractions related to dispatching event",
            "homepage": "https://symfony.com",
            "keywords": [
                "abstractions",
                "contracts",
                "decoupling",
                "interfaces",
                "interoperability",
                "standards"
            ],
            "support": {
                "source": "https://github.com/symfony/event-dispatcher-contracts/tree/v3.1.1"
            },
            "funding": [
                {
                    "url": "https://symfony.com/sponsor",
                    "type": "custom"
                },
                {
                    "url": "https://github.com/fabpot",
                    "type": "github"
                },
                {
                    "url": "https://tidelift.com/funding/github/packagist/symfony/symfony",
                    "type": "tidelift"
                }
            ],
            "time": "2022-02-25T11:15:52+00:00"
        },
        {
            "name": "symfony/finder",
            "version": "v6.1.3",
            "source": {
                "type": "git",
                "url": "https://github.com/symfony/finder.git",
                "reference": "39696bff2c2970b3779a5cac7bf9f0b88fc2b709"
            },
            "dist": {
                "type": "zip",
                "url": "https://api.github.com/repos/symfony/finder/zipball/39696bff2c2970b3779a5cac7bf9f0b88fc2b709",
                "reference": "39696bff2c2970b3779a5cac7bf9f0b88fc2b709",
                "shasum": ""
            },
            "require": {
                "php": ">=8.1"
            },
            "require-dev": {
                "symfony/filesystem": "^6.0"
            },
            "type": "library",
            "autoload": {
                "psr-4": {
                    "Symfony\\Component\\Finder\\": ""
                },
                "exclude-from-classmap": [
                    "/Tests/"
                ]
            },
            "notification-url": "https://packagist.org/downloads/",
            "license": [
                "MIT"
            ],
            "authors": [
                {
                    "name": "Fabien Potencier",
                    "email": "fabien@symfony.com"
                },
                {
                    "name": "Symfony Community",
                    "homepage": "https://symfony.com/contributors"
                }
            ],
            "description": "Finds files and directories via an intuitive fluent interface",
            "homepage": "https://symfony.com",
            "support": {
                "source": "https://github.com/symfony/finder/tree/v6.1.3"
            },
            "funding": [
                {
                    "url": "https://symfony.com/sponsor",
                    "type": "custom"
                },
                {
                    "url": "https://github.com/fabpot",
                    "type": "github"
                },
                {
                    "url": "https://tidelift.com/funding/github/packagist/symfony/symfony",
                    "type": "tidelift"
                }
            ],
            "time": "2022-07-29T07:42:06+00:00"
        },
        {
            "name": "symfony/http-client",
<<<<<<< HEAD
            "version": "v6.1.7",
            "source": {
                "type": "git",
                "url": "https://github.com/symfony/http-client.git",
                "reference": "f515d066728774efb34347a87580621416ca8968"
            },
            "dist": {
                "type": "zip",
                "url": "https://api.github.com/repos/symfony/http-client/zipball/f515d066728774efb34347a87580621416ca8968",
                "reference": "f515d066728774efb34347a87580621416ca8968",
=======
            "version": "v6.0.15",
            "source": {
                "type": "git",
                "url": "https://github.com/symfony/http-client.git",
                "reference": "af84893895ce7637a4b60fd3de87fe9e44286a21"
            },
            "dist": {
                "type": "zip",
                "url": "https://api.github.com/repos/symfony/http-client/zipball/af84893895ce7637a4b60fd3de87fe9e44286a21",
                "reference": "af84893895ce7637a4b60fd3de87fe9e44286a21",
>>>>>>> 2b7101e3
                "shasum": ""
            },
            "require": {
                "php": ">=8.1",
                "psr/log": "^1|^2|^3",
                "symfony/http-client-contracts": "^3",
                "symfony/service-contracts": "^1.0|^2|^3"
            },
            "provide": {
                "php-http/async-client-implementation": "*",
                "php-http/client-implementation": "*",
                "psr/http-client-implementation": "1.0",
                "symfony/http-client-implementation": "3.0"
            },
            "require-dev": {
                "amphp/amp": "^2.5",
                "amphp/http-client": "^4.2.1",
                "amphp/http-tunnel": "^1.0",
                "amphp/socket": "^1.1",
                "guzzlehttp/promises": "^1.4",
                "nyholm/psr7": "^1.0",
                "php-http/httplug": "^1.0|^2.0",
                "psr/http-client": "^1.0",
                "symfony/dependency-injection": "^5.4|^6.0",
                "symfony/http-kernel": "^5.4|^6.0",
                "symfony/process": "^5.4|^6.0",
                "symfony/stopwatch": "^5.4|^6.0"
            },
            "type": "library",
            "autoload": {
                "psr-4": {
                    "Symfony\\Component\\HttpClient\\": ""
                },
                "exclude-from-classmap": [
                    "/Tests/"
                ]
            },
            "notification-url": "https://packagist.org/downloads/",
            "license": [
                "MIT"
            ],
            "authors": [
                {
                    "name": "Nicolas Grekas",
                    "email": "p@tchwork.com"
                },
                {
                    "name": "Symfony Community",
                    "homepage": "https://symfony.com/contributors"
                }
            ],
            "description": "Provides powerful methods to fetch HTTP resources synchronously or asynchronously",
            "homepage": "https://symfony.com",
            "support": {
<<<<<<< HEAD
                "source": "https://github.com/symfony/http-client/tree/v6.1.7"
=======
                "source": "https://github.com/symfony/http-client/tree/v6.0.15"
>>>>>>> 2b7101e3
            },
            "funding": [
                {
                    "url": "https://symfony.com/sponsor",
                    "type": "custom"
                },
                {
                    "url": "https://github.com/fabpot",
                    "type": "github"
                },
                {
                    "url": "https://tidelift.com/funding/github/packagist/symfony/symfony",
                    "type": "tidelift"
                }
            ],
<<<<<<< HEAD
            "time": "2022-10-28T16:23:08+00:00"
=======
            "time": "2022-10-28T16:22:58+00:00"
>>>>>>> 2b7101e3
        },
        {
            "name": "symfony/http-client-contracts",
            "version": "v3.1.1",
            "source": {
                "type": "git",
                "url": "https://github.com/symfony/http-client-contracts.git",
                "reference": "fd038f08c623ab5d22b26e9ba35afe8c79071800"
            },
            "dist": {
                "type": "zip",
                "url": "https://api.github.com/repos/symfony/http-client-contracts/zipball/fd038f08c623ab5d22b26e9ba35afe8c79071800",
                "reference": "fd038f08c623ab5d22b26e9ba35afe8c79071800",
                "shasum": ""
            },
            "require": {
                "php": ">=8.1"
            },
            "suggest": {
                "symfony/http-client-implementation": ""
            },
            "type": "library",
            "extra": {
                "branch-alias": {
                    "dev-main": "3.1-dev"
                },
                "thanks": {
                    "name": "symfony/contracts",
                    "url": "https://github.com/symfony/contracts"
                }
            },
            "autoload": {
                "psr-4": {
                    "Symfony\\Contracts\\HttpClient\\": ""
                },
                "exclude-from-classmap": [
                    "/Test/"
                ]
            },
            "notification-url": "https://packagist.org/downloads/",
            "license": [
                "MIT"
            ],
            "authors": [
                {
                    "name": "Nicolas Grekas",
                    "email": "p@tchwork.com"
                },
                {
                    "name": "Symfony Community",
                    "homepage": "https://symfony.com/contributors"
                }
            ],
            "description": "Generic abstractions related to HTTP clients",
            "homepage": "https://symfony.com",
            "keywords": [
                "abstractions",
                "contracts",
                "decoupling",
                "interfaces",
                "interoperability",
                "standards"
            ],
            "support": {
                "source": "https://github.com/symfony/http-client-contracts/tree/v3.1.1"
            },
            "funding": [
                {
                    "url": "https://symfony.com/sponsor",
                    "type": "custom"
                },
                {
                    "url": "https://github.com/fabpot",
                    "type": "github"
                },
                {
                    "url": "https://tidelift.com/funding/github/packagist/symfony/symfony",
                    "type": "tidelift"
                }
            ],
            "time": "2022-04-22T07:30:54+00:00"
        },
        {
            "name": "symfony/http-foundation",
<<<<<<< HEAD
            "version": "v6.1.7",
            "source": {
                "type": "git",
                "url": "https://github.com/symfony/http-foundation.git",
                "reference": "792a1856d2b95273f0e1c3435785f1d01a60ecc6"
            },
            "dist": {
                "type": "zip",
                "url": "https://api.github.com/repos/symfony/http-foundation/zipball/792a1856d2b95273f0e1c3435785f1d01a60ecc6",
                "reference": "792a1856d2b95273f0e1c3435785f1d01a60ecc6",
=======
            "version": "v6.0.15",
            "source": {
                "type": "git",
                "url": "https://github.com/symfony/http-foundation.git",
                "reference": "a93829f4043fdcddebabd8433bdb46c2dcaefe06"
            },
            "dist": {
                "type": "zip",
                "url": "https://api.github.com/repos/symfony/http-foundation/zipball/a93829f4043fdcddebabd8433bdb46c2dcaefe06",
                "reference": "a93829f4043fdcddebabd8433bdb46c2dcaefe06",
>>>>>>> 2b7101e3
                "shasum": ""
            },
            "require": {
                "php": ">=8.1",
                "symfony/deprecation-contracts": "^2.1|^3",
                "symfony/polyfill-mbstring": "~1.1"
            },
            "require-dev": {
                "predis/predis": "~1.0",
                "symfony/cache": "^5.4|^6.0",
                "symfony/dependency-injection": "^5.4|^6.0",
                "symfony/expression-language": "^5.4|^6.0",
                "symfony/http-kernel": "^5.4.12|^6.0.12|^6.1.4",
                "symfony/mime": "^5.4|^6.0",
                "symfony/rate-limiter": "^5.2|^6.0"
            },
            "suggest": {
                "symfony/mime": "To use the file extension guesser"
            },
            "type": "library",
            "autoload": {
                "psr-4": {
                    "Symfony\\Component\\HttpFoundation\\": ""
                },
                "exclude-from-classmap": [
                    "/Tests/"
                ]
            },
            "notification-url": "https://packagist.org/downloads/",
            "license": [
                "MIT"
            ],
            "authors": [
                {
                    "name": "Fabien Potencier",
                    "email": "fabien@symfony.com"
                },
                {
                    "name": "Symfony Community",
                    "homepage": "https://symfony.com/contributors"
                }
            ],
            "description": "Defines an object-oriented layer for the HTTP specification",
            "homepage": "https://symfony.com",
            "support": {
<<<<<<< HEAD
                "source": "https://github.com/symfony/http-foundation/tree/v6.1.7"
=======
                "source": "https://github.com/symfony/http-foundation/tree/v6.0.15"
>>>>>>> 2b7101e3
            },
            "funding": [
                {
                    "url": "https://symfony.com/sponsor",
                    "type": "custom"
                },
                {
                    "url": "https://github.com/fabpot",
                    "type": "github"
                },
                {
                    "url": "https://tidelift.com/funding/github/packagist/symfony/symfony",
                    "type": "tidelift"
                }
            ],
<<<<<<< HEAD
            "time": "2022-10-12T09:44:59+00:00"
        },
        {
            "name": "symfony/http-kernel",
            "version": "v6.1.7",
            "source": {
                "type": "git",
                "url": "https://github.com/symfony/http-kernel.git",
                "reference": "8fc1ffe753948c47a103a809cdd6a4a8458b3254"
            },
            "dist": {
                "type": "zip",
                "url": "https://api.github.com/repos/symfony/http-kernel/zipball/8fc1ffe753948c47a103a809cdd6a4a8458b3254",
                "reference": "8fc1ffe753948c47a103a809cdd6a4a8458b3254",
=======
            "time": "2022-10-12T09:44:26+00:00"
        },
        {
            "name": "symfony/http-kernel",
            "version": "v6.0.15",
            "source": {
                "type": "git",
                "url": "https://github.com/symfony/http-kernel.git",
                "reference": "22c820abe601e7328b56cec86626617139266f48"
            },
            "dist": {
                "type": "zip",
                "url": "https://api.github.com/repos/symfony/http-kernel/zipball/22c820abe601e7328b56cec86626617139266f48",
                "reference": "22c820abe601e7328b56cec86626617139266f48",
>>>>>>> 2b7101e3
                "shasum": ""
            },
            "require": {
                "php": ">=8.1",
                "psr/log": "^1|^2|^3",
                "symfony/error-handler": "^6.1",
                "symfony/event-dispatcher": "^5.4|^6.0",
                "symfony/http-foundation": "^5.4|^6.0",
                "symfony/polyfill-ctype": "^1.8"
            },
            "conflict": {
                "symfony/browser-kit": "<5.4",
                "symfony/cache": "<5.4",
                "symfony/config": "<6.1",
                "symfony/console": "<5.4",
                "symfony/dependency-injection": "<6.1",
                "symfony/doctrine-bridge": "<5.4",
                "symfony/form": "<5.4",
                "symfony/http-client": "<5.4",
                "symfony/mailer": "<5.4",
                "symfony/messenger": "<5.4",
                "symfony/translation": "<5.4",
                "symfony/twig-bridge": "<5.4",
                "symfony/validator": "<5.4",
                "twig/twig": "<2.13"
            },
            "provide": {
                "psr/log-implementation": "1.0|2.0|3.0"
            },
            "require-dev": {
                "psr/cache": "^1.0|^2.0|^3.0",
                "symfony/browser-kit": "^5.4|^6.0",
                "symfony/config": "^6.1",
                "symfony/console": "^5.4|^6.0",
                "symfony/css-selector": "^5.4|^6.0",
                "symfony/dependency-injection": "^6.1",
                "symfony/dom-crawler": "^5.4|^6.0",
                "symfony/expression-language": "^5.4|^6.0",
                "symfony/finder": "^5.4|^6.0",
                "symfony/http-client-contracts": "^1.1|^2|^3",
                "symfony/process": "^5.4|^6.0",
                "symfony/routing": "^5.4|^6.0",
                "symfony/stopwatch": "^5.4|^6.0",
                "symfony/translation": "^5.4|^6.0",
                "symfony/translation-contracts": "^1.1|^2|^3",
                "symfony/uid": "^5.4|^6.0",
                "twig/twig": "^2.13|^3.0.4"
            },
            "suggest": {
                "symfony/browser-kit": "",
                "symfony/config": "",
                "symfony/console": "",
                "symfony/dependency-injection": ""
            },
            "type": "library",
            "autoload": {
                "psr-4": {
                    "Symfony\\Component\\HttpKernel\\": ""
                },
                "exclude-from-classmap": [
                    "/Tests/"
                ]
            },
            "notification-url": "https://packagist.org/downloads/",
            "license": [
                "MIT"
            ],
            "authors": [
                {
                    "name": "Fabien Potencier",
                    "email": "fabien@symfony.com"
                },
                {
                    "name": "Symfony Community",
                    "homepage": "https://symfony.com/contributors"
                }
            ],
            "description": "Provides a structured process for converting a Request into a Response",
            "homepage": "https://symfony.com",
            "support": {
<<<<<<< HEAD
                "source": "https://github.com/symfony/http-kernel/tree/v6.1.7"
=======
                "source": "https://github.com/symfony/http-kernel/tree/v6.0.15"
>>>>>>> 2b7101e3
            },
            "funding": [
                {
                    "url": "https://symfony.com/sponsor",
                    "type": "custom"
                },
                {
                    "url": "https://github.com/fabpot",
                    "type": "github"
                },
                {
                    "url": "https://tidelift.com/funding/github/packagist/symfony/symfony",
                    "type": "tidelift"
                }
            ],
<<<<<<< HEAD
            "time": "2022-10-28T18:06:36+00:00"
        },
        {
            "name": "symfony/mailer",
            "version": "v6.1.7",
            "source": {
                "type": "git",
                "url": "https://github.com/symfony/mailer.git",
                "reference": "7e19813c0b43387c55665780c4caea505cc48391"
            },
            "dist": {
                "type": "zip",
                "url": "https://api.github.com/repos/symfony/mailer/zipball/7e19813c0b43387c55665780c4caea505cc48391",
                "reference": "7e19813c0b43387c55665780c4caea505cc48391",
=======
            "time": "2022-10-28T18:00:40+00:00"
        },
        {
            "name": "symfony/mailer",
            "version": "v6.0.15",
            "source": {
                "type": "git",
                "url": "https://github.com/symfony/mailer.git",
                "reference": "5eaa3f1404cafa842e953ae16c35757b7356fb32"
            },
            "dist": {
                "type": "zip",
                "url": "https://api.github.com/repos/symfony/mailer/zipball/5eaa3f1404cafa842e953ae16c35757b7356fb32",
                "reference": "5eaa3f1404cafa842e953ae16c35757b7356fb32",
>>>>>>> 2b7101e3
                "shasum": ""
            },
            "require": {
                "egulias/email-validator": "^2.1.10|^3",
                "php": ">=8.1",
                "psr/event-dispatcher": "^1",
                "psr/log": "^1|^2|^3",
                "symfony/event-dispatcher": "^5.4|^6.0",
                "symfony/mime": "^5.4|^6.0",
                "symfony/service-contracts": "^1.1|^2|^3"
            },
            "conflict": {
                "symfony/http-kernel": "<5.4"
            },
            "require-dev": {
                "symfony/http-client-contracts": "^1.1|^2|^3",
                "symfony/messenger": "^5.4|^6.0"
            },
            "type": "library",
            "autoload": {
                "psr-4": {
                    "Symfony\\Component\\Mailer\\": ""
                },
                "exclude-from-classmap": [
                    "/Tests/"
                ]
            },
            "notification-url": "https://packagist.org/downloads/",
            "license": [
                "MIT"
            ],
            "authors": [
                {
                    "name": "Fabien Potencier",
                    "email": "fabien@symfony.com"
                },
                {
                    "name": "Symfony Community",
                    "homepage": "https://symfony.com/contributors"
                }
            ],
            "description": "Helps sending emails",
            "homepage": "https://symfony.com",
            "support": {
<<<<<<< HEAD
                "source": "https://github.com/symfony/mailer/tree/v6.1.7"
=======
                "source": "https://github.com/symfony/mailer/tree/v6.0.15"
>>>>>>> 2b7101e3
            },
            "funding": [
                {
                    "url": "https://symfony.com/sponsor",
                    "type": "custom"
                },
                {
                    "url": "https://github.com/fabpot",
                    "type": "github"
                },
                {
                    "url": "https://tidelift.com/funding/github/packagist/symfony/symfony",
                    "type": "tidelift"
                }
            ],
<<<<<<< HEAD
            "time": "2022-10-28T16:23:08+00:00"
=======
            "time": "2022-10-28T16:22:58+00:00"
>>>>>>> 2b7101e3
        },
        {
            "name": "symfony/mailgun-mailer",
            "version": "v6.1.0",
            "source": {
                "type": "git",
                "url": "https://github.com/symfony/mailgun-mailer.git",
                "reference": "44d3c15049d84f5165917a6190f06adbe64d71dd"
            },
            "dist": {
                "type": "zip",
                "url": "https://api.github.com/repos/symfony/mailgun-mailer/zipball/44d3c15049d84f5165917a6190f06adbe64d71dd",
                "reference": "44d3c15049d84f5165917a6190f06adbe64d71dd",
                "shasum": ""
            },
            "require": {
                "php": ">=8.1",
                "symfony/mailer": "^5.4|^6.0"
            },
            "require-dev": {
                "symfony/http-client": "^5.4|^6.0"
            },
            "type": "symfony-mailer-bridge",
            "autoload": {
                "psr-4": {
                    "Symfony\\Component\\Mailer\\Bridge\\Mailgun\\": ""
                },
                "exclude-from-classmap": [
                    "/Tests/"
                ]
            },
            "notification-url": "https://packagist.org/downloads/",
            "license": [
                "MIT"
            ],
            "authors": [
                {
                    "name": "Fabien Potencier",
                    "email": "fabien@symfony.com"
                },
                {
                    "name": "Symfony Community",
                    "homepage": "https://symfony.com/contributors"
                }
            ],
            "description": "Symfony Mailgun Mailer Bridge",
            "homepage": "https://symfony.com",
            "support": {
                "source": "https://github.com/symfony/mailgun-mailer/tree/v6.1.0"
            },
            "funding": [
                {
                    "url": "https://symfony.com/sponsor",
                    "type": "custom"
                },
                {
                    "url": "https://github.com/fabpot",
                    "type": "github"
                },
                {
                    "url": "https://tidelift.com/funding/github/packagist/symfony/symfony",
                    "type": "tidelift"
                }
            ],
            "time": "2022-04-01T07:15:35+00:00"
        },
        {
            "name": "symfony/mime",
            "version": "v6.1.7",
            "source": {
                "type": "git",
                "url": "https://github.com/symfony/mime.git",
                "reference": "f440f066d57691088d998d6e437ce98771144618"
            },
            "dist": {
                "type": "zip",
                "url": "https://api.github.com/repos/symfony/mime/zipball/f440f066d57691088d998d6e437ce98771144618",
                "reference": "f440f066d57691088d998d6e437ce98771144618",
                "shasum": ""
            },
            "require": {
                "php": ">=8.1",
                "symfony/polyfill-intl-idn": "^1.10",
                "symfony/polyfill-mbstring": "^1.0"
            },
            "conflict": {
                "egulias/email-validator": "~3.0.0",
                "phpdocumentor/reflection-docblock": "<3.2.2",
                "phpdocumentor/type-resolver": "<1.4.0",
                "symfony/mailer": "<5.4"
            },
            "require-dev": {
                "egulias/email-validator": "^2.1.10|^3.1",
                "phpdocumentor/reflection-docblock": "^3.0|^4.0|^5.0",
                "symfony/dependency-injection": "^5.4|^6.0",
                "symfony/property-access": "^5.4|^6.0",
                "symfony/property-info": "^5.4|^6.0",
                "symfony/serializer": "^5.2|^6.0"
            },
            "type": "library",
            "autoload": {
                "psr-4": {
                    "Symfony\\Component\\Mime\\": ""
                },
                "exclude-from-classmap": [
                    "/Tests/"
                ]
            },
            "notification-url": "https://packagist.org/downloads/",
            "license": [
                "MIT"
            ],
            "authors": [
                {
                    "name": "Fabien Potencier",
                    "email": "fabien@symfony.com"
                },
                {
                    "name": "Symfony Community",
                    "homepage": "https://symfony.com/contributors"
                }
            ],
            "description": "Allows manipulating MIME messages",
            "homepage": "https://symfony.com",
            "keywords": [
                "mime",
                "mime-type"
            ],
            "support": {
                "source": "https://github.com/symfony/mime/tree/v6.1.7"
            },
            "funding": [
                {
                    "url": "https://symfony.com/sponsor",
                    "type": "custom"
                },
                {
                    "url": "https://github.com/fabpot",
                    "type": "github"
                },
                {
                    "url": "https://tidelift.com/funding/github/packagist/symfony/symfony",
                    "type": "tidelift"
                }
            ],
            "time": "2022-10-19T08:10:53+00:00"
        },
        {
            "name": "symfony/polyfill-ctype",
            "version": "v1.26.0",
            "source": {
                "type": "git",
                "url": "https://github.com/symfony/polyfill-ctype.git",
                "reference": "6fd1b9a79f6e3cf65f9e679b23af304cd9e010d4"
            },
            "dist": {
                "type": "zip",
                "url": "https://api.github.com/repos/symfony/polyfill-ctype/zipball/6fd1b9a79f6e3cf65f9e679b23af304cd9e010d4",
                "reference": "6fd1b9a79f6e3cf65f9e679b23af304cd9e010d4",
                "shasum": ""
            },
            "require": {
                "php": ">=7.1"
            },
            "provide": {
                "ext-ctype": "*"
            },
            "suggest": {
                "ext-ctype": "For best performance"
            },
            "type": "library",
            "extra": {
                "branch-alias": {
                    "dev-main": "1.26-dev"
                },
                "thanks": {
                    "name": "symfony/polyfill",
                    "url": "https://github.com/symfony/polyfill"
                }
            },
            "autoload": {
                "files": [
                    "bootstrap.php"
                ],
                "psr-4": {
                    "Symfony\\Polyfill\\Ctype\\": ""
                }
            },
            "notification-url": "https://packagist.org/downloads/",
            "license": [
                "MIT"
            ],
            "authors": [
                {
                    "name": "Gert de Pagter",
                    "email": "BackEndTea@gmail.com"
                },
                {
                    "name": "Symfony Community",
                    "homepage": "https://symfony.com/contributors"
                }
            ],
            "description": "Symfony polyfill for ctype functions",
            "homepage": "https://symfony.com",
            "keywords": [
                "compatibility",
                "ctype",
                "polyfill",
                "portable"
            ],
            "support": {
                "source": "https://github.com/symfony/polyfill-ctype/tree/v1.26.0"
            },
            "funding": [
                {
                    "url": "https://symfony.com/sponsor",
                    "type": "custom"
                },
                {
                    "url": "https://github.com/fabpot",
                    "type": "github"
                },
                {
                    "url": "https://tidelift.com/funding/github/packagist/symfony/symfony",
                    "type": "tidelift"
                }
            ],
            "time": "2022-05-24T11:49:31+00:00"
        },
        {
            "name": "symfony/polyfill-intl-grapheme",
            "version": "v1.26.0",
            "source": {
                "type": "git",
                "url": "https://github.com/symfony/polyfill-intl-grapheme.git",
                "reference": "433d05519ce6990bf3530fba6957499d327395c2"
            },
            "dist": {
                "type": "zip",
                "url": "https://api.github.com/repos/symfony/polyfill-intl-grapheme/zipball/433d05519ce6990bf3530fba6957499d327395c2",
                "reference": "433d05519ce6990bf3530fba6957499d327395c2",
                "shasum": ""
            },
            "require": {
                "php": ">=7.1"
            },
            "suggest": {
                "ext-intl": "For best performance"
            },
            "type": "library",
            "extra": {
                "branch-alias": {
                    "dev-main": "1.26-dev"
                },
                "thanks": {
                    "name": "symfony/polyfill",
                    "url": "https://github.com/symfony/polyfill"
                }
            },
            "autoload": {
                "files": [
                    "bootstrap.php"
                ],
                "psr-4": {
                    "Symfony\\Polyfill\\Intl\\Grapheme\\": ""
                }
            },
            "notification-url": "https://packagist.org/downloads/",
            "license": [
                "MIT"
            ],
            "authors": [
                {
                    "name": "Nicolas Grekas",
                    "email": "p@tchwork.com"
                },
                {
                    "name": "Symfony Community",
                    "homepage": "https://symfony.com/contributors"
                }
            ],
            "description": "Symfony polyfill for intl's grapheme_* functions",
            "homepage": "https://symfony.com",
            "keywords": [
                "compatibility",
                "grapheme",
                "intl",
                "polyfill",
                "portable",
                "shim"
            ],
            "support": {
                "source": "https://github.com/symfony/polyfill-intl-grapheme/tree/v1.26.0"
            },
            "funding": [
                {
                    "url": "https://symfony.com/sponsor",
                    "type": "custom"
                },
                {
                    "url": "https://github.com/fabpot",
                    "type": "github"
                },
                {
                    "url": "https://tidelift.com/funding/github/packagist/symfony/symfony",
                    "type": "tidelift"
                }
            ],
            "time": "2022-05-24T11:49:31+00:00"
        },
        {
            "name": "symfony/polyfill-intl-idn",
            "version": "v1.26.0",
            "source": {
                "type": "git",
                "url": "https://github.com/symfony/polyfill-intl-idn.git",
                "reference": "59a8d271f00dd0e4c2e518104cc7963f655a1aa8"
            },
            "dist": {
                "type": "zip",
                "url": "https://api.github.com/repos/symfony/polyfill-intl-idn/zipball/59a8d271f00dd0e4c2e518104cc7963f655a1aa8",
                "reference": "59a8d271f00dd0e4c2e518104cc7963f655a1aa8",
                "shasum": ""
            },
            "require": {
                "php": ">=7.1",
                "symfony/polyfill-intl-normalizer": "^1.10",
                "symfony/polyfill-php72": "^1.10"
            },
            "suggest": {
                "ext-intl": "For best performance"
            },
            "type": "library",
            "extra": {
                "branch-alias": {
                    "dev-main": "1.26-dev"
                },
                "thanks": {
                    "name": "symfony/polyfill",
                    "url": "https://github.com/symfony/polyfill"
                }
            },
            "autoload": {
                "files": [
                    "bootstrap.php"
                ],
                "psr-4": {
                    "Symfony\\Polyfill\\Intl\\Idn\\": ""
                }
            },
            "notification-url": "https://packagist.org/downloads/",
            "license": [
                "MIT"
            ],
            "authors": [
                {
                    "name": "Laurent Bassin",
                    "email": "laurent@bassin.info"
                },
                {
                    "name": "Trevor Rowbotham",
                    "email": "trevor.rowbotham@pm.me"
                },
                {
                    "name": "Symfony Community",
                    "homepage": "https://symfony.com/contributors"
                }
            ],
            "description": "Symfony polyfill for intl's idn_to_ascii and idn_to_utf8 functions",
            "homepage": "https://symfony.com",
            "keywords": [
                "compatibility",
                "idn",
                "intl",
                "polyfill",
                "portable",
                "shim"
            ],
            "support": {
                "source": "https://github.com/symfony/polyfill-intl-idn/tree/v1.26.0"
            },
            "funding": [
                {
                    "url": "https://symfony.com/sponsor",
                    "type": "custom"
                },
                {
                    "url": "https://github.com/fabpot",
                    "type": "github"
                },
                {
                    "url": "https://tidelift.com/funding/github/packagist/symfony/symfony",
                    "type": "tidelift"
                }
            ],
            "time": "2022-05-24T11:49:31+00:00"
        },
        {
            "name": "symfony/polyfill-intl-normalizer",
            "version": "v1.26.0",
            "source": {
                "type": "git",
                "url": "https://github.com/symfony/polyfill-intl-normalizer.git",
                "reference": "219aa369ceff116e673852dce47c3a41794c14bd"
            },
            "dist": {
                "type": "zip",
                "url": "https://api.github.com/repos/symfony/polyfill-intl-normalizer/zipball/219aa369ceff116e673852dce47c3a41794c14bd",
                "reference": "219aa369ceff116e673852dce47c3a41794c14bd",
                "shasum": ""
            },
            "require": {
                "php": ">=7.1"
            },
            "suggest": {
                "ext-intl": "For best performance"
            },
            "type": "library",
            "extra": {
                "branch-alias": {
                    "dev-main": "1.26-dev"
                },
                "thanks": {
                    "name": "symfony/polyfill",
                    "url": "https://github.com/symfony/polyfill"
                }
            },
            "autoload": {
                "files": [
                    "bootstrap.php"
                ],
                "psr-4": {
                    "Symfony\\Polyfill\\Intl\\Normalizer\\": ""
                },
                "classmap": [
                    "Resources/stubs"
                ]
            },
            "notification-url": "https://packagist.org/downloads/",
            "license": [
                "MIT"
            ],
            "authors": [
                {
                    "name": "Nicolas Grekas",
                    "email": "p@tchwork.com"
                },
                {
                    "name": "Symfony Community",
                    "homepage": "https://symfony.com/contributors"
                }
            ],
            "description": "Symfony polyfill for intl's Normalizer class and related functions",
            "homepage": "https://symfony.com",
            "keywords": [
                "compatibility",
                "intl",
                "normalizer",
                "polyfill",
                "portable",
                "shim"
            ],
            "support": {
                "source": "https://github.com/symfony/polyfill-intl-normalizer/tree/v1.26.0"
            },
            "funding": [
                {
                    "url": "https://symfony.com/sponsor",
                    "type": "custom"
                },
                {
                    "url": "https://github.com/fabpot",
                    "type": "github"
                },
                {
                    "url": "https://tidelift.com/funding/github/packagist/symfony/symfony",
                    "type": "tidelift"
                }
            ],
            "time": "2022-05-24T11:49:31+00:00"
        },
        {
            "name": "symfony/polyfill-mbstring",
            "version": "v1.26.0",
            "source": {
                "type": "git",
                "url": "https://github.com/symfony/polyfill-mbstring.git",
                "reference": "9344f9cb97f3b19424af1a21a3b0e75b0a7d8d7e"
            },
            "dist": {
                "type": "zip",
                "url": "https://api.github.com/repos/symfony/polyfill-mbstring/zipball/9344f9cb97f3b19424af1a21a3b0e75b0a7d8d7e",
                "reference": "9344f9cb97f3b19424af1a21a3b0e75b0a7d8d7e",
                "shasum": ""
            },
            "require": {
                "php": ">=7.1"
            },
            "provide": {
                "ext-mbstring": "*"
            },
            "suggest": {
                "ext-mbstring": "For best performance"
            },
            "type": "library",
            "extra": {
                "branch-alias": {
                    "dev-main": "1.26-dev"
                },
                "thanks": {
                    "name": "symfony/polyfill",
                    "url": "https://github.com/symfony/polyfill"
                }
            },
            "autoload": {
                "files": [
                    "bootstrap.php"
                ],
                "psr-4": {
                    "Symfony\\Polyfill\\Mbstring\\": ""
                }
            },
            "notification-url": "https://packagist.org/downloads/",
            "license": [
                "MIT"
            ],
            "authors": [
                {
                    "name": "Nicolas Grekas",
                    "email": "p@tchwork.com"
                },
                {
                    "name": "Symfony Community",
                    "homepage": "https://symfony.com/contributors"
                }
            ],
            "description": "Symfony polyfill for the Mbstring extension",
            "homepage": "https://symfony.com",
            "keywords": [
                "compatibility",
                "mbstring",
                "polyfill",
                "portable",
                "shim"
            ],
            "support": {
                "source": "https://github.com/symfony/polyfill-mbstring/tree/v1.26.0"
            },
            "funding": [
                {
                    "url": "https://symfony.com/sponsor",
                    "type": "custom"
                },
                {
                    "url": "https://github.com/fabpot",
                    "type": "github"
                },
                {
                    "url": "https://tidelift.com/funding/github/packagist/symfony/symfony",
                    "type": "tidelift"
                }
            ],
            "time": "2022-05-24T11:49:31+00:00"
        },
        {
            "name": "symfony/polyfill-php72",
            "version": "v1.26.0",
            "source": {
                "type": "git",
                "url": "https://github.com/symfony/polyfill-php72.git",
                "reference": "bf44a9fd41feaac72b074de600314a93e2ae78e2"
            },
            "dist": {
                "type": "zip",
                "url": "https://api.github.com/repos/symfony/polyfill-php72/zipball/bf44a9fd41feaac72b074de600314a93e2ae78e2",
                "reference": "bf44a9fd41feaac72b074de600314a93e2ae78e2",
                "shasum": ""
            },
            "require": {
                "php": ">=7.1"
            },
            "type": "library",
            "extra": {
                "branch-alias": {
                    "dev-main": "1.26-dev"
                },
                "thanks": {
                    "name": "symfony/polyfill",
                    "url": "https://github.com/symfony/polyfill"
                }
            },
            "autoload": {
                "files": [
                    "bootstrap.php"
                ],
                "psr-4": {
                    "Symfony\\Polyfill\\Php72\\": ""
                }
            },
            "notification-url": "https://packagist.org/downloads/",
            "license": [
                "MIT"
            ],
            "authors": [
                {
                    "name": "Nicolas Grekas",
                    "email": "p@tchwork.com"
                },
                {
                    "name": "Symfony Community",
                    "homepage": "https://symfony.com/contributors"
                }
            ],
            "description": "Symfony polyfill backporting some PHP 7.2+ features to lower PHP versions",
            "homepage": "https://symfony.com",
            "keywords": [
                "compatibility",
                "polyfill",
                "portable",
                "shim"
            ],
            "support": {
                "source": "https://github.com/symfony/polyfill-php72/tree/v1.26.0"
            },
            "funding": [
                {
                    "url": "https://symfony.com/sponsor",
                    "type": "custom"
                },
                {
                    "url": "https://github.com/fabpot",
                    "type": "github"
                },
                {
                    "url": "https://tidelift.com/funding/github/packagist/symfony/symfony",
                    "type": "tidelift"
                }
            ],
            "time": "2022-05-24T11:49:31+00:00"
        },
        {
            "name": "symfony/polyfill-php80",
            "version": "v1.26.0",
            "source": {
                "type": "git",
                "url": "https://github.com/symfony/polyfill-php80.git",
                "reference": "cfa0ae98841b9e461207c13ab093d76b0fa7bace"
            },
            "dist": {
                "type": "zip",
                "url": "https://api.github.com/repos/symfony/polyfill-php80/zipball/cfa0ae98841b9e461207c13ab093d76b0fa7bace",
                "reference": "cfa0ae98841b9e461207c13ab093d76b0fa7bace",
                "shasum": ""
            },
            "require": {
                "php": ">=7.1"
            },
            "type": "library",
            "extra": {
                "branch-alias": {
                    "dev-main": "1.26-dev"
                },
                "thanks": {
                    "name": "symfony/polyfill",
                    "url": "https://github.com/symfony/polyfill"
                }
            },
            "autoload": {
                "files": [
                    "bootstrap.php"
                ],
                "psr-4": {
                    "Symfony\\Polyfill\\Php80\\": ""
                },
                "classmap": [
                    "Resources/stubs"
                ]
            },
            "notification-url": "https://packagist.org/downloads/",
            "license": [
                "MIT"
            ],
            "authors": [
                {
                    "name": "Ion Bazan",
                    "email": "ion.bazan@gmail.com"
                },
                {
                    "name": "Nicolas Grekas",
                    "email": "p@tchwork.com"
                },
                {
                    "name": "Symfony Community",
                    "homepage": "https://symfony.com/contributors"
                }
            ],
            "description": "Symfony polyfill backporting some PHP 8.0+ features to lower PHP versions",
            "homepage": "https://symfony.com",
            "keywords": [
                "compatibility",
                "polyfill",
                "portable",
                "shim"
            ],
            "support": {
                "source": "https://github.com/symfony/polyfill-php80/tree/v1.26.0"
            },
            "funding": [
                {
                    "url": "https://symfony.com/sponsor",
                    "type": "custom"
                },
                {
                    "url": "https://github.com/fabpot",
                    "type": "github"
                },
                {
                    "url": "https://tidelift.com/funding/github/packagist/symfony/symfony",
                    "type": "tidelift"
                }
            ],
            "time": "2022-05-10T07:21:04+00:00"
        },
        {
            "name": "symfony/polyfill-php81",
            "version": "v1.26.0",
            "source": {
                "type": "git",
                "url": "https://github.com/symfony/polyfill-php81.git",
                "reference": "13f6d1271c663dc5ae9fb843a8f16521db7687a1"
            },
            "dist": {
                "type": "zip",
                "url": "https://api.github.com/repos/symfony/polyfill-php81/zipball/13f6d1271c663dc5ae9fb843a8f16521db7687a1",
                "reference": "13f6d1271c663dc5ae9fb843a8f16521db7687a1",
                "shasum": ""
            },
            "require": {
                "php": ">=7.1"
            },
            "type": "library",
            "extra": {
                "branch-alias": {
                    "dev-main": "1.26-dev"
                },
                "thanks": {
                    "name": "symfony/polyfill",
                    "url": "https://github.com/symfony/polyfill"
                }
            },
            "autoload": {
                "files": [
                    "bootstrap.php"
                ],
                "psr-4": {
                    "Symfony\\Polyfill\\Php81\\": ""
                },
                "classmap": [
                    "Resources/stubs"
                ]
            },
            "notification-url": "https://packagist.org/downloads/",
            "license": [
                "MIT"
            ],
            "authors": [
                {
                    "name": "Nicolas Grekas",
                    "email": "p@tchwork.com"
                },
                {
                    "name": "Symfony Community",
                    "homepage": "https://symfony.com/contributors"
                }
            ],
            "description": "Symfony polyfill backporting some PHP 8.1+ features to lower PHP versions",
            "homepage": "https://symfony.com",
            "keywords": [
                "compatibility",
                "polyfill",
                "portable",
                "shim"
            ],
            "support": {
                "source": "https://github.com/symfony/polyfill-php81/tree/v1.26.0"
            },
            "funding": [
                {
                    "url": "https://symfony.com/sponsor",
                    "type": "custom"
                },
                {
                    "url": "https://github.com/fabpot",
                    "type": "github"
                },
                {
                    "url": "https://tidelift.com/funding/github/packagist/symfony/symfony",
                    "type": "tidelift"
                }
            ],
            "time": "2022-05-24T11:49:31+00:00"
        },
        {
            "name": "symfony/polyfill-uuid",
            "version": "v1.26.0",
            "source": {
                "type": "git",
                "url": "https://github.com/symfony/polyfill-uuid.git",
                "reference": "a41886c1c81dc075a09c71fe6db5b9d68c79de23"
            },
            "dist": {
                "type": "zip",
                "url": "https://api.github.com/repos/symfony/polyfill-uuid/zipball/a41886c1c81dc075a09c71fe6db5b9d68c79de23",
                "reference": "a41886c1c81dc075a09c71fe6db5b9d68c79de23",
                "shasum": ""
            },
            "require": {
                "php": ">=7.1"
            },
            "provide": {
                "ext-uuid": "*"
            },
            "suggest": {
                "ext-uuid": "For best performance"
            },
            "type": "library",
            "extra": {
                "branch-alias": {
                    "dev-main": "1.26-dev"
                },
                "thanks": {
                    "name": "symfony/polyfill",
                    "url": "https://github.com/symfony/polyfill"
                }
            },
            "autoload": {
                "files": [
                    "bootstrap.php"
                ],
                "psr-4": {
                    "Symfony\\Polyfill\\Uuid\\": ""
                }
            },
            "notification-url": "https://packagist.org/downloads/",
            "license": [
                "MIT"
            ],
            "authors": [
                {
                    "name": "Grégoire Pineau",
                    "email": "lyrixx@lyrixx.info"
                },
                {
                    "name": "Symfony Community",
                    "homepage": "https://symfony.com/contributors"
                }
            ],
            "description": "Symfony polyfill for uuid functions",
            "homepage": "https://symfony.com",
            "keywords": [
                "compatibility",
                "polyfill",
                "portable",
                "uuid"
            ],
            "support": {
                "source": "https://github.com/symfony/polyfill-uuid/tree/v1.26.0"
            },
            "funding": [
                {
                    "url": "https://symfony.com/sponsor",
                    "type": "custom"
                },
                {
                    "url": "https://github.com/fabpot",
                    "type": "github"
                },
                {
                    "url": "https://tidelift.com/funding/github/packagist/symfony/symfony",
                    "type": "tidelift"
                }
            ],
            "time": "2022-05-24T11:49:31+00:00"
        },
        {
            "name": "symfony/process",
            "version": "v6.1.3",
            "source": {
                "type": "git",
                "url": "https://github.com/symfony/process.git",
                "reference": "a6506e99cfad7059b1ab5cab395854a0a0c21292"
            },
            "dist": {
                "type": "zip",
                "url": "https://api.github.com/repos/symfony/process/zipball/a6506e99cfad7059b1ab5cab395854a0a0c21292",
                "reference": "a6506e99cfad7059b1ab5cab395854a0a0c21292",
                "shasum": ""
            },
            "require": {
                "php": ">=8.1"
            },
            "type": "library",
            "autoload": {
                "psr-4": {
                    "Symfony\\Component\\Process\\": ""
                },
                "exclude-from-classmap": [
                    "/Tests/"
                ]
            },
            "notification-url": "https://packagist.org/downloads/",
            "license": [
                "MIT"
            ],
            "authors": [
                {
                    "name": "Fabien Potencier",
                    "email": "fabien@symfony.com"
                },
                {
                    "name": "Symfony Community",
                    "homepage": "https://symfony.com/contributors"
                }
            ],
            "description": "Executes commands in sub-processes",
            "homepage": "https://symfony.com",
            "support": {
                "source": "https://github.com/symfony/process/tree/v6.1.3"
            },
            "funding": [
                {
                    "url": "https://symfony.com/sponsor",
                    "type": "custom"
                },
                {
                    "url": "https://github.com/fabpot",
                    "type": "github"
                },
                {
                    "url": "https://tidelift.com/funding/github/packagist/symfony/symfony",
                    "type": "tidelift"
                }
            ],
            "time": "2022-06-27T17:24:16+00:00"
        },
        {
            "name": "symfony/psr-http-message-bridge",
            "version": "v2.1.3",
            "source": {
                "type": "git",
                "url": "https://github.com/symfony/psr-http-message-bridge.git",
                "reference": "d444f85dddf65c7e57c58d8e5b3a4dbb593b1840"
            },
            "dist": {
                "type": "zip",
                "url": "https://api.github.com/repos/symfony/psr-http-message-bridge/zipball/d444f85dddf65c7e57c58d8e5b3a4dbb593b1840",
                "reference": "d444f85dddf65c7e57c58d8e5b3a4dbb593b1840",
                "shasum": ""
            },
            "require": {
                "php": ">=7.1",
                "psr/http-message": "^1.0",
                "symfony/http-foundation": "^4.4 || ^5.0 || ^6.0"
            },
            "require-dev": {
                "nyholm/psr7": "^1.1",
                "psr/log": "^1.1 || ^2 || ^3",
                "symfony/browser-kit": "^4.4 || ^5.0 || ^6.0",
                "symfony/config": "^4.4 || ^5.0 || ^6.0",
                "symfony/event-dispatcher": "^4.4 || ^5.0 || ^6.0",
                "symfony/framework-bundle": "^4.4 || ^5.0 || ^6.0",
                "symfony/http-kernel": "^4.4 || ^5.0 || ^6.0",
                "symfony/phpunit-bridge": "^5.4@dev || ^6.0"
            },
            "suggest": {
                "nyholm/psr7": "For a super lightweight PSR-7/17 implementation"
            },
            "type": "symfony-bridge",
            "extra": {
                "branch-alias": {
                    "dev-main": "2.1-dev"
                }
            },
            "autoload": {
                "psr-4": {
                    "Symfony\\Bridge\\PsrHttpMessage\\": ""
                },
                "exclude-from-classmap": [
                    "/Tests/"
                ]
            },
            "notification-url": "https://packagist.org/downloads/",
            "license": [
                "MIT"
            ],
            "authors": [
                {
                    "name": "Fabien Potencier",
                    "email": "fabien@symfony.com"
                },
                {
                    "name": "Symfony Community",
                    "homepage": "http://symfony.com/contributors"
                }
            ],
            "description": "PSR HTTP message bridge",
            "homepage": "http://symfony.com",
            "keywords": [
                "http",
                "http-message",
                "psr-17",
                "psr-7"
            ],
            "support": {
                "issues": "https://github.com/symfony/psr-http-message-bridge/issues",
                "source": "https://github.com/symfony/psr-http-message-bridge/tree/v2.1.3"
            },
            "funding": [
                {
                    "url": "https://symfony.com/sponsor",
                    "type": "custom"
                },
                {
                    "url": "https://github.com/fabpot",
                    "type": "github"
                },
                {
                    "url": "https://tidelift.com/funding/github/packagist/symfony/symfony",
                    "type": "tidelift"
                }
            ],
            "time": "2022-09-05T10:34:54+00:00"
        },
        {
            "name": "symfony/routing",
<<<<<<< HEAD
            "version": "v6.1.7",
            "source": {
                "type": "git",
                "url": "https://github.com/symfony/routing.git",
                "reference": "95effeb9d6e2cec861cee06bf5bbf82d09aea7f5"
            },
            "dist": {
                "type": "zip",
                "url": "https://api.github.com/repos/symfony/routing/zipball/95effeb9d6e2cec861cee06bf5bbf82d09aea7f5",
                "reference": "95effeb9d6e2cec861cee06bf5bbf82d09aea7f5",
=======
            "version": "v6.0.15",
            "source": {
                "type": "git",
                "url": "https://github.com/symfony/routing.git",
                "reference": "3b7384fad32c6d0e1919b5bd18a69fbcfc383508"
            },
            "dist": {
                "type": "zip",
                "url": "https://api.github.com/repos/symfony/routing/zipball/3b7384fad32c6d0e1919b5bd18a69fbcfc383508",
                "reference": "3b7384fad32c6d0e1919b5bd18a69fbcfc383508",
>>>>>>> 2b7101e3
                "shasum": ""
            },
            "require": {
                "php": ">=8.1"
            },
            "conflict": {
                "doctrine/annotations": "<1.12",
                "symfony/config": "<5.4",
                "symfony/dependency-injection": "<5.4",
                "symfony/yaml": "<5.4"
            },
            "require-dev": {
                "doctrine/annotations": "^1.12",
                "psr/log": "^1|^2|^3",
                "symfony/config": "^5.4|^6.0",
                "symfony/dependency-injection": "^5.4|^6.0",
                "symfony/expression-language": "^5.4|^6.0",
                "symfony/http-foundation": "^5.4|^6.0",
                "symfony/yaml": "^5.4|^6.0"
            },
            "suggest": {
                "symfony/config": "For using the all-in-one router or any loader",
                "symfony/expression-language": "For using expression matching",
                "symfony/http-foundation": "For using a Symfony Request object",
                "symfony/yaml": "For using the YAML loader"
            },
            "type": "library",
            "autoload": {
                "psr-4": {
                    "Symfony\\Component\\Routing\\": ""
                },
                "exclude-from-classmap": [
                    "/Tests/"
                ]
            },
            "notification-url": "https://packagist.org/downloads/",
            "license": [
                "MIT"
            ],
            "authors": [
                {
                    "name": "Fabien Potencier",
                    "email": "fabien@symfony.com"
                },
                {
                    "name": "Symfony Community",
                    "homepage": "https://symfony.com/contributors"
                }
            ],
            "description": "Maps an HTTP request to a set of configuration variables",
            "homepage": "https://symfony.com",
            "keywords": [
                "router",
                "routing",
                "uri",
                "url"
            ],
            "support": {
<<<<<<< HEAD
                "source": "https://github.com/symfony/routing/tree/v6.1.7"
=======
                "source": "https://github.com/symfony/routing/tree/v6.0.15"
>>>>>>> 2b7101e3
            },
            "funding": [
                {
                    "url": "https://symfony.com/sponsor",
                    "type": "custom"
                },
                {
                    "url": "https://github.com/fabpot",
                    "type": "github"
                },
                {
                    "url": "https://tidelift.com/funding/github/packagist/symfony/symfony",
                    "type": "tidelift"
                }
            ],
<<<<<<< HEAD
            "time": "2022-10-18T13:12:43+00:00"
=======
            "time": "2022-10-18T13:11:57+00:00"
>>>>>>> 2b7101e3
        },
        {
            "name": "symfony/service-contracts",
            "version": "v3.1.1",
            "source": {
                "type": "git",
                "url": "https://github.com/symfony/service-contracts.git",
                "reference": "925e713fe8fcacf6bc05e936edd8dd5441a21239"
            },
            "dist": {
                "type": "zip",
                "url": "https://api.github.com/repos/symfony/service-contracts/zipball/925e713fe8fcacf6bc05e936edd8dd5441a21239",
                "reference": "925e713fe8fcacf6bc05e936edd8dd5441a21239",
                "shasum": ""
            },
            "require": {
                "php": ">=8.1",
                "psr/container": "^2.0"
            },
            "conflict": {
                "ext-psr": "<1.1|>=2"
            },
            "suggest": {
                "symfony/service-implementation": ""
            },
            "type": "library",
            "extra": {
                "branch-alias": {
                    "dev-main": "3.1-dev"
                },
                "thanks": {
                    "name": "symfony/contracts",
                    "url": "https://github.com/symfony/contracts"
                }
            },
            "autoload": {
                "psr-4": {
                    "Symfony\\Contracts\\Service\\": ""
                },
                "exclude-from-classmap": [
                    "/Test/"
                ]
            },
            "notification-url": "https://packagist.org/downloads/",
            "license": [
                "MIT"
            ],
            "authors": [
                {
                    "name": "Nicolas Grekas",
                    "email": "p@tchwork.com"
                },
                {
                    "name": "Symfony Community",
                    "homepage": "https://symfony.com/contributors"
                }
            ],
            "description": "Generic abstractions related to writing services",
            "homepage": "https://symfony.com",
            "keywords": [
                "abstractions",
                "contracts",
                "decoupling",
                "interfaces",
                "interoperability",
                "standards"
            ],
            "support": {
                "source": "https://github.com/symfony/service-contracts/tree/v3.1.1"
            },
            "funding": [
                {
                    "url": "https://symfony.com/sponsor",
                    "type": "custom"
                },
                {
                    "url": "https://github.com/fabpot",
                    "type": "github"
                },
                {
                    "url": "https://tidelift.com/funding/github/packagist/symfony/symfony",
                    "type": "tidelift"
                }
            ],
            "time": "2022-05-30T19:18:58+00:00"
        },
        {
            "name": "symfony/string",
<<<<<<< HEAD
            "version": "v6.1.7",
            "source": {
                "type": "git",
                "url": "https://github.com/symfony/string.git",
                "reference": "823f143370880efcbdfa2dbca946b3358c4707e5"
            },
            "dist": {
                "type": "zip",
                "url": "https://api.github.com/repos/symfony/string/zipball/823f143370880efcbdfa2dbca946b3358c4707e5",
                "reference": "823f143370880efcbdfa2dbca946b3358c4707e5",
=======
            "version": "v6.0.15",
            "source": {
                "type": "git",
                "url": "https://github.com/symfony/string.git",
                "reference": "51ac0fa0ccf132a00519b87c97e8f775fa14e771"
            },
            "dist": {
                "type": "zip",
                "url": "https://api.github.com/repos/symfony/string/zipball/51ac0fa0ccf132a00519b87c97e8f775fa14e771",
                "reference": "51ac0fa0ccf132a00519b87c97e8f775fa14e771",
>>>>>>> 2b7101e3
                "shasum": ""
            },
            "require": {
                "php": ">=8.1",
                "symfony/polyfill-ctype": "~1.8",
                "symfony/polyfill-intl-grapheme": "~1.0",
                "symfony/polyfill-intl-normalizer": "~1.0",
                "symfony/polyfill-mbstring": "~1.0"
            },
            "conflict": {
                "symfony/translation-contracts": "<2.0"
            },
            "require-dev": {
                "symfony/error-handler": "^5.4|^6.0",
                "symfony/http-client": "^5.4|^6.0",
                "symfony/translation-contracts": "^2.0|^3.0",
                "symfony/var-exporter": "^5.4|^6.0"
            },
            "type": "library",
            "autoload": {
                "files": [
                    "Resources/functions.php"
                ],
                "psr-4": {
                    "Symfony\\Component\\String\\": ""
                },
                "exclude-from-classmap": [
                    "/Tests/"
                ]
            },
            "notification-url": "https://packagist.org/downloads/",
            "license": [
                "MIT"
            ],
            "authors": [
                {
                    "name": "Nicolas Grekas",
                    "email": "p@tchwork.com"
                },
                {
                    "name": "Symfony Community",
                    "homepage": "https://symfony.com/contributors"
                }
            ],
            "description": "Provides an object-oriented API to strings and deals with bytes, UTF-8 code points and grapheme clusters in a unified way",
            "homepage": "https://symfony.com",
            "keywords": [
                "grapheme",
                "i18n",
                "string",
                "unicode",
                "utf-8",
                "utf8"
            ],
            "support": {
<<<<<<< HEAD
                "source": "https://github.com/symfony/string/tree/v6.1.7"
=======
                "source": "https://github.com/symfony/string/tree/v6.0.15"
>>>>>>> 2b7101e3
            },
            "funding": [
                {
                    "url": "https://symfony.com/sponsor",
                    "type": "custom"
                },
                {
                    "url": "https://github.com/fabpot",
                    "type": "github"
                },
                {
                    "url": "https://tidelift.com/funding/github/packagist/symfony/symfony",
                    "type": "tidelift"
                }
            ],
            "time": "2022-10-10T09:34:31+00:00"
        },
        {
            "name": "symfony/translation",
            "version": "v6.1.6",
            "source": {
                "type": "git",
                "url": "https://github.com/symfony/translation.git",
                "reference": "e6cd330e5a072518f88d65148f3f165541807494"
            },
            "dist": {
                "type": "zip",
                "url": "https://api.github.com/repos/symfony/translation/zipball/e6cd330e5a072518f88d65148f3f165541807494",
                "reference": "e6cd330e5a072518f88d65148f3f165541807494",
                "shasum": ""
            },
            "require": {
                "php": ">=8.1",
                "symfony/polyfill-mbstring": "~1.0",
                "symfony/translation-contracts": "^2.3|^3.0"
            },
            "conflict": {
                "symfony/config": "<5.4",
                "symfony/console": "<5.4",
                "symfony/dependency-injection": "<5.4",
                "symfony/http-kernel": "<5.4",
                "symfony/twig-bundle": "<5.4",
                "symfony/yaml": "<5.4"
            },
            "provide": {
                "symfony/translation-implementation": "2.3|3.0"
            },
            "require-dev": {
                "psr/log": "^1|^2|^3",
                "symfony/config": "^5.4|^6.0",
                "symfony/console": "^5.4|^6.0",
                "symfony/dependency-injection": "^5.4|^6.0",
                "symfony/finder": "^5.4|^6.0",
                "symfony/http-client-contracts": "^1.1|^2.0|^3.0",
                "symfony/http-kernel": "^5.4|^6.0",
                "symfony/intl": "^5.4|^6.0",
                "symfony/polyfill-intl-icu": "^1.21",
                "symfony/routing": "^5.4|^6.0",
                "symfony/service-contracts": "^1.1.2|^2|^3",
                "symfony/yaml": "^5.4|^6.0"
            },
            "suggest": {
                "psr/log-implementation": "To use logging capability in translator",
                "symfony/config": "",
                "symfony/yaml": ""
            },
            "type": "library",
            "autoload": {
                "files": [
                    "Resources/functions.php"
                ],
                "psr-4": {
                    "Symfony\\Component\\Translation\\": ""
                },
                "exclude-from-classmap": [
                    "/Tests/"
                ]
            },
            "notification-url": "https://packagist.org/downloads/",
            "license": [
                "MIT"
            ],
            "authors": [
                {
                    "name": "Fabien Potencier",
                    "email": "fabien@symfony.com"
                },
                {
                    "name": "Symfony Community",
                    "homepage": "https://symfony.com/contributors"
                }
            ],
            "description": "Provides tools to internationalize your application",
            "homepage": "https://symfony.com",
            "support": {
                "source": "https://github.com/symfony/translation/tree/v6.1.6"
            },
            "funding": [
                {
                    "url": "https://symfony.com/sponsor",
                    "type": "custom"
                },
                {
                    "url": "https://github.com/fabpot",
                    "type": "github"
                },
                {
                    "url": "https://tidelift.com/funding/github/packagist/symfony/symfony",
                    "type": "tidelift"
                }
            ],
            "time": "2022-10-07T08:04:03+00:00"
        },
        {
            "name": "symfony/translation-contracts",
            "version": "v3.1.1",
            "source": {
                "type": "git",
                "url": "https://github.com/symfony/translation-contracts.git",
                "reference": "606be0f48e05116baef052f7f3abdb345c8e02cc"
            },
            "dist": {
                "type": "zip",
                "url": "https://api.github.com/repos/symfony/translation-contracts/zipball/606be0f48e05116baef052f7f3abdb345c8e02cc",
                "reference": "606be0f48e05116baef052f7f3abdb345c8e02cc",
                "shasum": ""
            },
            "require": {
                "php": ">=8.1"
            },
            "suggest": {
                "symfony/translation-implementation": ""
            },
            "type": "library",
            "extra": {
                "branch-alias": {
                    "dev-main": "3.1-dev"
                },
                "thanks": {
                    "name": "symfony/contracts",
                    "url": "https://github.com/symfony/contracts"
                }
            },
            "autoload": {
                "psr-4": {
                    "Symfony\\Contracts\\Translation\\": ""
                },
                "exclude-from-classmap": [
                    "/Test/"
                ]
            },
            "notification-url": "https://packagist.org/downloads/",
            "license": [
                "MIT"
            ],
            "authors": [
                {
                    "name": "Nicolas Grekas",
                    "email": "p@tchwork.com"
                },
                {
                    "name": "Symfony Community",
                    "homepage": "https://symfony.com/contributors"
                }
            ],
            "description": "Generic abstractions related to translation",
            "homepage": "https://symfony.com",
            "keywords": [
                "abstractions",
                "contracts",
                "decoupling",
                "interfaces",
                "interoperability",
                "standards"
            ],
            "support": {
                "source": "https://github.com/symfony/translation-contracts/tree/v3.1.1"
            },
            "funding": [
                {
                    "url": "https://symfony.com/sponsor",
                    "type": "custom"
                },
                {
                    "url": "https://github.com/fabpot",
                    "type": "github"
                },
                {
                    "url": "https://tidelift.com/funding/github/packagist/symfony/symfony",
                    "type": "tidelift"
                }
            ],
            "time": "2022-06-27T17:24:16+00:00"
        },
        {
            "name": "symfony/uid",
            "version": "v6.1.5",
            "source": {
                "type": "git",
                "url": "https://github.com/symfony/uid.git",
                "reference": "e03519f7b1ce1d3c0b74f751892bb41d549a2d98"
            },
            "dist": {
                "type": "zip",
                "url": "https://api.github.com/repos/symfony/uid/zipball/e03519f7b1ce1d3c0b74f751892bb41d549a2d98",
                "reference": "e03519f7b1ce1d3c0b74f751892bb41d549a2d98",
                "shasum": ""
            },
            "require": {
                "php": ">=8.1",
                "symfony/polyfill-uuid": "^1.15"
            },
            "require-dev": {
                "symfony/console": "^5.4|^6.0"
            },
            "type": "library",
            "autoload": {
                "psr-4": {
                    "Symfony\\Component\\Uid\\": ""
                },
                "exclude-from-classmap": [
                    "/Tests/"
                ]
            },
            "notification-url": "https://packagist.org/downloads/",
            "license": [
                "MIT"
            ],
            "authors": [
                {
                    "name": "Grégoire Pineau",
                    "email": "lyrixx@lyrixx.info"
                },
                {
                    "name": "Nicolas Grekas",
                    "email": "p@tchwork.com"
                },
                {
                    "name": "Symfony Community",
                    "homepage": "https://symfony.com/contributors"
                }
            ],
            "description": "Provides an object-oriented API to generate and represent UIDs",
            "homepage": "https://symfony.com",
            "keywords": [
                "UID",
                "ulid",
                "uuid"
            ],
            "support": {
                "source": "https://github.com/symfony/uid/tree/v6.1.5"
            },
            "funding": [
                {
                    "url": "https://symfony.com/sponsor",
                    "type": "custom"
                },
                {
                    "url": "https://github.com/fabpot",
                    "type": "github"
                },
                {
                    "url": "https://tidelift.com/funding/github/packagist/symfony/symfony",
                    "type": "tidelift"
                }
            ],
            "time": "2022-09-09T09:34:27+00:00"
        },
        {
            "name": "symfony/var-dumper",
            "version": "v6.1.6",
            "source": {
                "type": "git",
                "url": "https://github.com/symfony/var-dumper.git",
                "reference": "0f0adde127f24548e23cbde83bcaeadc491c551f"
            },
            "dist": {
                "type": "zip",
                "url": "https://api.github.com/repos/symfony/var-dumper/zipball/0f0adde127f24548e23cbde83bcaeadc491c551f",
                "reference": "0f0adde127f24548e23cbde83bcaeadc491c551f",
                "shasum": ""
            },
            "require": {
                "php": ">=8.1",
                "symfony/polyfill-mbstring": "~1.0"
            },
            "conflict": {
                "phpunit/phpunit": "<5.4.3",
                "symfony/console": "<5.4"
            },
            "require-dev": {
                "ext-iconv": "*",
                "symfony/console": "^5.4|^6.0",
                "symfony/process": "^5.4|^6.0",
                "symfony/uid": "^5.4|^6.0",
                "twig/twig": "^2.13|^3.0.4"
            },
            "suggest": {
                "ext-iconv": "To convert non-UTF-8 strings to UTF-8 (or symfony/polyfill-iconv in case ext-iconv cannot be used).",
                "ext-intl": "To show region name in time zone dump",
                "symfony/console": "To use the ServerDumpCommand and/or the bin/var-dump-server script"
            },
            "bin": [
                "Resources/bin/var-dump-server"
            ],
            "type": "library",
            "autoload": {
                "files": [
                    "Resources/functions/dump.php"
                ],
                "psr-4": {
                    "Symfony\\Component\\VarDumper\\": ""
                },
                "exclude-from-classmap": [
                    "/Tests/"
                ]
            },
            "notification-url": "https://packagist.org/downloads/",
            "license": [
                "MIT"
            ],
            "authors": [
                {
                    "name": "Nicolas Grekas",
                    "email": "p@tchwork.com"
                },
                {
                    "name": "Symfony Community",
                    "homepage": "https://symfony.com/contributors"
                }
            ],
            "description": "Provides mechanisms for walking through any arbitrary PHP variable",
            "homepage": "https://symfony.com",
            "keywords": [
                "debug",
                "dump"
            ],
            "support": {
                "source": "https://github.com/symfony/var-dumper/tree/v6.1.6"
            },
            "funding": [
                {
                    "url": "https://symfony.com/sponsor",
                    "type": "custom"
                },
                {
                    "url": "https://github.com/fabpot",
                    "type": "github"
                },
                {
                    "url": "https://tidelift.com/funding/github/packagist/symfony/symfony",
                    "type": "tidelift"
                }
            ],
            "time": "2022-10-07T08:04:03+00:00"
        },
        {
            "name": "tijsverkoyen/css-to-inline-styles",
            "version": "2.2.5",
            "source": {
                "type": "git",
                "url": "https://github.com/tijsverkoyen/CssToInlineStyles.git",
                "reference": "4348a3a06651827a27d989ad1d13efec6bb49b19"
            },
            "dist": {
                "type": "zip",
                "url": "https://api.github.com/repos/tijsverkoyen/CssToInlineStyles/zipball/4348a3a06651827a27d989ad1d13efec6bb49b19",
                "reference": "4348a3a06651827a27d989ad1d13efec6bb49b19",
                "shasum": ""
            },
            "require": {
                "ext-dom": "*",
                "ext-libxml": "*",
                "php": "^5.5 || ^7.0 || ^8.0",
                "symfony/css-selector": "^2.7 || ^3.0 || ^4.0 || ^5.0 || ^6.0"
            },
            "require-dev": {
                "phpunit/phpunit": "^4.8.35 || ^5.7 || ^6.0 || ^7.5 || ^8.5.21 || ^9.5.10"
            },
            "type": "library",
            "extra": {
                "branch-alias": {
                    "dev-master": "2.2.x-dev"
                }
            },
            "autoload": {
                "psr-4": {
                    "TijsVerkoyen\\CssToInlineStyles\\": "src"
                }
            },
            "notification-url": "https://packagist.org/downloads/",
            "license": [
                "BSD-3-Clause"
            ],
            "authors": [
                {
                    "name": "Tijs Verkoyen",
                    "email": "css_to_inline_styles@verkoyen.eu",
                    "role": "Developer"
                }
            ],
            "description": "CssToInlineStyles is a class that enables you to convert HTML-pages/files into HTML-pages/files with inline styles. This is very useful when you're sending emails.",
            "homepage": "https://github.com/tijsverkoyen/CssToInlineStyles",
            "support": {
                "issues": "https://github.com/tijsverkoyen/CssToInlineStyles/issues",
                "source": "https://github.com/tijsverkoyen/CssToInlineStyles/tree/2.2.5"
            },
            "time": "2022-09-12T13:28:28+00:00"
        },
        {
            "name": "twig/twig",
            "version": "v3.4.3",
            "source": {
                "type": "git",
                "url": "https://github.com/twigphp/Twig.git",
                "reference": "c38fd6b0b7f370c198db91ffd02e23b517426b58"
            },
            "dist": {
                "type": "zip",
                "url": "https://api.github.com/repos/twigphp/Twig/zipball/c38fd6b0b7f370c198db91ffd02e23b517426b58",
                "reference": "c38fd6b0b7f370c198db91ffd02e23b517426b58",
                "shasum": ""
            },
            "require": {
                "php": ">=7.2.5",
                "symfony/polyfill-ctype": "^1.8",
                "symfony/polyfill-mbstring": "^1.3"
            },
            "require-dev": {
                "psr/container": "^1.0",
                "symfony/phpunit-bridge": "^4.4.9|^5.0.9|^6.0"
            },
            "type": "library",
            "extra": {
                "branch-alias": {
                    "dev-master": "3.4-dev"
                }
            },
            "autoload": {
                "psr-4": {
                    "Twig\\": "src/"
                }
            },
            "notification-url": "https://packagist.org/downloads/",
            "license": [
                "BSD-3-Clause"
            ],
            "authors": [
                {
                    "name": "Fabien Potencier",
                    "email": "fabien@symfony.com",
                    "homepage": "http://fabien.potencier.org",
                    "role": "Lead Developer"
                },
                {
                    "name": "Twig Team",
                    "role": "Contributors"
                },
                {
                    "name": "Armin Ronacher",
                    "email": "armin.ronacher@active-4.com",
                    "role": "Project Founder"
                }
            ],
            "description": "Twig, the flexible, fast, and secure template language for PHP",
            "homepage": "https://twig.symfony.com",
            "keywords": [
                "templating"
            ],
            "support": {
                "issues": "https://github.com/twigphp/Twig/issues",
                "source": "https://github.com/twigphp/Twig/tree/v3.4.3"
            },
            "funding": [
                {
                    "url": "https://github.com/fabpot",
                    "type": "github"
                },
                {
                    "url": "https://tidelift.com/funding/github/packagist/twig/twig",
                    "type": "tidelift"
                }
            ],
            "time": "2022-09-28T08:42:51+00:00"
        },
        {
            "name": "vlucas/phpdotenv",
            "version": "v5.5.0",
            "source": {
                "type": "git",
                "url": "https://github.com/vlucas/phpdotenv.git",
                "reference": "1a7ea2afc49c3ee6d87061f5a233e3a035d0eae7"
            },
            "dist": {
                "type": "zip",
                "url": "https://api.github.com/repos/vlucas/phpdotenv/zipball/1a7ea2afc49c3ee6d87061f5a233e3a035d0eae7",
                "reference": "1a7ea2afc49c3ee6d87061f5a233e3a035d0eae7",
                "shasum": ""
            },
            "require": {
                "ext-pcre": "*",
                "graham-campbell/result-type": "^1.0.2",
                "php": "^7.1.3 || ^8.0",
                "phpoption/phpoption": "^1.8",
                "symfony/polyfill-ctype": "^1.23",
                "symfony/polyfill-mbstring": "^1.23.1",
                "symfony/polyfill-php80": "^1.23.1"
            },
            "require-dev": {
                "bamarni/composer-bin-plugin": "^1.4.1",
                "ext-filter": "*",
                "phpunit/phpunit": "^7.5.20 || ^8.5.30 || ^9.5.25"
            },
            "suggest": {
                "ext-filter": "Required to use the boolean validator."
            },
            "type": "library",
            "extra": {
                "bamarni-bin": {
                    "bin-links": true,
                    "forward-command": true
                },
                "branch-alias": {
                    "dev-master": "5.5-dev"
                }
            },
            "autoload": {
                "psr-4": {
                    "Dotenv\\": "src/"
                }
            },
            "notification-url": "https://packagist.org/downloads/",
            "license": [
                "BSD-3-Clause"
            ],
            "authors": [
                {
                    "name": "Graham Campbell",
                    "email": "hello@gjcampbell.co.uk",
                    "homepage": "https://github.com/GrahamCampbell"
                },
                {
                    "name": "Vance Lucas",
                    "email": "vance@vancelucas.com",
                    "homepage": "https://github.com/vlucas"
                }
            ],
            "description": "Loads environment variables from `.env` to `getenv()`, `$_ENV` and `$_SERVER` automagically.",
            "keywords": [
                "dotenv",
                "env",
                "environment"
            ],
            "support": {
                "issues": "https://github.com/vlucas/phpdotenv/issues",
                "source": "https://github.com/vlucas/phpdotenv/tree/v5.5.0"
            },
            "funding": [
                {
                    "url": "https://github.com/GrahamCampbell",
                    "type": "github"
                },
                {
                    "url": "https://tidelift.com/funding/github/packagist/vlucas/phpdotenv",
                    "type": "tidelift"
                }
            ],
            "time": "2022-10-16T01:01:54+00:00"
        },
        {
            "name": "voku/portable-ascii",
            "version": "2.0.1",
            "source": {
                "type": "git",
                "url": "https://github.com/voku/portable-ascii.git",
                "reference": "b56450eed252f6801410d810c8e1727224ae0743"
            },
            "dist": {
                "type": "zip",
                "url": "https://api.github.com/repos/voku/portable-ascii/zipball/b56450eed252f6801410d810c8e1727224ae0743",
                "reference": "b56450eed252f6801410d810c8e1727224ae0743",
                "shasum": ""
            },
            "require": {
                "php": ">=7.0.0"
            },
            "require-dev": {
                "phpunit/phpunit": "~6.0 || ~7.0 || ~9.0"
            },
            "suggest": {
                "ext-intl": "Use Intl for transliterator_transliterate() support"
            },
            "type": "library",
            "autoload": {
                "psr-4": {
                    "voku\\": "src/voku/"
                }
            },
            "notification-url": "https://packagist.org/downloads/",
            "license": [
                "MIT"
            ],
            "authors": [
                {
                    "name": "Lars Moelleken",
                    "homepage": "http://www.moelleken.org/"
                }
            ],
            "description": "Portable ASCII library - performance optimized (ascii) string functions for php.",
            "homepage": "https://github.com/voku/portable-ascii",
            "keywords": [
                "ascii",
                "clean",
                "php"
            ],
            "support": {
                "issues": "https://github.com/voku/portable-ascii/issues",
                "source": "https://github.com/voku/portable-ascii/tree/2.0.1"
            },
            "funding": [
                {
                    "url": "https://www.paypal.me/moelleken",
                    "type": "custom"
                },
                {
                    "url": "https://github.com/voku",
                    "type": "github"
                },
                {
                    "url": "https://opencollective.com/portable-ascii",
                    "type": "open_collective"
                },
                {
                    "url": "https://www.patreon.com/voku",
                    "type": "patreon"
                },
                {
                    "url": "https://tidelift.com/funding/github/packagist/voku/portable-ascii",
                    "type": "tidelift"
                }
            ],
            "time": "2022-03-08T17:03:00+00:00"
        },
        {
            "name": "webmozart/assert",
            "version": "1.11.0",
            "source": {
                "type": "git",
                "url": "https://github.com/webmozarts/assert.git",
                "reference": "11cb2199493b2f8a3b53e7f19068fc6aac760991"
            },
            "dist": {
                "type": "zip",
                "url": "https://api.github.com/repos/webmozarts/assert/zipball/11cb2199493b2f8a3b53e7f19068fc6aac760991",
                "reference": "11cb2199493b2f8a3b53e7f19068fc6aac760991",
                "shasum": ""
            },
            "require": {
                "ext-ctype": "*",
                "php": "^7.2 || ^8.0"
            },
            "conflict": {
                "phpstan/phpstan": "<0.12.20",
                "vimeo/psalm": "<4.6.1 || 4.6.2"
            },
            "require-dev": {
                "phpunit/phpunit": "^8.5.13"
            },
            "type": "library",
            "extra": {
                "branch-alias": {
                    "dev-master": "1.10-dev"
                }
            },
            "autoload": {
                "psr-4": {
                    "Webmozart\\Assert\\": "src/"
                }
            },
            "notification-url": "https://packagist.org/downloads/",
            "license": [
                "MIT"
            ],
            "authors": [
                {
                    "name": "Bernhard Schussek",
                    "email": "bschussek@gmail.com"
                }
            ],
            "description": "Assertions to validate method input/output with nice error messages.",
            "keywords": [
                "assert",
                "check",
                "validate"
            ],
            "support": {
                "issues": "https://github.com/webmozarts/assert/issues",
                "source": "https://github.com/webmozarts/assert/tree/1.11.0"
            },
            "time": "2022-06-03T18:03:27+00:00"
        }
    ],
    "packages-dev": [
        {
            "name": "barryvdh/laravel-ide-helper",
            "version": "v2.12.3",
            "source": {
                "type": "git",
                "url": "https://github.com/barryvdh/laravel-ide-helper.git",
                "reference": "3ba1e2573b38f72107b8aacc4ee177fcab30a550"
            },
            "dist": {
                "type": "zip",
                "url": "https://api.github.com/repos/barryvdh/laravel-ide-helper/zipball/3ba1e2573b38f72107b8aacc4ee177fcab30a550",
                "reference": "3ba1e2573b38f72107b8aacc4ee177fcab30a550",
                "shasum": ""
            },
            "require": {
                "barryvdh/reflection-docblock": "^2.0.6",
                "composer/pcre": "^1 || ^2 || ^3",
                "doctrine/dbal": "^2.6 || ^3",
                "ext-json": "*",
                "illuminate/console": "^8 || ^9",
                "illuminate/filesystem": "^8 || ^9",
                "illuminate/support": "^8 || ^9",
                "nikic/php-parser": "^4.7",
                "php": "^7.3 || ^8.0",
                "phpdocumentor/type-resolver": "^1.1.0"
            },
            "require-dev": {
                "ext-pdo_sqlite": "*",
                "friendsofphp/php-cs-fixer": "^2",
                "illuminate/config": "^8 || ^9",
                "illuminate/view": "^8 || ^9",
                "mockery/mockery": "^1.4",
                "orchestra/testbench": "^6 || ^7",
                "phpunit/phpunit": "^8.5 || ^9",
                "spatie/phpunit-snapshot-assertions": "^3 || ^4",
                "vimeo/psalm": "^3.12"
            },
            "suggest": {
                "illuminate/events": "Required for automatic helper generation (^6|^7|^8|^9)."
            },
            "type": "library",
            "extra": {
                "branch-alias": {
                    "dev-master": "2.12-dev"
                },
                "laravel": {
                    "providers": [
                        "Barryvdh\\LaravelIdeHelper\\IdeHelperServiceProvider"
                    ]
                }
            },
            "autoload": {
                "psr-4": {
                    "Barryvdh\\LaravelIdeHelper\\": "src"
                }
            },
            "notification-url": "https://packagist.org/downloads/",
            "license": [
                "MIT"
            ],
            "authors": [
                {
                    "name": "Barry vd. Heuvel",
                    "email": "barryvdh@gmail.com"
                }
            ],
            "description": "Laravel IDE Helper, generates correct PHPDocs for all Facade classes, to improve auto-completion.",
            "keywords": [
                "autocomplete",
                "codeintel",
                "helper",
                "ide",
                "laravel",
                "netbeans",
                "phpdoc",
                "phpstorm",
                "sublime"
            ],
            "support": {
                "issues": "https://github.com/barryvdh/laravel-ide-helper/issues",
                "source": "https://github.com/barryvdh/laravel-ide-helper/tree/v2.12.3"
            },
            "funding": [
                {
                    "url": "https://fruitcake.nl",
                    "type": "custom"
                },
                {
                    "url": "https://github.com/barryvdh",
                    "type": "github"
                }
            ],
            "time": "2022-03-06T14:33:42+00:00"
        },
        {
            "name": "barryvdh/reflection-docblock",
            "version": "v2.0.6",
            "source": {
                "type": "git",
                "url": "https://github.com/barryvdh/ReflectionDocBlock.git",
                "reference": "6b69015d83d3daf9004a71a89f26e27d27ef6a16"
            },
            "dist": {
                "type": "zip",
                "url": "https://api.github.com/repos/barryvdh/ReflectionDocBlock/zipball/6b69015d83d3daf9004a71a89f26e27d27ef6a16",
                "reference": "6b69015d83d3daf9004a71a89f26e27d27ef6a16",
                "shasum": ""
            },
            "require": {
                "php": ">=5.3.3"
            },
            "require-dev": {
                "phpunit/phpunit": "~4.0,<4.5"
            },
            "suggest": {
                "dflydev/markdown": "~1.0",
                "erusev/parsedown": "~1.0"
            },
            "type": "library",
            "extra": {
                "branch-alias": {
                    "dev-master": "2.0.x-dev"
                }
            },
            "autoload": {
                "psr-0": {
                    "Barryvdh": [
                        "src/"
                    ]
                }
            },
            "notification-url": "https://packagist.org/downloads/",
            "license": [
                "MIT"
            ],
            "authors": [
                {
                    "name": "Mike van Riel",
                    "email": "mike.vanriel@naenius.com"
                }
            ],
            "support": {
                "source": "https://github.com/barryvdh/ReflectionDocBlock/tree/v2.0.6"
            },
            "time": "2018-12-13T10:34:14+00:00"
        },
        {
            "name": "composer/pcre",
            "version": "3.0.0",
            "source": {
                "type": "git",
                "url": "https://github.com/composer/pcre.git",
                "reference": "e300eb6c535192decd27a85bc72a9290f0d6b3bd"
            },
            "dist": {
                "type": "zip",
                "url": "https://api.github.com/repos/composer/pcre/zipball/e300eb6c535192decd27a85bc72a9290f0d6b3bd",
                "reference": "e300eb6c535192decd27a85bc72a9290f0d6b3bd",
                "shasum": ""
            },
            "require": {
                "php": "^7.4 || ^8.0"
            },
            "require-dev": {
                "phpstan/phpstan": "^1.3",
                "phpstan/phpstan-strict-rules": "^1.1",
                "symfony/phpunit-bridge": "^5"
            },
            "type": "library",
            "extra": {
                "branch-alias": {
                    "dev-main": "3.x-dev"
                }
            },
            "autoload": {
                "psr-4": {
                    "Composer\\Pcre\\": "src"
                }
            },
            "notification-url": "https://packagist.org/downloads/",
            "license": [
                "MIT"
            ],
            "authors": [
                {
                    "name": "Jordi Boggiano",
                    "email": "j.boggiano@seld.be",
                    "homepage": "http://seld.be"
                }
            ],
            "description": "PCRE wrapping library that offers type-safe preg_* replacements.",
            "keywords": [
                "PCRE",
                "preg",
                "regex",
                "regular expression"
            ],
            "support": {
                "issues": "https://github.com/composer/pcre/issues",
                "source": "https://github.com/composer/pcre/tree/3.0.0"
            },
            "funding": [
                {
                    "url": "https://packagist.com",
                    "type": "custom"
                },
                {
                    "url": "https://github.com/composer",
                    "type": "github"
                },
                {
                    "url": "https://tidelift.com/funding/github/packagist/composer/composer",
                    "type": "tidelift"
                }
            ],
            "time": "2022-02-25T20:21:48+00:00"
        },
        {
            "name": "doctrine/instantiator",
            "version": "1.4.1",
            "source": {
                "type": "git",
                "url": "https://github.com/doctrine/instantiator.git",
                "reference": "10dcfce151b967d20fde1b34ae6640712c3891bc"
            },
            "dist": {
                "type": "zip",
                "url": "https://api.github.com/repos/doctrine/instantiator/zipball/10dcfce151b967d20fde1b34ae6640712c3891bc",
                "reference": "10dcfce151b967d20fde1b34ae6640712c3891bc",
                "shasum": ""
            },
            "require": {
                "php": "^7.1 || ^8.0"
            },
            "require-dev": {
                "doctrine/coding-standard": "^9",
                "ext-pdo": "*",
                "ext-phar": "*",
                "phpbench/phpbench": "^0.16 || ^1",
                "phpstan/phpstan": "^1.4",
                "phpstan/phpstan-phpunit": "^1",
                "phpunit/phpunit": "^7.5 || ^8.5 || ^9.5",
                "vimeo/psalm": "^4.22"
            },
            "type": "library",
            "autoload": {
                "psr-4": {
                    "Doctrine\\Instantiator\\": "src/Doctrine/Instantiator/"
                }
            },
            "notification-url": "https://packagist.org/downloads/",
            "license": [
                "MIT"
            ],
            "authors": [
                {
                    "name": "Marco Pivetta",
                    "email": "ocramius@gmail.com",
                    "homepage": "https://ocramius.github.io/"
                }
            ],
            "description": "A small, lightweight utility to instantiate objects in PHP without invoking their constructors",
            "homepage": "https://www.doctrine-project.org/projects/instantiator.html",
            "keywords": [
                "constructor",
                "instantiate"
            ],
            "support": {
                "issues": "https://github.com/doctrine/instantiator/issues",
                "source": "https://github.com/doctrine/instantiator/tree/1.4.1"
            },
            "funding": [
                {
                    "url": "https://www.doctrine-project.org/sponsorship.html",
                    "type": "custom"
                },
                {
                    "url": "https://www.patreon.com/phpdoctrine",
                    "type": "patreon"
                },
                {
                    "url": "https://tidelift.com/funding/github/packagist/doctrine%2Finstantiator",
                    "type": "tidelift"
                }
            ],
            "time": "2022-03-03T08:28:38+00:00"
        },
        {
            "name": "ergebnis/phpstan-rules",
            "version": "1.0.0",
            "source": {
                "type": "git",
                "url": "https://github.com/ergebnis/phpstan-rules.git",
                "reference": "ebeced30d7e50324a94a83c19a59d75816e8fbb4"
            },
            "dist": {
                "type": "zip",
                "url": "https://api.github.com/repos/ergebnis/phpstan-rules/zipball/ebeced30d7e50324a94a83c19a59d75816e8fbb4",
                "reference": "ebeced30d7e50324a94a83c19a59d75816e8fbb4",
                "shasum": ""
            },
            "require": {
                "ext-mbstring": "*",
                "nikic/php-parser": "^4.2.3",
                "php": "^7.2 || ^8.0",
                "phpstan/phpstan": "^1.0.0"
            },
            "require-dev": {
                "doctrine/orm": "^2.10.2",
                "ergebnis/composer-normalize": "^2.15.0",
                "ergebnis/license": "^1.1.0",
                "ergebnis/php-cs-fixer-config": "^2.14.0",
                "ergebnis/test-util": "^1.5.0",
                "infection/infection": "~0.15.3",
                "nette/di": "^3.0.11",
                "phpstan/phpstan-deprecation-rules": "^1.0.0",
                "phpstan/phpstan-strict-rules": "^1.0.0",
                "phpunit/phpunit": "^8.5.21",
                "psalm/plugin-phpunit": "~0.16.1",
                "psr/container": "^1.0.0",
                "vimeo/psalm": "^4.12.0",
                "zendframework/zend-servicemanager": "^2.0.0"
            },
            "type": "phpstan-extension",
            "extra": {
                "phpstan": {
                    "includes": [
                        "rules.neon"
                    ]
                }
            },
            "autoload": {
                "psr-4": {
                    "Ergebnis\\PHPStan\\Rules\\": "src/"
                }
            },
            "notification-url": "https://packagist.org/downloads/",
            "license": [
                "MIT"
            ],
            "authors": [
                {
                    "name": "Andreas Möller",
                    "email": "am@localheinz.com"
                }
            ],
            "description": "Provides additional rules for phpstan/phpstan.",
            "homepage": "https://github.com/ergebnis/phpstan-rules",
            "keywords": [
                "PHPStan",
                "phpstan-extreme-rules",
                "phpstan-rules"
            ],
            "support": {
                "issues": "https://github.com/ergebnis/phpstan-rules/issues",
                "source": "https://github.com/ergebnis/phpstan-rules"
            },
            "funding": [
                {
                    "url": "https://github.com/localheinz",
                    "type": "github"
                }
            ],
            "time": "2021-11-08T15:37:09+00:00"
        },
        {
            "name": "fakerphp/faker",
            "version": "v1.20.0",
            "source": {
                "type": "git",
                "url": "https://github.com/FakerPHP/Faker.git",
                "reference": "37f751c67a5372d4e26353bd9384bc03744ec77b"
            },
            "dist": {
                "type": "zip",
                "url": "https://api.github.com/repos/FakerPHP/Faker/zipball/37f751c67a5372d4e26353bd9384bc03744ec77b",
                "reference": "37f751c67a5372d4e26353bd9384bc03744ec77b",
                "shasum": ""
            },
            "require": {
                "php": "^7.1 || ^8.0",
                "psr/container": "^1.0 || ^2.0",
                "symfony/deprecation-contracts": "^2.2 || ^3.0"
            },
            "conflict": {
                "fzaninotto/faker": "*"
            },
            "require-dev": {
                "bamarni/composer-bin-plugin": "^1.4.1",
                "doctrine/persistence": "^1.3 || ^2.0",
                "ext-intl": "*",
                "symfony/phpunit-bridge": "^4.4 || ^5.2"
            },
            "suggest": {
                "doctrine/orm": "Required to use Faker\\ORM\\Doctrine",
                "ext-curl": "Required by Faker\\Provider\\Image to download images.",
                "ext-dom": "Required by Faker\\Provider\\HtmlLorem for generating random HTML.",
                "ext-iconv": "Required by Faker\\Provider\\ru_RU\\Text::realText() for generating real Russian text.",
                "ext-mbstring": "Required for multibyte Unicode string functionality."
            },
            "type": "library",
            "extra": {
                "branch-alias": {
                    "dev-main": "v1.20-dev"
                }
            },
            "autoload": {
                "psr-4": {
                    "Faker\\": "src/Faker/"
                }
            },
            "notification-url": "https://packagist.org/downloads/",
            "license": [
                "MIT"
            ],
            "authors": [
                {
                    "name": "François Zaninotto"
                }
            ],
            "description": "Faker is a PHP library that generates fake data for you.",
            "keywords": [
                "data",
                "faker",
                "fixtures"
            ],
            "support": {
                "issues": "https://github.com/FakerPHP/Faker/issues",
                "source": "https://github.com/FakerPHP/Faker/tree/v1.20.0"
            },
            "time": "2022-07-20T13:12:54+00:00"
        },
        {
            "name": "hamcrest/hamcrest-php",
            "version": "v2.0.1",
            "source": {
                "type": "git",
                "url": "https://github.com/hamcrest/hamcrest-php.git",
                "reference": "8c3d0a3f6af734494ad8f6fbbee0ba92422859f3"
            },
            "dist": {
                "type": "zip",
                "url": "https://api.github.com/repos/hamcrest/hamcrest-php/zipball/8c3d0a3f6af734494ad8f6fbbee0ba92422859f3",
                "reference": "8c3d0a3f6af734494ad8f6fbbee0ba92422859f3",
                "shasum": ""
            },
            "require": {
                "php": "^5.3|^7.0|^8.0"
            },
            "replace": {
                "cordoval/hamcrest-php": "*",
                "davedevelopment/hamcrest-php": "*",
                "kodova/hamcrest-php": "*"
            },
            "require-dev": {
                "phpunit/php-file-iterator": "^1.4 || ^2.0",
                "phpunit/phpunit": "^4.8.36 || ^5.7 || ^6.5 || ^7.0"
            },
            "type": "library",
            "extra": {
                "branch-alias": {
                    "dev-master": "2.1-dev"
                }
            },
            "autoload": {
                "classmap": [
                    "hamcrest"
                ]
            },
            "notification-url": "https://packagist.org/downloads/",
            "license": [
                "BSD-3-Clause"
            ],
            "description": "This is the PHP port of Hamcrest Matchers",
            "keywords": [
                "test"
            ],
            "support": {
                "issues": "https://github.com/hamcrest/hamcrest-php/issues",
                "source": "https://github.com/hamcrest/hamcrest-php/tree/v2.0.1"
            },
            "time": "2020-07-09T08:09:16+00:00"
        },
        {
            "name": "mockery/mockery",
            "version": "1.5.1",
            "source": {
                "type": "git",
                "url": "https://github.com/mockery/mockery.git",
                "reference": "e92dcc83d5a51851baf5f5591d32cb2b16e3684e"
            },
            "dist": {
                "type": "zip",
                "url": "https://api.github.com/repos/mockery/mockery/zipball/e92dcc83d5a51851baf5f5591d32cb2b16e3684e",
                "reference": "e92dcc83d5a51851baf5f5591d32cb2b16e3684e",
                "shasum": ""
            },
            "require": {
                "hamcrest/hamcrest-php": "^2.0.1",
                "lib-pcre": ">=7.0",
                "php": "^7.3 || ^8.0"
            },
            "conflict": {
                "phpunit/phpunit": "<8.0"
            },
            "require-dev": {
                "phpunit/phpunit": "^8.5 || ^9.3"
            },
            "type": "library",
            "extra": {
                "branch-alias": {
                    "dev-master": "1.4.x-dev"
                }
            },
            "autoload": {
                "psr-0": {
                    "Mockery": "library/"
                }
            },
            "notification-url": "https://packagist.org/downloads/",
            "license": [
                "BSD-3-Clause"
            ],
            "authors": [
                {
                    "name": "Pádraic Brady",
                    "email": "padraic.brady@gmail.com",
                    "homepage": "http://blog.astrumfutura.com"
                },
                {
                    "name": "Dave Marshall",
                    "email": "dave.marshall@atstsolutions.co.uk",
                    "homepage": "http://davedevelopment.co.uk"
                }
            ],
            "description": "Mockery is a simple yet flexible PHP mock object framework",
            "homepage": "https://github.com/mockery/mockery",
            "keywords": [
                "BDD",
                "TDD",
                "library",
                "mock",
                "mock objects",
                "mockery",
                "stub",
                "test",
                "test double",
                "testing"
            ],
            "support": {
                "issues": "https://github.com/mockery/mockery/issues",
                "source": "https://github.com/mockery/mockery/tree/1.5.1"
            },
            "time": "2022-09-07T15:32:08+00:00"
        },
        {
            "name": "myclabs/deep-copy",
            "version": "1.11.0",
            "source": {
                "type": "git",
                "url": "https://github.com/myclabs/DeepCopy.git",
                "reference": "14daed4296fae74d9e3201d2c4925d1acb7aa614"
            },
            "dist": {
                "type": "zip",
                "url": "https://api.github.com/repos/myclabs/DeepCopy/zipball/14daed4296fae74d9e3201d2c4925d1acb7aa614",
                "reference": "14daed4296fae74d9e3201d2c4925d1acb7aa614",
                "shasum": ""
            },
            "require": {
                "php": "^7.1 || ^8.0"
            },
            "conflict": {
                "doctrine/collections": "<1.6.8",
                "doctrine/common": "<2.13.3 || >=3,<3.2.2"
            },
            "require-dev": {
                "doctrine/collections": "^1.6.8",
                "doctrine/common": "^2.13.3 || ^3.2.2",
                "phpunit/phpunit": "^7.5.20 || ^8.5.23 || ^9.5.13"
            },
            "type": "library",
            "autoload": {
                "files": [
                    "src/DeepCopy/deep_copy.php"
                ],
                "psr-4": {
                    "DeepCopy\\": "src/DeepCopy/"
                }
            },
            "notification-url": "https://packagist.org/downloads/",
            "license": [
                "MIT"
            ],
            "description": "Create deep copies (clones) of your objects",
            "keywords": [
                "clone",
                "copy",
                "duplicate",
                "object",
                "object graph"
            ],
            "support": {
                "issues": "https://github.com/myclabs/DeepCopy/issues",
                "source": "https://github.com/myclabs/DeepCopy/tree/1.11.0"
            },
            "funding": [
                {
                    "url": "https://tidelift.com/funding/github/packagist/myclabs/deep-copy",
                    "type": "tidelift"
                }
            ],
            "time": "2022-03-03T13:19:32+00:00"
        },
        {
            "name": "nikic/php-parser",
            "version": "v4.15.1",
            "source": {
                "type": "git",
                "url": "https://github.com/nikic/PHP-Parser.git",
                "reference": "0ef6c55a3f47f89d7a374e6f835197a0b5fcf900"
            },
            "dist": {
                "type": "zip",
                "url": "https://api.github.com/repos/nikic/PHP-Parser/zipball/0ef6c55a3f47f89d7a374e6f835197a0b5fcf900",
                "reference": "0ef6c55a3f47f89d7a374e6f835197a0b5fcf900",
                "shasum": ""
            },
            "require": {
                "ext-tokenizer": "*",
                "php": ">=7.0"
            },
            "require-dev": {
                "ircmaxell/php-yacc": "^0.0.7",
                "phpunit/phpunit": "^6.5 || ^7.0 || ^8.0 || ^9.0"
            },
            "bin": [
                "bin/php-parse"
            ],
            "type": "library",
            "extra": {
                "branch-alias": {
                    "dev-master": "4.9-dev"
                }
            },
            "autoload": {
                "psr-4": {
                    "PhpParser\\": "lib/PhpParser"
                }
            },
            "notification-url": "https://packagist.org/downloads/",
            "license": [
                "BSD-3-Clause"
            ],
            "authors": [
                {
                    "name": "Nikita Popov"
                }
            ],
            "description": "A PHP parser written in PHP",
            "keywords": [
                "parser",
                "php"
            ],
            "support": {
                "issues": "https://github.com/nikic/PHP-Parser/issues",
                "source": "https://github.com/nikic/PHP-Parser/tree/v4.15.1"
            },
            "time": "2022-09-04T07:30:47+00:00"
        },
        {
            "name": "nunomaduro/larastan",
            "version": "2.2.6",
            "source": {
                "type": "git",
                "url": "https://github.com/nunomaduro/larastan.git",
                "reference": "af9398796e252262ddac3e55f41d2433fcbb4641"
            },
            "dist": {
                "type": "zip",
                "url": "https://api.github.com/repos/nunomaduro/larastan/zipball/af9398796e252262ddac3e55f41d2433fcbb4641",
                "reference": "af9398796e252262ddac3e55f41d2433fcbb4641",
                "shasum": ""
            },
            "require": {
                "ext-json": "*",
                "illuminate/console": "^9",
                "illuminate/container": "^9",
                "illuminate/contracts": "^9",
                "illuminate/database": "^9",
                "illuminate/http": "^9",
                "illuminate/pipeline": "^9",
                "illuminate/support": "^9",
                "mockery/mockery": "^1.4.4",
                "php": "^8.0.2",
                "phpmyadmin/sql-parser": "^5.5",
                "phpstan/phpstan": "^1.8.7"
            },
            "require-dev": {
                "nikic/php-parser": "^4.13.2",
                "orchestra/testbench": "^7.0.0",
                "phpunit/phpunit": "^9.5.11"
            },
            "suggest": {
                "orchestra/testbench": "Using Larastan for analysing a package needs Testbench"
            },
            "type": "phpstan-extension",
            "extra": {
                "branch-alias": {
                    "dev-master": "2.0-dev"
                },
                "phpstan": {
                    "includes": [
                        "extension.neon"
                    ]
                }
            },
            "autoload": {
                "psr-4": {
                    "NunoMaduro\\Larastan\\": "src/"
                }
            },
            "notification-url": "https://packagist.org/downloads/",
            "license": [
                "MIT"
            ],
            "authors": [
                {
                    "name": "Nuno Maduro",
                    "email": "enunomaduro@gmail.com"
                }
            ],
            "description": "Larastan - Discover bugs in your code without running it. A phpstan/phpstan wrapper for Laravel",
            "keywords": [
                "PHPStan",
                "code analyse",
                "code analysis",
                "larastan",
                "laravel",
                "package",
                "php",
                "static analysis"
            ],
            "support": {
                "issues": "https://github.com/nunomaduro/larastan/issues",
                "source": "https://github.com/nunomaduro/larastan/tree/2.2.6"
            },
            "funding": [
                {
                    "url": "https://www.paypal.com/paypalme/enunomaduro",
                    "type": "custom"
                },
                {
                    "url": "https://github.com/canvural",
                    "type": "github"
                },
                {
                    "url": "https://github.com/nunomaduro",
                    "type": "github"
                },
                {
                    "url": "https://www.patreon.com/nunomaduro",
                    "type": "patreon"
                }
            ],
            "time": "2022-10-24T10:31:11+00:00"
        },
        {
            "name": "phar-io/manifest",
            "version": "2.0.3",
            "source": {
                "type": "git",
                "url": "https://github.com/phar-io/manifest.git",
                "reference": "97803eca37d319dfa7826cc2437fc020857acb53"
            },
            "dist": {
                "type": "zip",
                "url": "https://api.github.com/repos/phar-io/manifest/zipball/97803eca37d319dfa7826cc2437fc020857acb53",
                "reference": "97803eca37d319dfa7826cc2437fc020857acb53",
                "shasum": ""
            },
            "require": {
                "ext-dom": "*",
                "ext-phar": "*",
                "ext-xmlwriter": "*",
                "phar-io/version": "^3.0.1",
                "php": "^7.2 || ^8.0"
            },
            "type": "library",
            "extra": {
                "branch-alias": {
                    "dev-master": "2.0.x-dev"
                }
            },
            "autoload": {
                "classmap": [
                    "src/"
                ]
            },
            "notification-url": "https://packagist.org/downloads/",
            "license": [
                "BSD-3-Clause"
            ],
            "authors": [
                {
                    "name": "Arne Blankerts",
                    "email": "arne@blankerts.de",
                    "role": "Developer"
                },
                {
                    "name": "Sebastian Heuer",
                    "email": "sebastian@phpeople.de",
                    "role": "Developer"
                },
                {
                    "name": "Sebastian Bergmann",
                    "email": "sebastian@phpunit.de",
                    "role": "Developer"
                }
            ],
            "description": "Component for reading phar.io manifest information from a PHP Archive (PHAR)",
            "support": {
                "issues": "https://github.com/phar-io/manifest/issues",
                "source": "https://github.com/phar-io/manifest/tree/2.0.3"
            },
            "time": "2021-07-20T11:28:43+00:00"
        },
        {
            "name": "phar-io/version",
            "version": "3.2.1",
            "source": {
                "type": "git",
                "url": "https://github.com/phar-io/version.git",
                "reference": "4f7fd7836c6f332bb2933569e566a0d6c4cbed74"
            },
            "dist": {
                "type": "zip",
                "url": "https://api.github.com/repos/phar-io/version/zipball/4f7fd7836c6f332bb2933569e566a0d6c4cbed74",
                "reference": "4f7fd7836c6f332bb2933569e566a0d6c4cbed74",
                "shasum": ""
            },
            "require": {
                "php": "^7.2 || ^8.0"
            },
            "type": "library",
            "autoload": {
                "classmap": [
                    "src/"
                ]
            },
            "notification-url": "https://packagist.org/downloads/",
            "license": [
                "BSD-3-Clause"
            ],
            "authors": [
                {
                    "name": "Arne Blankerts",
                    "email": "arne@blankerts.de",
                    "role": "Developer"
                },
                {
                    "name": "Sebastian Heuer",
                    "email": "sebastian@phpeople.de",
                    "role": "Developer"
                },
                {
                    "name": "Sebastian Bergmann",
                    "email": "sebastian@phpunit.de",
                    "role": "Developer"
                }
            ],
            "description": "Library for handling version information and constraints",
            "support": {
                "issues": "https://github.com/phar-io/version/issues",
                "source": "https://github.com/phar-io/version/tree/3.2.1"
            },
            "time": "2022-02-21T01:04:05+00:00"
        },
        {
            "name": "phpdocumentor/reflection-common",
            "version": "2.2.0",
            "source": {
                "type": "git",
                "url": "https://github.com/phpDocumentor/ReflectionCommon.git",
                "reference": "1d01c49d4ed62f25aa84a747ad35d5a16924662b"
            },
            "dist": {
                "type": "zip",
                "url": "https://api.github.com/repos/phpDocumentor/ReflectionCommon/zipball/1d01c49d4ed62f25aa84a747ad35d5a16924662b",
                "reference": "1d01c49d4ed62f25aa84a747ad35d5a16924662b",
                "shasum": ""
            },
            "require": {
                "php": "^7.2 || ^8.0"
            },
            "type": "library",
            "extra": {
                "branch-alias": {
                    "dev-2.x": "2.x-dev"
                }
            },
            "autoload": {
                "psr-4": {
                    "phpDocumentor\\Reflection\\": "src/"
                }
            },
            "notification-url": "https://packagist.org/downloads/",
            "license": [
                "MIT"
            ],
            "authors": [
                {
                    "name": "Jaap van Otterdijk",
                    "email": "opensource@ijaap.nl"
                }
            ],
            "description": "Common reflection classes used by phpdocumentor to reflect the code structure",
            "homepage": "http://www.phpdoc.org",
            "keywords": [
                "FQSEN",
                "phpDocumentor",
                "phpdoc",
                "reflection",
                "static analysis"
            ],
            "support": {
                "issues": "https://github.com/phpDocumentor/ReflectionCommon/issues",
                "source": "https://github.com/phpDocumentor/ReflectionCommon/tree/2.x"
            },
            "time": "2020-06-27T09:03:43+00:00"
        },
        {
            "name": "phpdocumentor/type-resolver",
            "version": "1.6.2",
            "source": {
                "type": "git",
                "url": "https://github.com/phpDocumentor/TypeResolver.git",
                "reference": "48f445a408c131e38cab1c235aa6d2bb7a0bb20d"
            },
            "dist": {
                "type": "zip",
                "url": "https://api.github.com/repos/phpDocumentor/TypeResolver/zipball/48f445a408c131e38cab1c235aa6d2bb7a0bb20d",
                "reference": "48f445a408c131e38cab1c235aa6d2bb7a0bb20d",
                "shasum": ""
            },
            "require": {
                "php": "^7.4 || ^8.0",
                "phpdocumentor/reflection-common": "^2.0"
            },
            "require-dev": {
                "ext-tokenizer": "*",
                "phpstan/extension-installer": "^1.1",
                "phpstan/phpstan": "^1.8",
                "phpstan/phpstan-phpunit": "^1.1",
                "phpunit/phpunit": "^9.5",
                "rector/rector": "^0.13.9",
                "vimeo/psalm": "^4.25"
            },
            "type": "library",
            "extra": {
                "branch-alias": {
                    "dev-1.x": "1.x-dev"
                }
            },
            "autoload": {
                "psr-4": {
                    "phpDocumentor\\Reflection\\": "src"
                }
            },
            "notification-url": "https://packagist.org/downloads/",
            "license": [
                "MIT"
            ],
            "authors": [
                {
                    "name": "Mike van Riel",
                    "email": "me@mikevanriel.com"
                }
            ],
            "description": "A PSR-5 based resolver of Class names, Types and Structural Element Names",
            "support": {
                "issues": "https://github.com/phpDocumentor/TypeResolver/issues",
                "source": "https://github.com/phpDocumentor/TypeResolver/tree/1.6.2"
            },
            "time": "2022-10-14T12:47:21+00:00"
        },
        {
            "name": "phpmyadmin/sql-parser",
            "version": "5.5.0",
            "source": {
                "type": "git",
                "url": "https://github.com/phpmyadmin/sql-parser.git",
                "reference": "8ab99cd0007d880f49f5aa1807033dbfa21b1cb5"
            },
            "dist": {
                "type": "zip",
                "url": "https://api.github.com/repos/phpmyadmin/sql-parser/zipball/8ab99cd0007d880f49f5aa1807033dbfa21b1cb5",
                "reference": "8ab99cd0007d880f49f5aa1807033dbfa21b1cb5",
                "shasum": ""
            },
            "require": {
                "php": "^7.1 || ^8.0",
                "symfony/polyfill-mbstring": "^1.3"
            },
            "conflict": {
                "phpmyadmin/motranslator": "<3.0"
            },
            "require-dev": {
                "phpmyadmin/coding-standard": "^3.0",
                "phpmyadmin/motranslator": "^4.0 || ^5.0",
                "phpstan/extension-installer": "^1.1",
                "phpstan/phpstan": "^1.2",
                "phpstan/phpstan-phpunit": "^1.0",
                "phpunit/php-code-coverage": "*",
                "phpunit/phpunit": "^7.5 || ^8.5 || ^9.5",
                "psalm/plugin-phpunit": "^0.16.1",
                "vimeo/psalm": "^4.11",
                "zumba/json-serializer": "^3.0"
            },
            "suggest": {
                "ext-mbstring": "For best performance",
                "phpmyadmin/motranslator": "Translate messages to your favorite locale"
            },
            "bin": [
                "bin/highlight-query",
                "bin/lint-query",
                "bin/tokenize-query"
            ],
            "type": "library",
            "autoload": {
                "psr-4": {
                    "PhpMyAdmin\\SqlParser\\": "src"
                }
            },
            "notification-url": "https://packagist.org/downloads/",
            "license": [
                "GPL-2.0-or-later"
            ],
            "authors": [
                {
                    "name": "The phpMyAdmin Team",
                    "email": "developers@phpmyadmin.net",
                    "homepage": "https://www.phpmyadmin.net/team/"
                }
            ],
            "description": "A validating SQL lexer and parser with a focus on MySQL dialect.",
            "homepage": "https://github.com/phpmyadmin/sql-parser",
            "keywords": [
                "analysis",
                "lexer",
                "parser",
                "sql"
            ],
            "support": {
                "issues": "https://github.com/phpmyadmin/sql-parser/issues",
                "source": "https://github.com/phpmyadmin/sql-parser"
            },
            "time": "2021-12-09T04:31:52+00:00"
        },
        {
            "name": "phpstan/phpstan",
            "version": "1.8.11",
            "source": {
                "type": "git",
                "url": "https://github.com/phpstan/phpstan.git",
                "reference": "46e223dd68a620da18855c23046ddb00940b4014"
            },
            "dist": {
                "type": "zip",
                "url": "https://api.github.com/repos/phpstan/phpstan/zipball/46e223dd68a620da18855c23046ddb00940b4014",
                "reference": "46e223dd68a620da18855c23046ddb00940b4014",
                "shasum": ""
            },
            "require": {
                "php": "^7.2|^8.0"
            },
            "conflict": {
                "phpstan/phpstan-shim": "*"
            },
            "bin": [
                "phpstan",
                "phpstan.phar"
            ],
            "type": "library",
            "autoload": {
                "files": [
                    "bootstrap.php"
                ]
            },
            "notification-url": "https://packagist.org/downloads/",
            "license": [
                "MIT"
            ],
            "description": "PHPStan - PHP Static Analysis Tool",
            "keywords": [
                "dev",
                "static analysis"
            ],
            "support": {
                "issues": "https://github.com/phpstan/phpstan/issues",
                "source": "https://github.com/phpstan/phpstan/tree/1.8.11"
            },
            "funding": [
                {
                    "url": "https://github.com/ondrejmirtes",
                    "type": "github"
                },
                {
                    "url": "https://github.com/phpstan",
                    "type": "github"
                },
                {
                    "url": "https://tidelift.com/funding/github/packagist/phpstan/phpstan",
                    "type": "tidelift"
                }
            ],
            "time": "2022-10-24T15:45:13+00:00"
        },
        {
            "name": "phpstan/phpstan-deprecation-rules",
            "version": "1.0.0",
            "source": {
                "type": "git",
                "url": "https://github.com/phpstan/phpstan-deprecation-rules.git",
                "reference": "e5ccafb0dd8d835dd65d8d7a1a0d2b1b75414682"
            },
            "dist": {
                "type": "zip",
                "url": "https://api.github.com/repos/phpstan/phpstan-deprecation-rules/zipball/e5ccafb0dd8d835dd65d8d7a1a0d2b1b75414682",
                "reference": "e5ccafb0dd8d835dd65d8d7a1a0d2b1b75414682",
                "shasum": ""
            },
            "require": {
                "php": "^7.1 || ^8.0",
                "phpstan/phpstan": "^1.0"
            },
            "require-dev": {
                "php-parallel-lint/php-parallel-lint": "^1.2",
                "phpstan/phpstan-phpunit": "^1.0",
                "phpunit/phpunit": "^9.5"
            },
            "type": "phpstan-extension",
            "extra": {
                "branch-alias": {
                    "dev-master": "1.0-dev"
                },
                "phpstan": {
                    "includes": [
                        "rules.neon"
                    ]
                }
            },
            "autoload": {
                "psr-4": {
                    "PHPStan\\": "src/"
                }
            },
            "notification-url": "https://packagist.org/downloads/",
            "license": [
                "MIT"
            ],
            "description": "PHPStan rules for detecting usage of deprecated classes, methods, properties, constants and traits.",
            "support": {
                "issues": "https://github.com/phpstan/phpstan-deprecation-rules/issues",
                "source": "https://github.com/phpstan/phpstan-deprecation-rules/tree/1.0.0"
            },
            "time": "2021-09-23T11:02:21+00:00"
        },
        {
            "name": "phpstan/phpstan-strict-rules",
            "version": "1.4.4",
            "source": {
                "type": "git",
                "url": "https://github.com/phpstan/phpstan-strict-rules.git",
                "reference": "23e5f377ee6395a1a04842d3d6ed4bd25e7b44a6"
            },
            "dist": {
                "type": "zip",
                "url": "https://api.github.com/repos/phpstan/phpstan-strict-rules/zipball/23e5f377ee6395a1a04842d3d6ed4bd25e7b44a6",
                "reference": "23e5f377ee6395a1a04842d3d6ed4bd25e7b44a6",
                "shasum": ""
            },
            "require": {
                "php": "^7.2 || ^8.0",
                "phpstan/phpstan": "^1.8.6"
            },
            "require-dev": {
                "nikic/php-parser": "^4.13.0",
                "php-parallel-lint/php-parallel-lint": "^1.2",
                "phpstan/phpstan-phpunit": "^1.0",
                "phpunit/phpunit": "^9.5"
            },
            "type": "phpstan-extension",
            "extra": {
                "phpstan": {
                    "includes": [
                        "rules.neon"
                    ]
                }
            },
            "autoload": {
                "psr-4": {
                    "PHPStan\\": "src/"
                }
            },
            "notification-url": "https://packagist.org/downloads/",
            "license": [
                "MIT"
            ],
            "description": "Extra strict and opinionated rules for PHPStan",
            "support": {
                "issues": "https://github.com/phpstan/phpstan-strict-rules/issues",
                "source": "https://github.com/phpstan/phpstan-strict-rules/tree/1.4.4"
            },
            "time": "2022-09-21T11:38:17+00:00"
        },
        {
            "name": "phpunit/php-code-coverage",
            "version": "9.2.18",
            "source": {
                "type": "git",
                "url": "https://github.com/sebastianbergmann/php-code-coverage.git",
                "reference": "12fddc491826940cf9b7e88ad9664cf51f0f6d0a"
            },
            "dist": {
                "type": "zip",
                "url": "https://api.github.com/repos/sebastianbergmann/php-code-coverage/zipball/12fddc491826940cf9b7e88ad9664cf51f0f6d0a",
                "reference": "12fddc491826940cf9b7e88ad9664cf51f0f6d0a",
                "shasum": ""
            },
            "require": {
                "ext-dom": "*",
                "ext-libxml": "*",
                "ext-xmlwriter": "*",
                "nikic/php-parser": "^4.14",
                "php": ">=7.3",
                "phpunit/php-file-iterator": "^3.0.3",
                "phpunit/php-text-template": "^2.0.2",
                "sebastian/code-unit-reverse-lookup": "^2.0.2",
                "sebastian/complexity": "^2.0",
                "sebastian/environment": "^5.1.2",
                "sebastian/lines-of-code": "^1.0.3",
                "sebastian/version": "^3.0.1",
                "theseer/tokenizer": "^1.2.0"
            },
            "require-dev": {
                "phpunit/phpunit": "^9.3"
            },
            "suggest": {
                "ext-pcov": "*",
                "ext-xdebug": "*"
            },
            "type": "library",
            "extra": {
                "branch-alias": {
                    "dev-master": "9.2-dev"
                }
            },
            "autoload": {
                "classmap": [
                    "src/"
                ]
            },
            "notification-url": "https://packagist.org/downloads/",
            "license": [
                "BSD-3-Clause"
            ],
            "authors": [
                {
                    "name": "Sebastian Bergmann",
                    "email": "sebastian@phpunit.de",
                    "role": "lead"
                }
            ],
            "description": "Library that provides collection, processing, and rendering functionality for PHP code coverage information.",
            "homepage": "https://github.com/sebastianbergmann/php-code-coverage",
            "keywords": [
                "coverage",
                "testing",
                "xunit"
            ],
            "support": {
                "issues": "https://github.com/sebastianbergmann/php-code-coverage/issues",
                "source": "https://github.com/sebastianbergmann/php-code-coverage/tree/9.2.18"
            },
            "funding": [
                {
                    "url": "https://github.com/sebastianbergmann",
                    "type": "github"
                }
            ],
            "time": "2022-10-27T13:35:33+00:00"
        },
        {
            "name": "phpunit/php-file-iterator",
            "version": "3.0.6",
            "source": {
                "type": "git",
                "url": "https://github.com/sebastianbergmann/php-file-iterator.git",
                "reference": "cf1c2e7c203ac650e352f4cc675a7021e7d1b3cf"
            },
            "dist": {
                "type": "zip",
                "url": "https://api.github.com/repos/sebastianbergmann/php-file-iterator/zipball/cf1c2e7c203ac650e352f4cc675a7021e7d1b3cf",
                "reference": "cf1c2e7c203ac650e352f4cc675a7021e7d1b3cf",
                "shasum": ""
            },
            "require": {
                "php": ">=7.3"
            },
            "require-dev": {
                "phpunit/phpunit": "^9.3"
            },
            "type": "library",
            "extra": {
                "branch-alias": {
                    "dev-master": "3.0-dev"
                }
            },
            "autoload": {
                "classmap": [
                    "src/"
                ]
            },
            "notification-url": "https://packagist.org/downloads/",
            "license": [
                "BSD-3-Clause"
            ],
            "authors": [
                {
                    "name": "Sebastian Bergmann",
                    "email": "sebastian@phpunit.de",
                    "role": "lead"
                }
            ],
            "description": "FilterIterator implementation that filters files based on a list of suffixes.",
            "homepage": "https://github.com/sebastianbergmann/php-file-iterator/",
            "keywords": [
                "filesystem",
                "iterator"
            ],
            "support": {
                "issues": "https://github.com/sebastianbergmann/php-file-iterator/issues",
                "source": "https://github.com/sebastianbergmann/php-file-iterator/tree/3.0.6"
            },
            "funding": [
                {
                    "url": "https://github.com/sebastianbergmann",
                    "type": "github"
                }
            ],
            "time": "2021-12-02T12:48:52+00:00"
        },
        {
            "name": "phpunit/php-invoker",
            "version": "3.1.1",
            "source": {
                "type": "git",
                "url": "https://github.com/sebastianbergmann/php-invoker.git",
                "reference": "5a10147d0aaf65b58940a0b72f71c9ac0423cc67"
            },
            "dist": {
                "type": "zip",
                "url": "https://api.github.com/repos/sebastianbergmann/php-invoker/zipball/5a10147d0aaf65b58940a0b72f71c9ac0423cc67",
                "reference": "5a10147d0aaf65b58940a0b72f71c9ac0423cc67",
                "shasum": ""
            },
            "require": {
                "php": ">=7.3"
            },
            "require-dev": {
                "ext-pcntl": "*",
                "phpunit/phpunit": "^9.3"
            },
            "suggest": {
                "ext-pcntl": "*"
            },
            "type": "library",
            "extra": {
                "branch-alias": {
                    "dev-master": "3.1-dev"
                }
            },
            "autoload": {
                "classmap": [
                    "src/"
                ]
            },
            "notification-url": "https://packagist.org/downloads/",
            "license": [
                "BSD-3-Clause"
            ],
            "authors": [
                {
                    "name": "Sebastian Bergmann",
                    "email": "sebastian@phpunit.de",
                    "role": "lead"
                }
            ],
            "description": "Invoke callables with a timeout",
            "homepage": "https://github.com/sebastianbergmann/php-invoker/",
            "keywords": [
                "process"
            ],
            "support": {
                "issues": "https://github.com/sebastianbergmann/php-invoker/issues",
                "source": "https://github.com/sebastianbergmann/php-invoker/tree/3.1.1"
            },
            "funding": [
                {
                    "url": "https://github.com/sebastianbergmann",
                    "type": "github"
                }
            ],
            "time": "2020-09-28T05:58:55+00:00"
        },
        {
            "name": "phpunit/php-text-template",
            "version": "2.0.4",
            "source": {
                "type": "git",
                "url": "https://github.com/sebastianbergmann/php-text-template.git",
                "reference": "5da5f67fc95621df9ff4c4e5a84d6a8a2acf7c28"
            },
            "dist": {
                "type": "zip",
                "url": "https://api.github.com/repos/sebastianbergmann/php-text-template/zipball/5da5f67fc95621df9ff4c4e5a84d6a8a2acf7c28",
                "reference": "5da5f67fc95621df9ff4c4e5a84d6a8a2acf7c28",
                "shasum": ""
            },
            "require": {
                "php": ">=7.3"
            },
            "require-dev": {
                "phpunit/phpunit": "^9.3"
            },
            "type": "library",
            "extra": {
                "branch-alias": {
                    "dev-master": "2.0-dev"
                }
            },
            "autoload": {
                "classmap": [
                    "src/"
                ]
            },
            "notification-url": "https://packagist.org/downloads/",
            "license": [
                "BSD-3-Clause"
            ],
            "authors": [
                {
                    "name": "Sebastian Bergmann",
                    "email": "sebastian@phpunit.de",
                    "role": "lead"
                }
            ],
            "description": "Simple template engine.",
            "homepage": "https://github.com/sebastianbergmann/php-text-template/",
            "keywords": [
                "template"
            ],
            "support": {
                "issues": "https://github.com/sebastianbergmann/php-text-template/issues",
                "source": "https://github.com/sebastianbergmann/php-text-template/tree/2.0.4"
            },
            "funding": [
                {
                    "url": "https://github.com/sebastianbergmann",
                    "type": "github"
                }
            ],
            "time": "2020-10-26T05:33:50+00:00"
        },
        {
            "name": "phpunit/php-timer",
            "version": "5.0.3",
            "source": {
                "type": "git",
                "url": "https://github.com/sebastianbergmann/php-timer.git",
                "reference": "5a63ce20ed1b5bf577850e2c4e87f4aa902afbd2"
            },
            "dist": {
                "type": "zip",
                "url": "https://api.github.com/repos/sebastianbergmann/php-timer/zipball/5a63ce20ed1b5bf577850e2c4e87f4aa902afbd2",
                "reference": "5a63ce20ed1b5bf577850e2c4e87f4aa902afbd2",
                "shasum": ""
            },
            "require": {
                "php": ">=7.3"
            },
            "require-dev": {
                "phpunit/phpunit": "^9.3"
            },
            "type": "library",
            "extra": {
                "branch-alias": {
                    "dev-master": "5.0-dev"
                }
            },
            "autoload": {
                "classmap": [
                    "src/"
                ]
            },
            "notification-url": "https://packagist.org/downloads/",
            "license": [
                "BSD-3-Clause"
            ],
            "authors": [
                {
                    "name": "Sebastian Bergmann",
                    "email": "sebastian@phpunit.de",
                    "role": "lead"
                }
            ],
            "description": "Utility class for timing",
            "homepage": "https://github.com/sebastianbergmann/php-timer/",
            "keywords": [
                "timer"
            ],
            "support": {
                "issues": "https://github.com/sebastianbergmann/php-timer/issues",
                "source": "https://github.com/sebastianbergmann/php-timer/tree/5.0.3"
            },
            "funding": [
                {
                    "url": "https://github.com/sebastianbergmann",
                    "type": "github"
                }
            ],
            "time": "2020-10-26T13:16:10+00:00"
        },
        {
            "name": "phpunit/phpunit",
            "version": "9.5.26",
            "source": {
                "type": "git",
                "url": "https://github.com/sebastianbergmann/phpunit.git",
                "reference": "851867efcbb6a1b992ec515c71cdcf20d895e9d2"
            },
            "dist": {
                "type": "zip",
                "url": "https://api.github.com/repos/sebastianbergmann/phpunit/zipball/851867efcbb6a1b992ec515c71cdcf20d895e9d2",
                "reference": "851867efcbb6a1b992ec515c71cdcf20d895e9d2",
                "shasum": ""
            },
            "require": {
                "doctrine/instantiator": "^1.3.1",
                "ext-dom": "*",
                "ext-json": "*",
                "ext-libxml": "*",
                "ext-mbstring": "*",
                "ext-xml": "*",
                "ext-xmlwriter": "*",
                "myclabs/deep-copy": "^1.10.1",
                "phar-io/manifest": "^2.0.3",
                "phar-io/version": "^3.0.2",
                "php": ">=7.3",
                "phpunit/php-code-coverage": "^9.2.13",
                "phpunit/php-file-iterator": "^3.0.5",
                "phpunit/php-invoker": "^3.1.1",
                "phpunit/php-text-template": "^2.0.3",
                "phpunit/php-timer": "^5.0.2",
                "sebastian/cli-parser": "^1.0.1",
                "sebastian/code-unit": "^1.0.6",
                "sebastian/comparator": "^4.0.8",
                "sebastian/diff": "^4.0.3",
                "sebastian/environment": "^5.1.3",
                "sebastian/exporter": "^4.0.5",
                "sebastian/global-state": "^5.0.1",
                "sebastian/object-enumerator": "^4.0.3",
                "sebastian/resource-operations": "^3.0.3",
                "sebastian/type": "^3.2",
                "sebastian/version": "^3.0.2"
            },
            "suggest": {
                "ext-soap": "*",
                "ext-xdebug": "*"
            },
            "bin": [
                "phpunit"
            ],
            "type": "library",
            "extra": {
                "branch-alias": {
                    "dev-master": "9.5-dev"
                }
            },
            "autoload": {
                "files": [
                    "src/Framework/Assert/Functions.php"
                ],
                "classmap": [
                    "src/"
                ]
            },
            "notification-url": "https://packagist.org/downloads/",
            "license": [
                "BSD-3-Clause"
            ],
            "authors": [
                {
                    "name": "Sebastian Bergmann",
                    "email": "sebastian@phpunit.de",
                    "role": "lead"
                }
            ],
            "description": "The PHP Unit Testing framework.",
            "homepage": "https://phpunit.de/",
            "keywords": [
                "phpunit",
                "testing",
                "xunit"
            ],
            "support": {
                "issues": "https://github.com/sebastianbergmann/phpunit/issues",
                "source": "https://github.com/sebastianbergmann/phpunit/tree/9.5.26"
            },
            "funding": [
                {
                    "url": "https://phpunit.de/sponsors.html",
                    "type": "custom"
                },
                {
                    "url": "https://github.com/sebastianbergmann",
                    "type": "github"
                },
                {
                    "url": "https://tidelift.com/funding/github/packagist/phpunit/phpunit",
                    "type": "tidelift"
                }
            ],
            "time": "2022-10-28T06:00:21+00:00"
        },
        {
            "name": "sebastian/cli-parser",
            "version": "1.0.1",
            "source": {
                "type": "git",
                "url": "https://github.com/sebastianbergmann/cli-parser.git",
                "reference": "442e7c7e687e42adc03470c7b668bc4b2402c0b2"
            },
            "dist": {
                "type": "zip",
                "url": "https://api.github.com/repos/sebastianbergmann/cli-parser/zipball/442e7c7e687e42adc03470c7b668bc4b2402c0b2",
                "reference": "442e7c7e687e42adc03470c7b668bc4b2402c0b2",
                "shasum": ""
            },
            "require": {
                "php": ">=7.3"
            },
            "require-dev": {
                "phpunit/phpunit": "^9.3"
            },
            "type": "library",
            "extra": {
                "branch-alias": {
                    "dev-master": "1.0-dev"
                }
            },
            "autoload": {
                "classmap": [
                    "src/"
                ]
            },
            "notification-url": "https://packagist.org/downloads/",
            "license": [
                "BSD-3-Clause"
            ],
            "authors": [
                {
                    "name": "Sebastian Bergmann",
                    "email": "sebastian@phpunit.de",
                    "role": "lead"
                }
            ],
            "description": "Library for parsing CLI options",
            "homepage": "https://github.com/sebastianbergmann/cli-parser",
            "support": {
                "issues": "https://github.com/sebastianbergmann/cli-parser/issues",
                "source": "https://github.com/sebastianbergmann/cli-parser/tree/1.0.1"
            },
            "funding": [
                {
                    "url": "https://github.com/sebastianbergmann",
                    "type": "github"
                }
            ],
            "time": "2020-09-28T06:08:49+00:00"
        },
        {
            "name": "sebastian/code-unit",
            "version": "1.0.8",
            "source": {
                "type": "git",
                "url": "https://github.com/sebastianbergmann/code-unit.git",
                "reference": "1fc9f64c0927627ef78ba436c9b17d967e68e120"
            },
            "dist": {
                "type": "zip",
                "url": "https://api.github.com/repos/sebastianbergmann/code-unit/zipball/1fc9f64c0927627ef78ba436c9b17d967e68e120",
                "reference": "1fc9f64c0927627ef78ba436c9b17d967e68e120",
                "shasum": ""
            },
            "require": {
                "php": ">=7.3"
            },
            "require-dev": {
                "phpunit/phpunit": "^9.3"
            },
            "type": "library",
            "extra": {
                "branch-alias": {
                    "dev-master": "1.0-dev"
                }
            },
            "autoload": {
                "classmap": [
                    "src/"
                ]
            },
            "notification-url": "https://packagist.org/downloads/",
            "license": [
                "BSD-3-Clause"
            ],
            "authors": [
                {
                    "name": "Sebastian Bergmann",
                    "email": "sebastian@phpunit.de",
                    "role": "lead"
                }
            ],
            "description": "Collection of value objects that represent the PHP code units",
            "homepage": "https://github.com/sebastianbergmann/code-unit",
            "support": {
                "issues": "https://github.com/sebastianbergmann/code-unit/issues",
                "source": "https://github.com/sebastianbergmann/code-unit/tree/1.0.8"
            },
            "funding": [
                {
                    "url": "https://github.com/sebastianbergmann",
                    "type": "github"
                }
            ],
            "time": "2020-10-26T13:08:54+00:00"
        },
        {
            "name": "sebastian/code-unit-reverse-lookup",
            "version": "2.0.3",
            "source": {
                "type": "git",
                "url": "https://github.com/sebastianbergmann/code-unit-reverse-lookup.git",
                "reference": "ac91f01ccec49fb77bdc6fd1e548bc70f7faa3e5"
            },
            "dist": {
                "type": "zip",
                "url": "https://api.github.com/repos/sebastianbergmann/code-unit-reverse-lookup/zipball/ac91f01ccec49fb77bdc6fd1e548bc70f7faa3e5",
                "reference": "ac91f01ccec49fb77bdc6fd1e548bc70f7faa3e5",
                "shasum": ""
            },
            "require": {
                "php": ">=7.3"
            },
            "require-dev": {
                "phpunit/phpunit": "^9.3"
            },
            "type": "library",
            "extra": {
                "branch-alias": {
                    "dev-master": "2.0-dev"
                }
            },
            "autoload": {
                "classmap": [
                    "src/"
                ]
            },
            "notification-url": "https://packagist.org/downloads/",
            "license": [
                "BSD-3-Clause"
            ],
            "authors": [
                {
                    "name": "Sebastian Bergmann",
                    "email": "sebastian@phpunit.de"
                }
            ],
            "description": "Looks up which function or method a line of code belongs to",
            "homepage": "https://github.com/sebastianbergmann/code-unit-reverse-lookup/",
            "support": {
                "issues": "https://github.com/sebastianbergmann/code-unit-reverse-lookup/issues",
                "source": "https://github.com/sebastianbergmann/code-unit-reverse-lookup/tree/2.0.3"
            },
            "funding": [
                {
                    "url": "https://github.com/sebastianbergmann",
                    "type": "github"
                }
            ],
            "time": "2020-09-28T05:30:19+00:00"
        },
        {
            "name": "sebastian/comparator",
            "version": "4.0.8",
            "source": {
                "type": "git",
                "url": "https://github.com/sebastianbergmann/comparator.git",
                "reference": "fa0f136dd2334583309d32b62544682ee972b51a"
            },
            "dist": {
                "type": "zip",
                "url": "https://api.github.com/repos/sebastianbergmann/comparator/zipball/fa0f136dd2334583309d32b62544682ee972b51a",
                "reference": "fa0f136dd2334583309d32b62544682ee972b51a",
                "shasum": ""
            },
            "require": {
                "php": ">=7.3",
                "sebastian/diff": "^4.0",
                "sebastian/exporter": "^4.0"
            },
            "require-dev": {
                "phpunit/phpunit": "^9.3"
            },
            "type": "library",
            "extra": {
                "branch-alias": {
                    "dev-master": "4.0-dev"
                }
            },
            "autoload": {
                "classmap": [
                    "src/"
                ]
            },
            "notification-url": "https://packagist.org/downloads/",
            "license": [
                "BSD-3-Clause"
            ],
            "authors": [
                {
                    "name": "Sebastian Bergmann",
                    "email": "sebastian@phpunit.de"
                },
                {
                    "name": "Jeff Welch",
                    "email": "whatthejeff@gmail.com"
                },
                {
                    "name": "Volker Dusch",
                    "email": "github@wallbash.com"
                },
                {
                    "name": "Bernhard Schussek",
                    "email": "bschussek@2bepublished.at"
                }
            ],
            "description": "Provides the functionality to compare PHP values for equality",
            "homepage": "https://github.com/sebastianbergmann/comparator",
            "keywords": [
                "comparator",
                "compare",
                "equality"
            ],
            "support": {
                "issues": "https://github.com/sebastianbergmann/comparator/issues",
                "source": "https://github.com/sebastianbergmann/comparator/tree/4.0.8"
            },
            "funding": [
                {
                    "url": "https://github.com/sebastianbergmann",
                    "type": "github"
                }
            ],
            "time": "2022-09-14T12:41:17+00:00"
        },
        {
            "name": "sebastian/complexity",
            "version": "2.0.2",
            "source": {
                "type": "git",
                "url": "https://github.com/sebastianbergmann/complexity.git",
                "reference": "739b35e53379900cc9ac327b2147867b8b6efd88"
            },
            "dist": {
                "type": "zip",
                "url": "https://api.github.com/repos/sebastianbergmann/complexity/zipball/739b35e53379900cc9ac327b2147867b8b6efd88",
                "reference": "739b35e53379900cc9ac327b2147867b8b6efd88",
                "shasum": ""
            },
            "require": {
                "nikic/php-parser": "^4.7",
                "php": ">=7.3"
            },
            "require-dev": {
                "phpunit/phpunit": "^9.3"
            },
            "type": "library",
            "extra": {
                "branch-alias": {
                    "dev-master": "2.0-dev"
                }
            },
            "autoload": {
                "classmap": [
                    "src/"
                ]
            },
            "notification-url": "https://packagist.org/downloads/",
            "license": [
                "BSD-3-Clause"
            ],
            "authors": [
                {
                    "name": "Sebastian Bergmann",
                    "email": "sebastian@phpunit.de",
                    "role": "lead"
                }
            ],
            "description": "Library for calculating the complexity of PHP code units",
            "homepage": "https://github.com/sebastianbergmann/complexity",
            "support": {
                "issues": "https://github.com/sebastianbergmann/complexity/issues",
                "source": "https://github.com/sebastianbergmann/complexity/tree/2.0.2"
            },
            "funding": [
                {
                    "url": "https://github.com/sebastianbergmann",
                    "type": "github"
                }
            ],
            "time": "2020-10-26T15:52:27+00:00"
        },
        {
            "name": "sebastian/diff",
            "version": "4.0.4",
            "source": {
                "type": "git",
                "url": "https://github.com/sebastianbergmann/diff.git",
                "reference": "3461e3fccc7cfdfc2720be910d3bd73c69be590d"
            },
            "dist": {
                "type": "zip",
                "url": "https://api.github.com/repos/sebastianbergmann/diff/zipball/3461e3fccc7cfdfc2720be910d3bd73c69be590d",
                "reference": "3461e3fccc7cfdfc2720be910d3bd73c69be590d",
                "shasum": ""
            },
            "require": {
                "php": ">=7.3"
            },
            "require-dev": {
                "phpunit/phpunit": "^9.3",
                "symfony/process": "^4.2 || ^5"
            },
            "type": "library",
            "extra": {
                "branch-alias": {
                    "dev-master": "4.0-dev"
                }
            },
            "autoload": {
                "classmap": [
                    "src/"
                ]
            },
            "notification-url": "https://packagist.org/downloads/",
            "license": [
                "BSD-3-Clause"
            ],
            "authors": [
                {
                    "name": "Sebastian Bergmann",
                    "email": "sebastian@phpunit.de"
                },
                {
                    "name": "Kore Nordmann",
                    "email": "mail@kore-nordmann.de"
                }
            ],
            "description": "Diff implementation",
            "homepage": "https://github.com/sebastianbergmann/diff",
            "keywords": [
                "diff",
                "udiff",
                "unidiff",
                "unified diff"
            ],
            "support": {
                "issues": "https://github.com/sebastianbergmann/diff/issues",
                "source": "https://github.com/sebastianbergmann/diff/tree/4.0.4"
            },
            "funding": [
                {
                    "url": "https://github.com/sebastianbergmann",
                    "type": "github"
                }
            ],
            "time": "2020-10-26T13:10:38+00:00"
        },
        {
            "name": "sebastian/environment",
            "version": "5.1.4",
            "source": {
                "type": "git",
                "url": "https://github.com/sebastianbergmann/environment.git",
                "reference": "1b5dff7bb151a4db11d49d90e5408e4e938270f7"
            },
            "dist": {
                "type": "zip",
                "url": "https://api.github.com/repos/sebastianbergmann/environment/zipball/1b5dff7bb151a4db11d49d90e5408e4e938270f7",
                "reference": "1b5dff7bb151a4db11d49d90e5408e4e938270f7",
                "shasum": ""
            },
            "require": {
                "php": ">=7.3"
            },
            "require-dev": {
                "phpunit/phpunit": "^9.3"
            },
            "suggest": {
                "ext-posix": "*"
            },
            "type": "library",
            "extra": {
                "branch-alias": {
                    "dev-master": "5.1-dev"
                }
            },
            "autoload": {
                "classmap": [
                    "src/"
                ]
            },
            "notification-url": "https://packagist.org/downloads/",
            "license": [
                "BSD-3-Clause"
            ],
            "authors": [
                {
                    "name": "Sebastian Bergmann",
                    "email": "sebastian@phpunit.de"
                }
            ],
            "description": "Provides functionality to handle HHVM/PHP environments",
            "homepage": "http://www.github.com/sebastianbergmann/environment",
            "keywords": [
                "Xdebug",
                "environment",
                "hhvm"
            ],
            "support": {
                "issues": "https://github.com/sebastianbergmann/environment/issues",
                "source": "https://github.com/sebastianbergmann/environment/tree/5.1.4"
            },
            "funding": [
                {
                    "url": "https://github.com/sebastianbergmann",
                    "type": "github"
                }
            ],
            "time": "2022-04-03T09:37:03+00:00"
        },
        {
            "name": "sebastian/exporter",
            "version": "4.0.5",
            "source": {
                "type": "git",
                "url": "https://github.com/sebastianbergmann/exporter.git",
                "reference": "ac230ed27f0f98f597c8a2b6eb7ac563af5e5b9d"
            },
            "dist": {
                "type": "zip",
                "url": "https://api.github.com/repos/sebastianbergmann/exporter/zipball/ac230ed27f0f98f597c8a2b6eb7ac563af5e5b9d",
                "reference": "ac230ed27f0f98f597c8a2b6eb7ac563af5e5b9d",
                "shasum": ""
            },
            "require": {
                "php": ">=7.3",
                "sebastian/recursion-context": "^4.0"
            },
            "require-dev": {
                "ext-mbstring": "*",
                "phpunit/phpunit": "^9.3"
            },
            "type": "library",
            "extra": {
                "branch-alias": {
                    "dev-master": "4.0-dev"
                }
            },
            "autoload": {
                "classmap": [
                    "src/"
                ]
            },
            "notification-url": "https://packagist.org/downloads/",
            "license": [
                "BSD-3-Clause"
            ],
            "authors": [
                {
                    "name": "Sebastian Bergmann",
                    "email": "sebastian@phpunit.de"
                },
                {
                    "name": "Jeff Welch",
                    "email": "whatthejeff@gmail.com"
                },
                {
                    "name": "Volker Dusch",
                    "email": "github@wallbash.com"
                },
                {
                    "name": "Adam Harvey",
                    "email": "aharvey@php.net"
                },
                {
                    "name": "Bernhard Schussek",
                    "email": "bschussek@gmail.com"
                }
            ],
            "description": "Provides the functionality to export PHP variables for visualization",
            "homepage": "https://www.github.com/sebastianbergmann/exporter",
            "keywords": [
                "export",
                "exporter"
            ],
            "support": {
                "issues": "https://github.com/sebastianbergmann/exporter/issues",
                "source": "https://github.com/sebastianbergmann/exporter/tree/4.0.5"
            },
            "funding": [
                {
                    "url": "https://github.com/sebastianbergmann",
                    "type": "github"
                }
            ],
            "time": "2022-09-14T06:03:37+00:00"
        },
        {
            "name": "sebastian/global-state",
            "version": "5.0.5",
            "source": {
                "type": "git",
                "url": "https://github.com/sebastianbergmann/global-state.git",
                "reference": "0ca8db5a5fc9c8646244e629625ac486fa286bf2"
            },
            "dist": {
                "type": "zip",
                "url": "https://api.github.com/repos/sebastianbergmann/global-state/zipball/0ca8db5a5fc9c8646244e629625ac486fa286bf2",
                "reference": "0ca8db5a5fc9c8646244e629625ac486fa286bf2",
                "shasum": ""
            },
            "require": {
                "php": ">=7.3",
                "sebastian/object-reflector": "^2.0",
                "sebastian/recursion-context": "^4.0"
            },
            "require-dev": {
                "ext-dom": "*",
                "phpunit/phpunit": "^9.3"
            },
            "suggest": {
                "ext-uopz": "*"
            },
            "type": "library",
            "extra": {
                "branch-alias": {
                    "dev-master": "5.0-dev"
                }
            },
            "autoload": {
                "classmap": [
                    "src/"
                ]
            },
            "notification-url": "https://packagist.org/downloads/",
            "license": [
                "BSD-3-Clause"
            ],
            "authors": [
                {
                    "name": "Sebastian Bergmann",
                    "email": "sebastian@phpunit.de"
                }
            ],
            "description": "Snapshotting of global state",
            "homepage": "http://www.github.com/sebastianbergmann/global-state",
            "keywords": [
                "global state"
            ],
            "support": {
                "issues": "https://github.com/sebastianbergmann/global-state/issues",
                "source": "https://github.com/sebastianbergmann/global-state/tree/5.0.5"
            },
            "funding": [
                {
                    "url": "https://github.com/sebastianbergmann",
                    "type": "github"
                }
            ],
            "time": "2022-02-14T08:28:10+00:00"
        },
        {
            "name": "sebastian/lines-of-code",
            "version": "1.0.3",
            "source": {
                "type": "git",
                "url": "https://github.com/sebastianbergmann/lines-of-code.git",
                "reference": "c1c2e997aa3146983ed888ad08b15470a2e22ecc"
            },
            "dist": {
                "type": "zip",
                "url": "https://api.github.com/repos/sebastianbergmann/lines-of-code/zipball/c1c2e997aa3146983ed888ad08b15470a2e22ecc",
                "reference": "c1c2e997aa3146983ed888ad08b15470a2e22ecc",
                "shasum": ""
            },
            "require": {
                "nikic/php-parser": "^4.6",
                "php": ">=7.3"
            },
            "require-dev": {
                "phpunit/phpunit": "^9.3"
            },
            "type": "library",
            "extra": {
                "branch-alias": {
                    "dev-master": "1.0-dev"
                }
            },
            "autoload": {
                "classmap": [
                    "src/"
                ]
            },
            "notification-url": "https://packagist.org/downloads/",
            "license": [
                "BSD-3-Clause"
            ],
            "authors": [
                {
                    "name": "Sebastian Bergmann",
                    "email": "sebastian@phpunit.de",
                    "role": "lead"
                }
            ],
            "description": "Library for counting the lines of code in PHP source code",
            "homepage": "https://github.com/sebastianbergmann/lines-of-code",
            "support": {
                "issues": "https://github.com/sebastianbergmann/lines-of-code/issues",
                "source": "https://github.com/sebastianbergmann/lines-of-code/tree/1.0.3"
            },
            "funding": [
                {
                    "url": "https://github.com/sebastianbergmann",
                    "type": "github"
                }
            ],
            "time": "2020-11-28T06:42:11+00:00"
        },
        {
            "name": "sebastian/object-enumerator",
            "version": "4.0.4",
            "source": {
                "type": "git",
                "url": "https://github.com/sebastianbergmann/object-enumerator.git",
                "reference": "5c9eeac41b290a3712d88851518825ad78f45c71"
            },
            "dist": {
                "type": "zip",
                "url": "https://api.github.com/repos/sebastianbergmann/object-enumerator/zipball/5c9eeac41b290a3712d88851518825ad78f45c71",
                "reference": "5c9eeac41b290a3712d88851518825ad78f45c71",
                "shasum": ""
            },
            "require": {
                "php": ">=7.3",
                "sebastian/object-reflector": "^2.0",
                "sebastian/recursion-context": "^4.0"
            },
            "require-dev": {
                "phpunit/phpunit": "^9.3"
            },
            "type": "library",
            "extra": {
                "branch-alias": {
                    "dev-master": "4.0-dev"
                }
            },
            "autoload": {
                "classmap": [
                    "src/"
                ]
            },
            "notification-url": "https://packagist.org/downloads/",
            "license": [
                "BSD-3-Clause"
            ],
            "authors": [
                {
                    "name": "Sebastian Bergmann",
                    "email": "sebastian@phpunit.de"
                }
            ],
            "description": "Traverses array structures and object graphs to enumerate all referenced objects",
            "homepage": "https://github.com/sebastianbergmann/object-enumerator/",
            "support": {
                "issues": "https://github.com/sebastianbergmann/object-enumerator/issues",
                "source": "https://github.com/sebastianbergmann/object-enumerator/tree/4.0.4"
            },
            "funding": [
                {
                    "url": "https://github.com/sebastianbergmann",
                    "type": "github"
                }
            ],
            "time": "2020-10-26T13:12:34+00:00"
        },
        {
            "name": "sebastian/object-reflector",
            "version": "2.0.4",
            "source": {
                "type": "git",
                "url": "https://github.com/sebastianbergmann/object-reflector.git",
                "reference": "b4f479ebdbf63ac605d183ece17d8d7fe49c15c7"
            },
            "dist": {
                "type": "zip",
                "url": "https://api.github.com/repos/sebastianbergmann/object-reflector/zipball/b4f479ebdbf63ac605d183ece17d8d7fe49c15c7",
                "reference": "b4f479ebdbf63ac605d183ece17d8d7fe49c15c7",
                "shasum": ""
            },
            "require": {
                "php": ">=7.3"
            },
            "require-dev": {
                "phpunit/phpunit": "^9.3"
            },
            "type": "library",
            "extra": {
                "branch-alias": {
                    "dev-master": "2.0-dev"
                }
            },
            "autoload": {
                "classmap": [
                    "src/"
                ]
            },
            "notification-url": "https://packagist.org/downloads/",
            "license": [
                "BSD-3-Clause"
            ],
            "authors": [
                {
                    "name": "Sebastian Bergmann",
                    "email": "sebastian@phpunit.de"
                }
            ],
            "description": "Allows reflection of object attributes, including inherited and non-public ones",
            "homepage": "https://github.com/sebastianbergmann/object-reflector/",
            "support": {
                "issues": "https://github.com/sebastianbergmann/object-reflector/issues",
                "source": "https://github.com/sebastianbergmann/object-reflector/tree/2.0.4"
            },
            "funding": [
                {
                    "url": "https://github.com/sebastianbergmann",
                    "type": "github"
                }
            ],
            "time": "2020-10-26T13:14:26+00:00"
        },
        {
            "name": "sebastian/recursion-context",
            "version": "4.0.4",
            "source": {
                "type": "git",
                "url": "https://github.com/sebastianbergmann/recursion-context.git",
                "reference": "cd9d8cf3c5804de4341c283ed787f099f5506172"
            },
            "dist": {
                "type": "zip",
                "url": "https://api.github.com/repos/sebastianbergmann/recursion-context/zipball/cd9d8cf3c5804de4341c283ed787f099f5506172",
                "reference": "cd9d8cf3c5804de4341c283ed787f099f5506172",
                "shasum": ""
            },
            "require": {
                "php": ">=7.3"
            },
            "require-dev": {
                "phpunit/phpunit": "^9.3"
            },
            "type": "library",
            "extra": {
                "branch-alias": {
                    "dev-master": "4.0-dev"
                }
            },
            "autoload": {
                "classmap": [
                    "src/"
                ]
            },
            "notification-url": "https://packagist.org/downloads/",
            "license": [
                "BSD-3-Clause"
            ],
            "authors": [
                {
                    "name": "Sebastian Bergmann",
                    "email": "sebastian@phpunit.de"
                },
                {
                    "name": "Jeff Welch",
                    "email": "whatthejeff@gmail.com"
                },
                {
                    "name": "Adam Harvey",
                    "email": "aharvey@php.net"
                }
            ],
            "description": "Provides functionality to recursively process PHP variables",
            "homepage": "http://www.github.com/sebastianbergmann/recursion-context",
            "support": {
                "issues": "https://github.com/sebastianbergmann/recursion-context/issues",
                "source": "https://github.com/sebastianbergmann/recursion-context/tree/4.0.4"
            },
            "funding": [
                {
                    "url": "https://github.com/sebastianbergmann",
                    "type": "github"
                }
            ],
            "time": "2020-10-26T13:17:30+00:00"
        },
        {
            "name": "sebastian/resource-operations",
            "version": "3.0.3",
            "source": {
                "type": "git",
                "url": "https://github.com/sebastianbergmann/resource-operations.git",
                "reference": "0f4443cb3a1d92ce809899753bc0d5d5a8dd19a8"
            },
            "dist": {
                "type": "zip",
                "url": "https://api.github.com/repos/sebastianbergmann/resource-operations/zipball/0f4443cb3a1d92ce809899753bc0d5d5a8dd19a8",
                "reference": "0f4443cb3a1d92ce809899753bc0d5d5a8dd19a8",
                "shasum": ""
            },
            "require": {
                "php": ">=7.3"
            },
            "require-dev": {
                "phpunit/phpunit": "^9.0"
            },
            "type": "library",
            "extra": {
                "branch-alias": {
                    "dev-master": "3.0-dev"
                }
            },
            "autoload": {
                "classmap": [
                    "src/"
                ]
            },
            "notification-url": "https://packagist.org/downloads/",
            "license": [
                "BSD-3-Clause"
            ],
            "authors": [
                {
                    "name": "Sebastian Bergmann",
                    "email": "sebastian@phpunit.de"
                }
            ],
            "description": "Provides a list of PHP built-in functions that operate on resources",
            "homepage": "https://www.github.com/sebastianbergmann/resource-operations",
            "support": {
                "issues": "https://github.com/sebastianbergmann/resource-operations/issues",
                "source": "https://github.com/sebastianbergmann/resource-operations/tree/3.0.3"
            },
            "funding": [
                {
                    "url": "https://github.com/sebastianbergmann",
                    "type": "github"
                }
            ],
            "time": "2020-09-28T06:45:17+00:00"
        },
        {
            "name": "sebastian/type",
            "version": "3.2.0",
            "source": {
                "type": "git",
                "url": "https://github.com/sebastianbergmann/type.git",
                "reference": "fb3fe09c5f0bae6bc27ef3ce933a1e0ed9464b6e"
            },
            "dist": {
                "type": "zip",
                "url": "https://api.github.com/repos/sebastianbergmann/type/zipball/fb3fe09c5f0bae6bc27ef3ce933a1e0ed9464b6e",
                "reference": "fb3fe09c5f0bae6bc27ef3ce933a1e0ed9464b6e",
                "shasum": ""
            },
            "require": {
                "php": ">=7.3"
            },
            "require-dev": {
                "phpunit/phpunit": "^9.5"
            },
            "type": "library",
            "extra": {
                "branch-alias": {
                    "dev-master": "3.2-dev"
                }
            },
            "autoload": {
                "classmap": [
                    "src/"
                ]
            },
            "notification-url": "https://packagist.org/downloads/",
            "license": [
                "BSD-3-Clause"
            ],
            "authors": [
                {
                    "name": "Sebastian Bergmann",
                    "email": "sebastian@phpunit.de",
                    "role": "lead"
                }
            ],
            "description": "Collection of value objects that represent the types of the PHP type system",
            "homepage": "https://github.com/sebastianbergmann/type",
            "support": {
                "issues": "https://github.com/sebastianbergmann/type/issues",
                "source": "https://github.com/sebastianbergmann/type/tree/3.2.0"
            },
            "funding": [
                {
                    "url": "https://github.com/sebastianbergmann",
                    "type": "github"
                }
            ],
            "time": "2022-09-12T14:47:03+00:00"
        },
        {
            "name": "sebastian/version",
            "version": "3.0.2",
            "source": {
                "type": "git",
                "url": "https://github.com/sebastianbergmann/version.git",
                "reference": "c6c1022351a901512170118436c764e473f6de8c"
            },
            "dist": {
                "type": "zip",
                "url": "https://api.github.com/repos/sebastianbergmann/version/zipball/c6c1022351a901512170118436c764e473f6de8c",
                "reference": "c6c1022351a901512170118436c764e473f6de8c",
                "shasum": ""
            },
            "require": {
                "php": ">=7.3"
            },
            "type": "library",
            "extra": {
                "branch-alias": {
                    "dev-master": "3.0-dev"
                }
            },
            "autoload": {
                "classmap": [
                    "src/"
                ]
            },
            "notification-url": "https://packagist.org/downloads/",
            "license": [
                "BSD-3-Clause"
            ],
            "authors": [
                {
                    "name": "Sebastian Bergmann",
                    "email": "sebastian@phpunit.de",
                    "role": "lead"
                }
            ],
            "description": "Library that helps with managing the version number of Git-hosted PHP projects",
            "homepage": "https://github.com/sebastianbergmann/version",
            "support": {
                "issues": "https://github.com/sebastianbergmann/version/issues",
                "source": "https://github.com/sebastianbergmann/version/tree/3.0.2"
            },
            "funding": [
                {
                    "url": "https://github.com/sebastianbergmann",
                    "type": "github"
                }
            ],
            "time": "2020-09-28T06:39:44+00:00"
        },
        {
            "name": "thecodingmachine/phpstan-strict-rules",
            "version": "v1.0.0",
            "source": {
                "type": "git",
                "url": "https://github.com/thecodingmachine/phpstan-strict-rules.git",
                "reference": "2ba8fa8b328c45f3b149c05def5bf96793c594b6"
            },
            "dist": {
                "type": "zip",
                "url": "https://api.github.com/repos/thecodingmachine/phpstan-strict-rules/zipball/2ba8fa8b328c45f3b149c05def5bf96793c594b6",
                "reference": "2ba8fa8b328c45f3b149c05def5bf96793c594b6",
                "shasum": ""
            },
            "require": {
                "php": "^7.1|^8.0",
                "phpstan/phpstan": "^1.0"
            },
            "require-dev": {
                "php-coveralls/php-coveralls": "^2.1",
                "phpunit/phpunit": "^7.1"
            },
            "type": "phpstan-extension",
            "extra": {
                "branch-alias": {
                    "dev-master": "1.0-dev"
                },
                "phpstan": {
                    "includes": [
                        "phpstan-strict-rules.neon"
                    ]
                }
            },
            "autoload": {
                "psr-4": {
                    "TheCodingMachine\\PHPStan\\": "src/"
                }
            },
            "notification-url": "https://packagist.org/downloads/",
            "license": [
                "MIT"
            ],
            "authors": [
                {
                    "name": "David Négrier",
                    "email": "d.negrier@thecodingmachine.com"
                }
            ],
            "description": "A set of additional rules for PHPStan based on best practices followed at TheCodingMachine",
            "support": {
                "issues": "https://github.com/thecodingmachine/phpstan-strict-rules/issues",
                "source": "https://github.com/thecodingmachine/phpstan-strict-rules/tree/v1.0.0"
            },
            "time": "2021-11-08T09:10:49+00:00"
        },
        {
            "name": "theseer/tokenizer",
            "version": "1.2.1",
            "source": {
                "type": "git",
                "url": "https://github.com/theseer/tokenizer.git",
                "reference": "34a41e998c2183e22995f158c581e7b5e755ab9e"
            },
            "dist": {
                "type": "zip",
                "url": "https://api.github.com/repos/theseer/tokenizer/zipball/34a41e998c2183e22995f158c581e7b5e755ab9e",
                "reference": "34a41e998c2183e22995f158c581e7b5e755ab9e",
                "shasum": ""
            },
            "require": {
                "ext-dom": "*",
                "ext-tokenizer": "*",
                "ext-xmlwriter": "*",
                "php": "^7.2 || ^8.0"
            },
            "type": "library",
            "autoload": {
                "classmap": [
                    "src/"
                ]
            },
            "notification-url": "https://packagist.org/downloads/",
            "license": [
                "BSD-3-Clause"
            ],
            "authors": [
                {
                    "name": "Arne Blankerts",
                    "email": "arne@blankerts.de",
                    "role": "Developer"
                }
            ],
            "description": "A small library for converting tokenized PHP source code into XML and potentially other formats",
            "support": {
                "issues": "https://github.com/theseer/tokenizer/issues",
                "source": "https://github.com/theseer/tokenizer/tree/1.2.1"
            },
            "funding": [
                {
                    "url": "https://github.com/theseer",
                    "type": "github"
                }
            ],
            "time": "2021-07-28T10:34:58+00:00"
        }
    ],
    "aliases": [],
    "minimum-stability": "stable",
    "stability-flags": [],
    "prefer-stable": false,
    "prefer-lowest": false,
    "platform": {
        "php": ">=8.1",
        "ext-bcmath": "*",
        "ext-curl": "*",
        "ext-fileinfo": "*",
        "ext-iconv": "*",
        "ext-intl": "*",
        "ext-json": "*",
        "ext-mbstring": "*",
        "ext-openssl": "*",
        "ext-pdo": "*",
        "ext-session": "*",
        "ext-simplexml": "*",
        "ext-sodium": "*",
        "ext-tokenizer": "*",
        "ext-xml": "*",
        "ext-xmlwriter": "*"
    },
    "platform-dev": [],
    "platform-overrides": {
        "php": "8.1.6"
    },
    "plugin-api-version": "2.3.0"
}<|MERGE_RESOLUTION|>--- conflicted
+++ resolved
@@ -5696,7 +5696,6 @@
         },
         {
             "name": "symfony/console",
-<<<<<<< HEAD
             "version": "v6.1.7",
             "source": {
                 "type": "git",
@@ -5707,18 +5706,6 @@
                 "type": "zip",
                 "url": "https://api.github.com/repos/symfony/console/zipball/a1282bd0c096e0bdb8800b104177e2ce404d8815",
                 "reference": "a1282bd0c096e0bdb8800b104177e2ce404d8815",
-=======
-            "version": "v6.0.15",
-            "source": {
-                "type": "git",
-                "url": "https://github.com/symfony/console.git",
-                "reference": "b0b910724a0a0326b4481e4f8a30abb2dd442efb"
-            },
-            "dist": {
-                "type": "zip",
-                "url": "https://api.github.com/repos/symfony/console/zipball/b0b910724a0a0326b4481e4f8a30abb2dd442efb",
-                "reference": "b0b910724a0a0326b4481e4f8a30abb2dd442efb",
->>>>>>> 2b7101e3
                 "shasum": ""
             },
             "require": {
@@ -5785,11 +5772,7 @@
                 "terminal"
             ],
             "support": {
-<<<<<<< HEAD
                 "source": "https://github.com/symfony/console/tree/v6.1.7"
-=======
-                "source": "https://github.com/symfony/console/tree/v6.0.15"
->>>>>>> 2b7101e3
             },
             "funding": [
                 {
@@ -5805,11 +5788,7 @@
                     "type": "tidelift"
                 }
             ],
-<<<<<<< HEAD
             "time": "2022-10-26T21:42:49+00:00"
-=======
-            "time": "2022-10-26T21:42:20+00:00"
->>>>>>> 2b7101e3
         },
         {
             "name": "symfony/css-selector",
@@ -5945,7 +5924,6 @@
         },
         {
             "name": "symfony/error-handler",
-<<<<<<< HEAD
             "version": "v6.1.7",
             "source": {
                 "type": "git",
@@ -5956,18 +5934,6 @@
                 "type": "zip",
                 "url": "https://api.github.com/repos/symfony/error-handler/zipball/699a26ce5ec656c198bf6e26398b0f0818c7e504",
                 "reference": "699a26ce5ec656c198bf6e26398b0f0818c7e504",
-=======
-            "version": "v6.0.15",
-            "source": {
-                "type": "git",
-                "url": "https://github.com/symfony/error-handler.git",
-                "reference": "f000c166cb3ee32c4c822831a79260a135cd59b5"
-            },
-            "dist": {
-                "type": "zip",
-                "url": "https://api.github.com/repos/symfony/error-handler/zipball/f000c166cb3ee32c4c822831a79260a135cd59b5",
-                "reference": "f000c166cb3ee32c4c822831a79260a135cd59b5",
->>>>>>> 2b7101e3
                 "shasum": ""
             },
             "require": {
@@ -6009,11 +5975,7 @@
             "description": "Provides tools to manage errors and ease debugging PHP code",
             "homepage": "https://symfony.com",
             "support": {
-<<<<<<< HEAD
                 "source": "https://github.com/symfony/error-handler/tree/v6.1.7"
-=======
-                "source": "https://github.com/symfony/error-handler/tree/v6.0.15"
->>>>>>> 2b7101e3
             },
             "funding": [
                 {
@@ -6029,11 +5991,7 @@
                     "type": "tidelift"
                 }
             ],
-<<<<<<< HEAD
             "time": "2022-10-28T16:23:08+00:00"
-=======
-            "time": "2022-10-28T16:22:58+00:00"
->>>>>>> 2b7101e3
         },
         {
             "name": "symfony/event-dispatcher",
@@ -6263,7 +6221,6 @@
         },
         {
             "name": "symfony/http-client",
-<<<<<<< HEAD
             "version": "v6.1.7",
             "source": {
                 "type": "git",
@@ -6274,18 +6231,6 @@
                 "type": "zip",
                 "url": "https://api.github.com/repos/symfony/http-client/zipball/f515d066728774efb34347a87580621416ca8968",
                 "reference": "f515d066728774efb34347a87580621416ca8968",
-=======
-            "version": "v6.0.15",
-            "source": {
-                "type": "git",
-                "url": "https://github.com/symfony/http-client.git",
-                "reference": "af84893895ce7637a4b60fd3de87fe9e44286a21"
-            },
-            "dist": {
-                "type": "zip",
-                "url": "https://api.github.com/repos/symfony/http-client/zipball/af84893895ce7637a4b60fd3de87fe9e44286a21",
-                "reference": "af84893895ce7637a4b60fd3de87fe9e44286a21",
->>>>>>> 2b7101e3
                 "shasum": ""
             },
             "require": {
@@ -6340,11 +6285,7 @@
             "description": "Provides powerful methods to fetch HTTP resources synchronously or asynchronously",
             "homepage": "https://symfony.com",
             "support": {
-<<<<<<< HEAD
                 "source": "https://github.com/symfony/http-client/tree/v6.1.7"
-=======
-                "source": "https://github.com/symfony/http-client/tree/v6.0.15"
->>>>>>> 2b7101e3
             },
             "funding": [
                 {
@@ -6360,11 +6301,7 @@
                     "type": "tidelift"
                 }
             ],
-<<<<<<< HEAD
             "time": "2022-10-28T16:23:08+00:00"
-=======
-            "time": "2022-10-28T16:22:58+00:00"
->>>>>>> 2b7101e3
         },
         {
             "name": "symfony/http-client-contracts",
@@ -6449,7 +6386,6 @@
         },
         {
             "name": "symfony/http-foundation",
-<<<<<<< HEAD
             "version": "v6.1.7",
             "source": {
                 "type": "git",
@@ -6460,18 +6396,6 @@
                 "type": "zip",
                 "url": "https://api.github.com/repos/symfony/http-foundation/zipball/792a1856d2b95273f0e1c3435785f1d01a60ecc6",
                 "reference": "792a1856d2b95273f0e1c3435785f1d01a60ecc6",
-=======
-            "version": "v6.0.15",
-            "source": {
-                "type": "git",
-                "url": "https://github.com/symfony/http-foundation.git",
-                "reference": "a93829f4043fdcddebabd8433bdb46c2dcaefe06"
-            },
-            "dist": {
-                "type": "zip",
-                "url": "https://api.github.com/repos/symfony/http-foundation/zipball/a93829f4043fdcddebabd8433bdb46c2dcaefe06",
-                "reference": "a93829f4043fdcddebabd8433bdb46c2dcaefe06",
->>>>>>> 2b7101e3
                 "shasum": ""
             },
             "require": {
@@ -6517,11 +6441,7 @@
             "description": "Defines an object-oriented layer for the HTTP specification",
             "homepage": "https://symfony.com",
             "support": {
-<<<<<<< HEAD
                 "source": "https://github.com/symfony/http-foundation/tree/v6.1.7"
-=======
-                "source": "https://github.com/symfony/http-foundation/tree/v6.0.15"
->>>>>>> 2b7101e3
             },
             "funding": [
                 {
@@ -6537,7 +6457,6 @@
                     "type": "tidelift"
                 }
             ],
-<<<<<<< HEAD
             "time": "2022-10-12T09:44:59+00:00"
         },
         {
@@ -6552,22 +6471,6 @@
                 "type": "zip",
                 "url": "https://api.github.com/repos/symfony/http-kernel/zipball/8fc1ffe753948c47a103a809cdd6a4a8458b3254",
                 "reference": "8fc1ffe753948c47a103a809cdd6a4a8458b3254",
-=======
-            "time": "2022-10-12T09:44:26+00:00"
-        },
-        {
-            "name": "symfony/http-kernel",
-            "version": "v6.0.15",
-            "source": {
-                "type": "git",
-                "url": "https://github.com/symfony/http-kernel.git",
-                "reference": "22c820abe601e7328b56cec86626617139266f48"
-            },
-            "dist": {
-                "type": "zip",
-                "url": "https://api.github.com/repos/symfony/http-kernel/zipball/22c820abe601e7328b56cec86626617139266f48",
-                "reference": "22c820abe601e7328b56cec86626617139266f48",
->>>>>>> 2b7101e3
                 "shasum": ""
             },
             "require": {
@@ -6648,11 +6551,7 @@
             "description": "Provides a structured process for converting a Request into a Response",
             "homepage": "https://symfony.com",
             "support": {
-<<<<<<< HEAD
                 "source": "https://github.com/symfony/http-kernel/tree/v6.1.7"
-=======
-                "source": "https://github.com/symfony/http-kernel/tree/v6.0.15"
->>>>>>> 2b7101e3
             },
             "funding": [
                 {
@@ -6668,7 +6567,6 @@
                     "type": "tidelift"
                 }
             ],
-<<<<<<< HEAD
             "time": "2022-10-28T18:06:36+00:00"
         },
         {
@@ -6683,22 +6581,6 @@
                 "type": "zip",
                 "url": "https://api.github.com/repos/symfony/mailer/zipball/7e19813c0b43387c55665780c4caea505cc48391",
                 "reference": "7e19813c0b43387c55665780c4caea505cc48391",
-=======
-            "time": "2022-10-28T18:00:40+00:00"
-        },
-        {
-            "name": "symfony/mailer",
-            "version": "v6.0.15",
-            "source": {
-                "type": "git",
-                "url": "https://github.com/symfony/mailer.git",
-                "reference": "5eaa3f1404cafa842e953ae16c35757b7356fb32"
-            },
-            "dist": {
-                "type": "zip",
-                "url": "https://api.github.com/repos/symfony/mailer/zipball/5eaa3f1404cafa842e953ae16c35757b7356fb32",
-                "reference": "5eaa3f1404cafa842e953ae16c35757b7356fb32",
->>>>>>> 2b7101e3
                 "shasum": ""
             },
             "require": {
@@ -6743,11 +6625,7 @@
             "description": "Helps sending emails",
             "homepage": "https://symfony.com",
             "support": {
-<<<<<<< HEAD
                 "source": "https://github.com/symfony/mailer/tree/v6.1.7"
-=======
-                "source": "https://github.com/symfony/mailer/tree/v6.0.15"
->>>>>>> 2b7101e3
             },
             "funding": [
                 {
@@ -6763,11 +6641,7 @@
                     "type": "tidelift"
                 }
             ],
-<<<<<<< HEAD
             "time": "2022-10-28T16:23:08+00:00"
-=======
-            "time": "2022-10-28T16:22:58+00:00"
->>>>>>> 2b7101e3
         },
         {
             "name": "symfony/mailgun-mailer",
@@ -7803,7 +7677,6 @@
         },
         {
             "name": "symfony/routing",
-<<<<<<< HEAD
             "version": "v6.1.7",
             "source": {
                 "type": "git",
@@ -7814,18 +7687,6 @@
                 "type": "zip",
                 "url": "https://api.github.com/repos/symfony/routing/zipball/95effeb9d6e2cec861cee06bf5bbf82d09aea7f5",
                 "reference": "95effeb9d6e2cec861cee06bf5bbf82d09aea7f5",
-=======
-            "version": "v6.0.15",
-            "source": {
-                "type": "git",
-                "url": "https://github.com/symfony/routing.git",
-                "reference": "3b7384fad32c6d0e1919b5bd18a69fbcfc383508"
-            },
-            "dist": {
-                "type": "zip",
-                "url": "https://api.github.com/repos/symfony/routing/zipball/3b7384fad32c6d0e1919b5bd18a69fbcfc383508",
-                "reference": "3b7384fad32c6d0e1919b5bd18a69fbcfc383508",
->>>>>>> 2b7101e3
                 "shasum": ""
             },
             "require": {
@@ -7884,11 +7745,7 @@
                 "url"
             ],
             "support": {
-<<<<<<< HEAD
                 "source": "https://github.com/symfony/routing/tree/v6.1.7"
-=======
-                "source": "https://github.com/symfony/routing/tree/v6.0.15"
->>>>>>> 2b7101e3
             },
             "funding": [
                 {
@@ -7904,11 +7761,7 @@
                     "type": "tidelift"
                 }
             ],
-<<<<<<< HEAD
             "time": "2022-10-18T13:12:43+00:00"
-=======
-            "time": "2022-10-18T13:11:57+00:00"
->>>>>>> 2b7101e3
         },
         {
             "name": "symfony/service-contracts",
@@ -7997,7 +7850,6 @@
         },
         {
             "name": "symfony/string",
-<<<<<<< HEAD
             "version": "v6.1.7",
             "source": {
                 "type": "git",
@@ -8008,18 +7860,6 @@
                 "type": "zip",
                 "url": "https://api.github.com/repos/symfony/string/zipball/823f143370880efcbdfa2dbca946b3358c4707e5",
                 "reference": "823f143370880efcbdfa2dbca946b3358c4707e5",
-=======
-            "version": "v6.0.15",
-            "source": {
-                "type": "git",
-                "url": "https://github.com/symfony/string.git",
-                "reference": "51ac0fa0ccf132a00519b87c97e8f775fa14e771"
-            },
-            "dist": {
-                "type": "zip",
-                "url": "https://api.github.com/repos/symfony/string/zipball/51ac0fa0ccf132a00519b87c97e8f775fa14e771",
-                "reference": "51ac0fa0ccf132a00519b87c97e8f775fa14e771",
->>>>>>> 2b7101e3
                 "shasum": ""
             },
             "require": {
@@ -8075,11 +7915,7 @@
                 "utf8"
             ],
             "support": {
-<<<<<<< HEAD
                 "source": "https://github.com/symfony/string/tree/v6.1.7"
-=======
-                "source": "https://github.com/symfony/string/tree/v6.0.15"
->>>>>>> 2b7101e3
             },
             "funding": [
                 {
